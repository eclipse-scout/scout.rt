--- conflicted
+++ resolved
@@ -1,241 +1,3 @@
-<<<<<<< HEAD
-<?xml version='1.0' encoding='UTF-8'?>
-<!-- Schema file written by PDE -->
-<schema targetNamespace="org.eclipse.scout.rt.ui.swt" xmlns="http://www.w3.org/2001/XMLSchema">
-<annotation>
-      <appInfo>
-         <meta.schema plugin="org.eclipse.scout.rt.ui.swt" id="scouticons" name="Scout Icons"/>
-      </appInfo>
-      <documentation>
-         This extension point allows to contribute icons to overwrite Scout default icons.
-      </documentation>
-   </annotation>
-
-   <element name="extension">
-      <annotation>
-         <appInfo>
-            <meta.element />
-         </appInfo>
-      </annotation>
-      <complexType>
-         <sequence>
-            <element ref="dropdownfield_arrowdown" minOccurs="0" maxOccurs="unbounded"/>
-            <element ref="window" minOccurs="0" maxOccurs="1"/>
-            <element ref="status_error" minOccurs="0" maxOccurs="1"/>
-            <element ref="status_info" minOccurs="0" maxOccurs="1"/>
-            <element ref="status_warning" minOccurs="0" maxOccurs="1"/>
-            <element ref="checkbox_yes" minOccurs="0" maxOccurs="1"/>
-            <element ref="checkbox_no" minOccurs="0" maxOccurs="1"/>
-         </sequence>
-         <attribute name="point" type="string" use="required">
-            <annotation>
-               <documentation>
-                  
-               </documentation>
-            </annotation>
-         </attribute>
-         <attribute name="id" type="string">
-            <annotation>
-               <documentation>
-                  
-               </documentation>
-            </annotation>
-         </attribute>
-         <attribute name="name" type="string">
-            <annotation>
-               <documentation>
-                  
-               </documentation>
-               <appInfo>
-                  <meta.attribute translatable="true"/>
-               </appInfo>
-            </annotation>
-         </attribute>
-      </complexType>
-   </element>
-
-   <element name="dropdownfield_arrowdown">
-      <annotation>
-         <documentation>
-            Icon that represents arrow in drop down button
-         </documentation>
-      </annotation>
-      <complexType>
-         <attribute name="icon" type="string" use="required">
-            <annotation>
-               <documentation>
-                  Project relative path to the icon resource
-               </documentation>
-               <appInfo>
-                  <meta.attribute kind="resource"/>
-               </appInfo>
-            </annotation>
-         </attribute>
-      </complexType>
-   </element>
-
-   <element name="window">
-      <annotation>
-         <appInfo>
-            <meta.element deprecated="true"/>
-         </appInfo>
-         <documentation>
-            The application icon with a dimension of 16x16 pixels
-         </documentation>
-      </annotation>
-      <complexType>
-         <attribute name="icon" type="string" use="required">
-            <annotation>
-               <documentation>
-                  Project relative path to the icon resource
-               </documentation>
-               <appInfo>
-                  <meta.attribute kind="resource"/>
-               </appInfo>
-            </annotation>
-         </attribute>
-      </complexType>
-   </element>
-
-   <element name="status_info">
-      <annotation>
-         <documentation>
-            Icon to represent an information
-         </documentation>
-      </annotation>
-      <complexType>
-         <attribute name="icon" type="string" use="required">
-            <annotation>
-               <documentation>
-                  Project relative path to the icon resource
-               </documentation>
-               <appInfo>
-                  <meta.attribute kind="resource"/>
-               </appInfo>
-            </annotation>
-         </attribute>
-      </complexType>
-   </element>
-
-   <element name="status_warning">
-      <annotation>
-         <documentation>
-            Icon to represent a warning
-         </documentation>
-      </annotation>
-      <complexType>
-         <attribute name="icon" type="string" use="required">
-            <annotation>
-               <documentation>
-                  Project relative path to the icon resource
-               </documentation>
-               <appInfo>
-                  <meta.attribute kind="resource"/>
-               </appInfo>
-            </annotation>
-         </attribute>
-      </complexType>
-   </element>
-
-   <element name="status_error">
-      <annotation>
-         <documentation>
-            Icon to represent an error
-         </documentation>
-      </annotation>
-      <complexType>
-         <attribute name="icon" type="string" use="required">
-            <annotation>
-               <documentation>
-                  Project relative path to the icon resource
-               </documentation>
-               <appInfo>
-                  <meta.attribute kind="resource"/>
-               </appInfo>
-            </annotation>
-         </attribute>
-      </complexType>
-   </element>
-
-   <element name="checkbox_yes">
-      <annotation>
-         <documentation>
-            Icon to represent &apos;checked state true&apos; in a checkable table cell
-         </documentation>
-      </annotation>
-      <complexType>
-         <attribute name="icon" type="string" use="required">
-            <annotation>
-               <documentation>
-                  Project relative path to the icon resource
-               </documentation>
-               <appInfo>
-                  <meta.attribute kind="resource"/>
-               </appInfo>
-            </annotation>
-         </attribute>
-      </complexType>
-   </element>
-
-   <element name="checkbox_no">
-      <annotation>
-         <documentation>
-            Icon to represent &apos;checked state false&apos; in a checkable table cell
-         </documentation>
-      </annotation>
-      <complexType>
-         <attribute name="icon" type="string" use="required">
-            <annotation>
-               <documentation>
-                  Project relative path to the icon resource
-               </documentation>
-               <appInfo>
-                  <meta.attribute kind="resource"/>
-               </appInfo>
-            </annotation>
-         </attribute>
-      </complexType>
-   </element>
-
-   <annotation>
-      <appInfo>
-         <meta.section type="since"/>
-      </appInfo>
-      <documentation>
-         [Enter the first release in which this extension point appears.]
-      </documentation>
-   </annotation>
-
-   <annotation>
-      <appInfo>
-         <meta.section type="examples"/>
-      </appInfo>
-      <documentation>
-         [Enter extension point usage example here.]
-      </documentation>
-   </annotation>
-
-   <annotation>
-      <appInfo>
-         <meta.section type="apiinfo"/>
-      </appInfo>
-      <documentation>
-         [Enter API information here.]
-      </documentation>
-   </annotation>
-
-   <annotation>
-      <appInfo>
-         <meta.section type="implementation"/>
-      </appInfo>
-      <documentation>
-         [Enter information about supplied implementation of this extension point.]
-      </documentation>
-   </annotation>
-
-
-</schema>
-=======
 <?xml version='1.0' encoding='UTF-8'?>
 <!-- Schema file written by PDE -->
 <schema targetNamespace="org.eclipse.scout.rt.ui.swt" xmlns="http://www.w3.org/2001/XMLSchema">
@@ -492,5 +254,4 @@
    </annotation>
 
 
-</schema>
->>>>>>> 3ad26e07
+</schema>