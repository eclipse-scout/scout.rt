--- conflicted
+++ resolved
@@ -1,4 +1,3 @@
-<<<<<<< HEAD
 /*******************************************************************************
  * Copyright (c) 2010 BSI Business Systems Integration AG.
  * All rights reserved. This program and the accompanying materials
@@ -667,694 +666,4 @@
       handleSwtBrowseAction();
     }
   } // end class P_F2KeyStroke
-}
-=======
-/*******************************************************************************
- * Copyright (c) 2010 BSI Business Systems Integration AG.
- * All rights reserved. This program and the accompanying materials
- * are made available under the terms of the Eclipse Public License v1.0
- * which accompanies this distribution, and is available at
- * http://www.eclipse.org/legal/epl-v10.html
- *
- * Contributors:
- *     BSI Business Systems Integration AG - initial API and implementation
- ******************************************************************************/
-package org.eclipse.scout.rt.ui.swt.form.fields.smartfield;
-
-import java.util.HashSet;
-import java.util.Set;
-import java.util.concurrent.atomic.AtomicReference;
-
-import org.eclipse.core.runtime.IProgressMonitor;
-import org.eclipse.core.runtime.IStatus;
-import org.eclipse.core.runtime.Status;
-import org.eclipse.scout.commons.CompareUtility;
-import org.eclipse.scout.commons.exception.ProcessingException;
-import org.eclipse.scout.commons.holders.Holder;
-import org.eclipse.scout.commons.job.JobEx;
-import org.eclipse.scout.commons.logger.IScoutLogger;
-import org.eclipse.scout.commons.logger.ScoutLogManager;
-import org.eclipse.scout.rt.client.ui.action.menu.IMenu;
-import org.eclipse.scout.rt.client.ui.form.FormEvent;
-import org.eclipse.scout.rt.client.ui.form.FormListener;
-import org.eclipse.scout.rt.client.ui.form.fields.smartfield.ISmartField;
-import org.eclipse.scout.rt.client.ui.form.fields.smartfield.ISmartFieldProposalForm;
-import org.eclipse.scout.rt.ui.swt.LogicalGridLayout;
-import org.eclipse.scout.rt.ui.swt.SwtMenuUtility;
-import org.eclipse.scout.rt.ui.swt.ext.DropDownButton;
-import org.eclipse.scout.rt.ui.swt.ext.StatusLabelEx;
-import org.eclipse.scout.rt.ui.swt.form.fields.IPopupSupport;
-import org.eclipse.scout.rt.ui.swt.form.fields.LogicalGridDataBuilder;
-import org.eclipse.scout.rt.ui.swt.form.fields.SwtScoutValueFieldComposite;
-import org.eclipse.scout.rt.ui.swt.internal.TextFieldEditableSupport;
-import org.eclipse.scout.rt.ui.swt.keystroke.SwtKeyStroke;
-import org.eclipse.scout.rt.ui.swt.util.SwtUtility;
-import org.eclipse.scout.rt.ui.swt.window.SwtScoutPartEvent;
-import org.eclipse.scout.rt.ui.swt.window.SwtScoutPartListener;
-import org.eclipse.scout.rt.ui.swt.window.popup.SwtScoutDropDownPopup;
-import org.eclipse.swt.SWT;
-import org.eclipse.swt.custom.StyledText;
-import org.eclipse.swt.events.FocusAdapter;
-import org.eclipse.swt.events.FocusEvent;
-import org.eclipse.swt.events.MenuAdapter;
-import org.eclipse.swt.events.MenuEvent;
-import org.eclipse.swt.events.MouseAdapter;
-import org.eclipse.swt.events.MouseEvent;
-import org.eclipse.swt.events.SelectionAdapter;
-import org.eclipse.swt.events.SelectionEvent;
-import org.eclipse.swt.events.ShellAdapter;
-import org.eclipse.swt.events.ShellEvent;
-import org.eclipse.swt.widgets.Composite;
-import org.eclipse.swt.widgets.Control;
-import org.eclipse.swt.widgets.Event;
-import org.eclipse.swt.widgets.Listener;
-import org.eclipse.swt.widgets.Menu;
-import org.eclipse.swt.widgets.MenuItem;
-import org.eclipse.swt.widgets.Table;
-import org.eclipse.swt.widgets.Tree;
-import org.eclipse.swt.widgets.Widget;
-
-/**
- * <h3>SwtScoutSmartField</h3> ...
- * 
- * @since 1.0.0 10.04.2008
- */
-public class SwtScoutSmartField extends SwtScoutValueFieldComposite<ISmartField<?>> implements ISwtScoutSmartField, IPopupSupport {
-  private static final IScoutLogger LOG = ScoutLogManager.getLogger(SwtScoutSmartField.class);
-
-  private DropDownButton m_browseButton;
-  private P_PendingProposalJob m_pendingProposalJob;
-  private Object m_pendingProposalJobLock;
-  // popup
-  private SwtScoutDropDownPopup m_proposalPopup;
-  private final Object m_popupLock = new Object();
-  private Menu m_contextMenu;
-  private TextFieldEditableSupport m_editableSupport;
-
-  private Set<IPopupSupportListener> m_popupEventListeners;
-  private Object m_popupEventListenerLock;
-
-  public SwtScoutSmartField() {
-    m_pendingProposalJobLock = new Object();
-  }
-
-  @Override
-  protected void initializeSwt(Composite parent) {
-    m_popupEventListeners = new HashSet<IPopupSupportListener>();
-    m_popupEventListenerLock = new Object();
-
-    Composite container = getEnvironment().getFormToolkit().createComposite(parent);
-    StatusLabelEx label = getEnvironment().getFormToolkit().createStatusLabel(container, getEnvironment(), getScoutObject());
-
-    StyledText textField = getEnvironment().getFormToolkit().createStyledText(container, SWT.SINGLE | SWT.BORDER);
-    m_browseButton = new DropDownButton(container, SWT.DROP_DOWN);
-    // to ensure the text is validated on a context menu call this mouse
-    // listener is used.
-    m_browseButton.addMouseListener(new MouseAdapter() {
-      @Override
-      public void mouseDown(MouseEvent e) {
-        handleSwtInputVerifier();
-      }
-    });
-    setSwtContainer(container);
-    setSwtLabel(label);
-    setSwtField(textField);
-
-    // prevent the button from grabbing focus
-    container.setTabList(new Control[]{textField});
-    m_browseButton.addFocusListener(new FocusAdapter() {
-      @Override
-      public void focusGained(FocusEvent e) {
-        getSwtField().setFocus();
-      }
-    });
-
-    // context menu
-    m_contextMenu = new Menu(m_browseButton.getShell(), SWT.POP_UP);
-    m_contextMenu.addMenuListener(new P_ContextMenuListener());
-    m_browseButton.setMenu(m_contextMenu);
-
-    // F2 key stroke
-    getEnvironment().addKeyStroke(getSwtContainer(), new P_F2KeyStroke());
-
-    // listeners
-    P_UiFieldListener listener = new P_UiFieldListener();
-    getSwtField().addListener(SWT.KeyDown, listener);
-    getSwtField().addListener(SWT.Modify, listener);
-    getSwtField().addListener(SWT.Traverse, listener);
-
-    P_SwtBrowseButtonListener swtBrowseButtonListener = new P_SwtBrowseButtonListener();
-    getSwtBrowseButton().addSelectionListener(swtBrowseButtonListener);
-
-    // layout
-    container.setLayout(new LogicalGridLayout(1, 0));
-    m_browseButton.setLayoutData(LogicalGridDataBuilder.createSmartButton());
-  }
-
-  @Override
-  public DropDownButton getSwtBrowseButton() {
-    return m_browseButton;
-  }
-
-  @Override
-  public StyledText getSwtField() {
-    return (StyledText) super.getSwtField();
-  }
-
-  @Override
-  protected void attachScout() {
-    super.attachScout();
-    setIconIdFromScout(getScoutObject().getIconId());
-    setProposalFormFromScout(getScoutObject().getProposalForm());
-  }
-
-  @Override
-  protected void detachScout() {
-    // workaround since disposeFieldInternal in AbstractSmartField is never called.
-    hideProposalPopup();
-    super.detachScout();
-  }
-
-  @Override
-  protected void setDisplayTextFromScout(String s) {
-    if (!CompareUtility.equals(s, getSwtField().getText())) {
-      getSwtBrowseButton().setDropdownEnabled(getScoutObject().hasMenus());
-      if (s == null) {
-        s = "";
-      }
-      StyledText swtField = getSwtField();
-      swtField.setText(s);
-      swtField.setCaretOffset(0);
-    }
-  }
-
-  @Override
-  protected void setEnabledFromScout(boolean b) {
-    super.setEnabledFromScout(b);
-    m_browseButton.setButtonEnabled(b);
-  }
-
-  @Override
-  protected void setFieldEnabled(Control swtField, boolean enabled) {
-    if (m_editableSupport == null) {
-      m_editableSupport = new TextFieldEditableSupport(getSwtField());
-    }
-    m_editableSupport.setEditable(enabled);
-  }
-
-  protected void setIconIdFromScout(String s) {
-    m_browseButton.setImage(getEnvironment().getIcon(s));
-  }
-
-  @Override
-  protected void handleSwtFocusGained() {
-    super.handleSwtFocusGained();
-    if (m_proposalPopup == null) {
-      scheduleSelectAll();
-    }
-    if (getScoutObject().getErrorStatus() != null) {
-      requestProposalSupportFromSwt(getScoutObject().getDisplayText(), false);
-    }
-  }
-
-  @Override
-  protected void handleSwtFocusLost() {
-    super.handleSwtFocusLost();
-    if (!getSwtField().isDisposed()) {
-      getSwtField().setSelection(0, 0);
-    }
-  }
-
-  protected void scheduleSelectAll() {
-    getEnvironment().getDisplay().asyncExec(new Runnable() {
-
-      @Override
-      public void run() {
-        if (getSwtField().isDisposed()) {
-          return;
-        }
-
-        getSwtField().setSelection(0, getSwtField().getText().length());
-      }
-
-    });
-
-  }
-
-  protected void setProposalFormFromScout(ISmartFieldProposalForm form) {
-    synchronized (m_pendingProposalJobLock) {
-      if (m_pendingProposalJob != null) {
-        m_pendingProposalJob.cancel();
-        m_pendingProposalJob = null;
-      }
-    }
-    if (form != null) {
-      showProposalPopup(form);
-    }
-    else {
-      hideProposalPopup();
-    }
-  }
-
-  protected void showProposalPopup(final ISmartFieldProposalForm form) {
-    // close old
-    if (m_proposalPopup != null) {
-      if (m_proposalPopup.isVisible()) {
-        m_proposalPopup.closePart();
-      }
-      m_proposalPopup = null;
-    }
-    // show new
-    if (form != null) {
-      if (getSwtField().isFocusControl()) {
-        m_proposalPopup = new SwtScoutDropDownPopup(getEnvironment(), getSwtField(), getSwtField(), SWT.RESIZE);
-        m_proposalPopup.setMaxHeightHint(280);
-        m_proposalPopup.addSwtScoutPartListener(new SwtScoutPartListener() {
-          @Override
-          public void partChanged(SwtScoutPartEvent e) {
-            switch (e.getType()) {
-              case SwtScoutPartEvent.TYPE_OPENING: {
-                notifyPopupEventListeners(IPopupSupportListener.TYPE_OPENING);
-                break;
-              }
-              case SwtScoutPartEvent.TYPE_CLOSING: {
-                hideProposalPopup();
-                break;
-              }
-              case SwtScoutPartEvent.TYPE_CLOSED: {
-                if (m_proposalPopup != null) {
-                  m_proposalPopup = null;
-                  notifyPopupEventListeners(IPopupSupportListener.TYPE_CLOSED);
-                }
-                break;
-              }
-            }
-          }
-        });
-        m_proposalPopup.getShell().addShellListener(new ShellAdapter() {
-          @Override
-          public void shellClosed(ShellEvent e) {
-            e.doit = false;
-          }
-        });
-        m_proposalPopup.makeNonFocusable();
-        try {
-          //add a listener whenever the form changes
-          m_proposalPopup.showForm(form);
-          form.addFormListener(new FormListener() {
-            @Override
-            public void formChanged(FormEvent e) throws ProcessingException {
-              switch (e.getType()) {
-                case FormEvent.TYPE_STRUCTURE_CHANGED:
-                Runnable job = new Runnable() {
-                  @Override
-                  public void run() {
-                    if (m_proposalPopup != null) {
-                      m_proposalPopup.autoAdjustBounds();
-                    }
-                  }
-                };
-                getEnvironment().invokeSwtLater(job);
-                break;
-            }
-          }
-          });
-          //enqueue a later display job since there may be waiting display tasks in the queue that change the table/tree
-          getSwtField().getDisplay().asyncExec(new Runnable() {
-            @Override
-            public void run() {
-              if (m_proposalPopup != null) {
-                m_proposalPopup.autoAdjustBounds();
-              }
-            }
-          });
-        }
-        catch (ProcessingException e1) {
-          LOG.error(e1.getMessage(), e1);
-        }
-      }
-      else {
-        Runnable t = new Runnable() {
-
-          @Override
-          public void run() {
-            try {
-              form.doClose();
-            }
-            catch (ProcessingException e) {
-              LOG.error("could not close smartfield-form", e);
-            }
-          }
-        };
-        getEnvironment().invokeScoutLater(t, 0);
-      }
-    }
-  }
-
-  protected void hideProposalPopup() {
-    synchronized (m_popupLock) {
-      if (m_proposalPopup != null && m_proposalPopup.isVisible()) {
-        m_proposalPopup.closePart();
-      }
-      m_proposalPopup = null;
-    }
-  }
-
-  protected void requestProposalSupportFromSwt(String text, boolean selectCurrentValue) {
-    synchronized (m_pendingProposalJobLock) {
-      if (m_pendingProposalJob == null) {
-        m_pendingProposalJob = new P_PendingProposalJob();
-      }
-      else {
-        m_pendingProposalJob.cancel();
-      }
-      m_pendingProposalJob.update(text, selectCurrentValue);
-      int delay = 400;
-      if (m_proposalPopup == null) {
-        delay = 0;
-      }
-      m_pendingProposalJob.schedule(delay);
-    }
-  }
-
-  private void acceptProposalFromSwt() {
-    synchronized (m_pendingProposalJobLock) {
-      if (m_pendingProposalJob != null) {
-        m_pendingProposalJob.cancel();
-        m_pendingProposalJob = null;
-      }
-    }
-    final String text = getSwtField().getText();
-    // notify Scout
-    Runnable t = new Runnable() {
-      @Override
-      public void run() {
-        getScoutObject().getUIFacade().setTextFromUI(text);
-      }
-    };
-    getEnvironment().invokeScoutLater(t, 0);
-  }
-
-  @Override
-  protected boolean filterKeyEvent(Event e) {
-    if (m_proposalPopup != null && m_proposalPopup.isVisible()) {
-      if (e.keyCode == SWT.ESC) {
-        hideProposalPopup();
-        return false;
-      }
-      else if (e.keyCode == SWT.CR || e.keyCode == SWT.KEYPAD_CR) {
-        acceptProposalFromSwt();
-        return false;
-      }
-    }
-    return super.filterKeyEvent(e);
-  }
-
-  @Override
-  protected boolean handleSwtInputVerifier() {
-    // void since handle swt input verifier works with focus and not traverse events
-    return true;
-  }
-
-  protected boolean handleSwtTraverseVerifier() {
-    synchronized (m_pendingProposalJobLock) {
-      if (m_pendingProposalJob != null) {
-        m_pendingProposalJob.cancel();
-        m_pendingProposalJob = null;
-      }
-    }
-    final String text = getSwtField().getText();
-    final Holder<Boolean> result = new Holder<Boolean>(Boolean.class, true);
-    // notify Scout
-    Runnable t = new Runnable() {
-      @Override
-      public void run() {
-        boolean b = getScoutObject().getUIFacade().setTextFromUI(text);
-        result.setValue(b);
-      }
-    };
-    JobEx job = getEnvironment().invokeScoutLater(t, 0);
-    try {
-      job.join(2345);
-    }
-    catch (InterruptedException e) {
-      //nop
-    }
-    boolean processed = job.getState() == JobEx.NONE;
-    // end notify
-    getEnvironment().dispatchImmediateSwtJobs();
-    if (processed && (!result.getValue())) {
-      // keep focus
-      return false;
-    }
-    else {
-      // advance focus
-      return true;
-    }
-  }
-
-  protected void handleSwtBrowseAction() {
-    if (getSwtBrowseButton().isVisible() && getSwtBrowseButton().isEnabled()) {
-      requestProposalSupportFromSwt(ISmartField.BROWSE_ALL_TEXT, true);
-    }
-  }
-
-  @Override
-  protected void handleScoutPropertyChange(String name, Object newValue) {
-    super.handleScoutPropertyChange(name, newValue);
-    if (name.equals(ISmartField.PROP_ICON_ID)) {
-      setIconIdFromScout((String) newValue);
-    }
-    else if (name.equals(ISmartField.PROP_PROPOSAL_FORM)) {
-      setProposalFormFromScout((ISmartFieldProposalForm) newValue);
-    }
-  }
-
-  protected void handleTextModifiedFromUi(Event event) {
-    if (getUpdateSwtFromScoutLock().isAcquired()) {
-      return;
-    }
-    if (getSwtField().isVisible() && getSwtField().isFocusControl()) {
-      String text = getSwtField().getText();
-      if (text == null || text.length() == 0) {
-        // allow empty field without proposal
-        if (m_proposalPopup != null) {
-          requestProposalSupportFromSwt(text, false);
-        }
-        else {
-          // notify Scout
-          Runnable t = new Runnable() {
-            @Override
-            public void run() {
-              getScoutObject().getUIFacade().setTextFromUI(null);
-            }
-          };
-          getEnvironment().invokeScoutLater(t, 0);
-          // end notify
-        }
-      }
-      else {
-        requestProposalSupportFromSwt(text, false);
-      }
-    }
-  }
-
-  protected void handleKeyDownFromUI(Event event) {
-    switch (event.keyCode) {
-      case SWT.ARROW_DOWN:
-      case SWT.ARROW_UP:
-      case SWT.PAGE_DOWN:
-      case SWT.PAGE_UP:
-        if (getSwtField().isEnabled() && getSwtField().getEditable() && getSwtField().isVisible()) {
-          if (m_proposalPopup == null) {
-            requestProposalSupportFromSwt(ISmartField.BROWSE_ALL_TEXT, true);
-          }
-          else {
-            Widget c = null;
-            if (c == null) {
-              c = SwtUtility.findChildComponent(m_proposalPopup.getSwtContentPane(), Table.class);
-            }
-            if (c == null) {
-              c = SwtUtility.findChildComponent(m_proposalPopup.getSwtContentPane(), Tree.class);
-            }
-            SwtUtility.handleNavigationKey(c, event.keyCode);
-          }
-        }
-        break;
-    }
-  }
-
-  protected void handleTraverseFromUi(Event event) {
-    switch (event.keyCode) {
-      case SWT.ARROW_DOWN:
-      case SWT.ARROW_UP:
-      case SWT.ARROW_LEFT:
-      case SWT.ARROW_RIGHT:
-      case SWT.HOME:
-      case SWT.END:
-      case SWT.PAGE_DOWN:
-      case SWT.PAGE_UP:
-      case SWT.CR:
-        // void break
-        break;
-      case SWT.ESC:
-        if (m_proposalPopup != null) {
-          event.doit = false;
-        }
-        break;
-      default:
-        event.doit = handleSwtTraverseVerifier();
-
-    }
-
-  }
-
-  private void notifyPopupEventListeners(int eventType) {
-    IPopupSupportListener[] listeners;
-    synchronized (m_popupEventListenerLock) {
-      listeners = m_popupEventListeners.toArray(new IPopupSupportListener[m_popupEventListeners.size()]);
-    }
-    for (IPopupSupportListener listener : listeners) {
-      listener.handleEvent(eventType);
-    }
-  }
-
-  @Override
-  public void addPopupEventListener(IPopupSupportListener listener) {
-    synchronized (m_popupEventListenerLock) {
-      m_popupEventListeners.add(listener);
-    }
-  }
-
-  @Override
-  public void removePopupEventListener(IPopupSupportListener listener) {
-    synchronized (m_popupEventListenerLock) {
-      m_popupEventListeners.remove(listener);
-    }
-  }
-
-  private class P_UiFieldListener implements Listener {
-
-    @Override
-    public void handleEvent(Event event) {
-      switch (event.type) {
-        case SWT.Modify:
-          handleTextModifiedFromUi(event);
-          break;
-        case SWT.KeyDown:
-          handleKeyDownFromUI(event);
-          break;
-        case SWT.Traverse:
-          handleTraverseFromUi(event);
-          break;
-      }
-    }
-  }
-
-  private class P_PendingProposalJob extends JobEx implements Runnable {
-
-    private String m_text;
-    private boolean m_selectCurrentValue;
-
-    public P_PendingProposalJob() {
-      super("");
-      setSystem(true);
-    }
-
-    @Override
-    protected IStatus run(IProgressMonitor monitor) {
-      if (monitor.isCanceled()) {
-        return Status.CANCEL_STATUS;
-      }
-      getEnvironment().getDisplay().asyncExec(this);
-      return Status.OK_STATUS;
-    }
-
-    @Override
-    public void run() {
-      synchronized (m_pendingProposalJobLock) {
-        if (m_pendingProposalJob == this) {
-          m_pendingProposalJob = null;
-        }
-        else {
-          return;
-        }
-      }
-      if (getSwtField().isFocusControl()) {
-        Runnable t = new Runnable() {
-          @Override
-          public void run() {
-            getScoutObject().getUIFacade().openProposalFromUI(m_text, m_selectCurrentValue);
-          }
-        };
-        getEnvironment().invokeScoutLater(t, 0);
-      }
-    }
-
-    public void update(String text, boolean selectCurrentValue) {
-      m_text = text;
-      m_selectCurrentValue = selectCurrentValue;
-    }
-  }
-
-  private class P_ContextMenuListener extends MenuAdapter {
-    @Override
-    public void menuShown(MenuEvent e) {
-      for (MenuItem item : m_contextMenu.getItems()) {
-        disposeMenuItem(item);
-      }
-      final AtomicReference<IMenu[]> scoutMenusRef = new AtomicReference<IMenu[]>();
-      Runnable t = new Runnable() {
-        @Override
-        public void run() {
-          IMenu[] scoutMenus = getScoutObject().getUIFacade().firePopupFromUI();
-          scoutMenusRef.set(scoutMenus);
-        }
-      };
-      JobEx job = getEnvironment().invokeScoutLater(t, 1200);
-      try {
-        job.join(1200);
-      }
-      catch (InterruptedException ex) {
-        //nop
-      }
-      // grab the actions out of the job, when the actions are providden within
-      // the scheduled time the popup will be handled.
-      if (scoutMenusRef.get() != null) {
-        SwtMenuUtility.fillContextMenu(scoutMenusRef.get(), m_contextMenu, getEnvironment());
-      }
-    }
-
-    private void disposeMenuItem(MenuItem item) {
-      Menu menu = item.getMenu();
-      if (menu != null) {
-        for (MenuItem childItem : menu.getItems()) {
-          disposeMenuItem(childItem);
-        }
-        menu.dispose();
-      }
-      item.dispose();
-    }
-
-  } // end class P_ContextMenuListener
-
-  private class P_SwtBrowseButtonListener extends SelectionAdapter {
-    @Override
-    public void widgetSelected(SelectionEvent e) {
-      handleSwtBrowseAction();
-    }
-
-  } // end class P_SwtBrowseButtonListener
-
-  private class P_F2KeyStroke extends SwtKeyStroke {
-    public P_F2KeyStroke() {
-      super(SWT.F2);
-    }
-
-    @Override
-    public void handleSwtAction(Event e) {
-      handleSwtBrowseAction();
-    }
-  } // end class P_F2KeyStroke
-}
->>>>>>> 60f91260
+}