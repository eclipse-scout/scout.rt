<<<<<<< HEAD
/*******************************************************************************
 * Copyright (c) 2010 BSI Business Systems Integration AG.
 * All rights reserved. This program and the accompanying materials
 * are made available under the terms of the Eclipse Public License v1.0
 * which accompanies this distribution, and is available at
 * http://www.eclipse.org/legal/epl-v10.html
 *
 * Contributors:
 *     BSI Business Systems Integration AG - initial API and implementation
 ******************************************************************************/
package org.eclipse.scout.rt.ui.swt.ext.table.internal;

import java.text.BreakIterator;
import java.util.Set;

import org.eclipse.scout.commons.ListUtility;
import org.eclipse.scout.commons.StringUtility;
import org.eclipse.scout.rt.client.ui.basic.cell.ICell;
import org.eclipse.scout.rt.client.ui.basic.table.ITableRow;
import org.eclipse.scout.rt.client.ui.basic.table.columns.IColumn;
import org.eclipse.scout.rt.ui.swt.Activator;
import org.eclipse.scout.rt.ui.swt.basic.table.ISwtScoutTable;
import org.eclipse.swt.SWT;
import org.eclipse.swt.graphics.FontMetrics;
import org.eclipse.swt.graphics.GC;
import org.eclipse.swt.graphics.Image;
import org.eclipse.swt.graphics.Point;
import org.eclipse.swt.graphics.Rectangle;
import org.eclipse.swt.widgets.Event;
import org.eclipse.swt.widgets.Listener;
import org.eclipse.swt.widgets.Table;
import org.eclipse.swt.widgets.TableColumn;
import org.eclipse.swt.widgets.TableItem;

/**
 * A table listener for multiline and wrapped tables.
 */
public class TableMultilineListener implements Listener {
  private final int m_text_margin_y;
  private final int m_text_margin_x;
  private static final int IMAGE_TEXT_PADDING = 1;
  private static final String LINE_SEPARATOR = "\n";

  private final boolean m_multiline;
  private final int m_rowHeight;
  private final Image m_editableMarkerImage;
  private final int m_editableMarkerWidth;
  private final Set<Integer> m_wrapTextColumns;

  /**
   * @param multiline
   *          true, if the table is multiline
   * @param rowHeight
   *          row height of the table (in pixel)
   * @param wrapTextColumns
   *          the wrapped column indexes
   * @param textMarginX
   *          horizontal text margin
   * @param textMarginY
   *          vertical text margin
   */
  public TableMultilineListener(boolean multiline, int rowHeight, Set<Integer> wrapTextColumns, int textMarginX, int textMarginY) {
    m_multiline = multiline;
    m_rowHeight = rowHeight;
    m_wrapTextColumns = wrapTextColumns;
    m_text_margin_y = textMarginY;
    m_text_margin_x = textMarginX;
    m_editableMarkerImage = Activator.getIcon("marker");
    m_editableMarkerWidth = (m_editableMarkerImage != null) ? m_editableMarkerImage.getBounds().width : 0;
  }

  /**
   * @return row height of the table (in pixel)
   */
  public int getRowHeight() {
    return m_rowHeight;
  }

  /**
   * Wraps the text to fit the bounds. Line breaks are inserted at word breaks.
   * 
   * @param gc
   *          the graphics context
   * @param text
   *          the text to wrap, may be <code>null</code>
   * @param bounds
   *          the text bounds
   * @return the wrapped text
   */
  protected String softWrapText(GC gc, String text, Rectangle bounds) {
    if (StringUtility.isNullOrEmpty(text)) {
      return text;
    }
    BreakIterator wb = BreakIterator.getWordInstance();
    wb.setText(text);
    int saved = 0;
    int last = 0;
    int width = bounds.width;

    String wrappedText = "";

    for (int loc = wb.first(); loc != BreakIterator.DONE; loc = wb.next()) {
      String line = text.substring(saved, loc);
      int textWidth = getTextWidth(gc, line);

      if (textWidth > width) {
        // overflow
        String prevLine = text.substring(saved, last);
        wrappedText += prevLine.trim();
        wrappedText += LINE_SEPARATOR;
        saved = last;
      }
      last = loc;
    }
    // paint the last line
    String lastLine = text.substring(saved, last);
    wrappedText += lastLine.trim();
    return wrappedText;
  }

  /**
   * @param gc
   *          the graphics context
   * @param line
   *          the line to be displayed
   * @return width of the area the line covers
   */
  protected int getTextWidth(GC gc, String line) {
    return gc.textExtent(line).x;
  }

  /**
   * Handles the table event. Calculates width and height and draws the wrapped and trimmed text accordingly.
   */
  @Override
  public void handleEvent(Event event) {
    switch (event.type) {
      case SWT.MeasureItem:
        Point mSize = new Point(0, 0);
        TableItem mitem = (TableItem) event.item;
        Image img = mitem.getImage(event.index);
        int editableIconOffset = 0;
        if (img != null) {
          editableIconOffset = isEditableIconNeeded(event, mitem) ? m_editableMarkerWidth : 1;
          Rectangle imgBounds = img.getBounds();
          img.getBounds().width += editableIconOffset;
          mSize.x += imgBounds.width + 2;
          mSize.y = Math.max(mSize.y, imgBounds.height + 2 * m_text_margin_y);
        }
        String mtext = getCelldisplayText(event, mitem);
        Point textSize = m_multiline ? event.gc.textExtent(mtext) : event.gc.stringExtent(mtext);
        mSize.x += textSize.x + 2 * m_text_margin_x;
        mSize.y = Math.max(mSize.y, textSize.y + 2 * m_text_margin_y);
        event.width = mSize.x + editableIconOffset;
        event.height = Math.max(event.height, mSize.y);
        break;
      case SWT.PaintItem:
        TableItem pitem = (TableItem) event.item;
        String ptext = getCelldisplayText(event, pitem);

        //alignment
        int align = SWT.LEFT;
        TableColumn tc = pitem.getParent().getColumn(event.index);
        if (tc != null) {
          align = (tc.getStyle() & (SWT.CENTER | SWT.LEFT | SWT.RIGHT));
        }

        /* center column 1 vertically */
        Rectangle itemBounds = pitem.getBounds(event.index);
        editableIconOffset = isEditableIconNeeded(event, pitem) ? m_editableMarkerWidth : 1;
        int xImageOffset = itemBounds.x;
        int xTextOffset = xImageOffset + m_text_margin_x;
        int yOffset = itemBounds.y + m_text_margin_y;
        Point textExtent = event.gc.stringExtent(ptext);

        Image pImg = pitem.getImage(event.index);
        Rectangle contentBounds = null;
        if (pImg != null) {
          contentBounds = pImg.getBounds();
          if (textExtent.x > 0) {
            //Add padding between image and text
            contentBounds.width = contentBounds.width + IMAGE_TEXT_PADDING;
            xTextOffset += contentBounds.width;
          }
        }
        else {
          contentBounds = new Rectangle(0, 0, 0, 0);
        }

        contentBounds.width += textExtent.x;
        contentBounds.height += textExtent.y;
        if (align == SWT.RIGHT) {
          int dx = Math.max(m_text_margin_x, (itemBounds.x + itemBounds.width - xImageOffset - contentBounds.width - m_text_margin_x));
          xTextOffset += dx;

          //Aligning the image leads to an ugly space when row gets selected...
//            xImageOffset += dx;
        }
        else if (align == SWT.CENTER) {
          int dx = Math.max(m_text_margin_x, (itemBounds.x + itemBounds.width - xImageOffset - contentBounds.width - m_text_margin_x) / 2);
          xTextOffset += dx;

          //Aligning the image leads to an ugly space when row gets selected...
//            xImageOffset += dx;
        }

        if (pImg != null) {
          event.gc.drawImage(pImg, xImageOffset, yOffset);
        }
        event.gc.drawText(ptext, xTextOffset, yOffset, true);
        event.gc.setForeground(event.gc.getDevice().getSystemColor(SWT.COLOR_WIDGET_LIGHT_SHADOW));
        TableItem item = (TableItem) event.item;
        if (isEditableIconNeeded(event, item)) {
          IColumn<?> col = ((IColumn<?>) item.getParent().getColumn(event.index).getData(ISwtScoutTable.KEY_SCOUT_COLUMN));
          ICell cell = ((ITableRow) item.getData()).getCell(col);
          Image markerIcon = m_editableMarkerImage;
          if (markerIcon != null && cell.isEditable()) {
            event.gc.drawImage(markerIcon, event.x, event.y);
          }
        }

        break;
      case SWT.EraseItem:
        //Focus rectangle looks ugly in Windows XP if there is a column with an image so we just remove the rectangle
        //In Windows Vista it would look well.
        event.detail &= ~SWT.FOCUSED;

        //Foreground should not be painted because this is done by ourself with the SWT.PaintItem-Event.
        event.detail &= ~SWT.FOREGROUND;
        break;
    }
  }

  /**
   * @param event
   *          the table event
   * @param item
   *          the cell item
   * @return the wrapped and trimmed cell display text, if necessary
   */
  protected String getCelldisplayText(Event event, TableItem item) {
    Rectangle itemBounds = item.getBounds(event.index);
    String text = item.getText(event.index);
    if (StringUtility.hasText(text)) {
      if (isWrapped(event.index, item.getParent())) {
        text = softWrapText(event.gc, text, new Rectangle(itemBounds.x, itemBounds.y, itemBounds.width - m_text_margin_x * 2, itemBounds.height - m_text_margin_y * 2));
      }
      FontMetrics fm = event.gc.getFontMetrics();
      if (fm != null) {
        int fontHeight = fm.getHeight();
        text = trimToRowHeight(text, fontHeight);
      }
    }
    return text;
  }

  private boolean isEditableIconNeeded(Event event, TableItem item) {
    IColumn<?> col = ((IColumn<?>) item.getParent().getColumn(event.index).getData(ISwtScoutTable.KEY_SCOUT_COLUMN));
    if (col != null && col.isEditable() && !col.getDataType().isAssignableFrom(Boolean.class)) {
      return true;
    }
    return false;
  }

  /**
   * @param uiColumnIndex
   *          the column index in the table (UI not scout model)
   * @param table
   *          the table
   * @return true, if the column is wrapped, false otherwise
   */
  private boolean isWrapped(int uiColumnIndex, Table table) {
    int columnIndex = ((IColumn<?>) table.getColumn(uiColumnIndex).getData(ISwtScoutTable.KEY_SCOUT_COLUMN)).getColumnIndex();
    return ListUtility.containsAny(m_wrapTextColumns, columnIndex);
  }

  /**
   * Trims a given text to the maximum row height of the table. If the row height is <=0 or the line height is <=0, the
   * complete text is returned.
   * 
   * @param text
   *          the text to trim
   * @param lineHeight
   *          the height of a line in pixel
   * @return the trimmed String
   */
  protected String trimToRowHeight(String text, int lineHeight) {
    if (getRowHeight() > 0 && lineHeight > 0 && text != null) {
      int maxLineCount = getRowHeight() / lineHeight;
      int lineCount = Math.min(StringUtility.getLineCount(text), maxLineCount);

      String[] lines = StringUtility.getLines(text);

      StringBuilder sb = new StringBuilder();
      for (int i = 0; i < lineCount - 1; i++) {
        sb.append(lines[i]).append(LINE_SEPARATOR);
      }
      if (lineCount > 0) {
        sb.append(lines[lineCount - 1]);
      }
      text = sb.toString();
    }
    return text;
  }
}
=======
/*******************************************************************************
 * Copyright (c) 2010 BSI Business Systems Integration AG.
 * All rights reserved. This program and the accompanying materials
 * are made available under the terms of the Eclipse Public License v1.0
 * which accompanies this distribution, and is available at
 * http://www.eclipse.org/legal/epl-v10.html
 *
 * Contributors:
 *     BSI Business Systems Integration AG - initial API and implementation
 ******************************************************************************/
package org.eclipse.scout.rt.ui.swt.ext.table.internal;

import java.text.BreakIterator;
import java.util.Set;

import org.eclipse.scout.commons.ListUtility;
import org.eclipse.scout.commons.StringUtility;
import org.eclipse.scout.rt.client.ui.basic.cell.ICell;
import org.eclipse.scout.rt.client.ui.basic.table.ITableRow;
import org.eclipse.scout.rt.client.ui.basic.table.columns.IColumn;
import org.eclipse.scout.rt.ui.swt.Activator;
import org.eclipse.scout.rt.ui.swt.SwtIcons;
import org.eclipse.scout.rt.ui.swt.basic.table.ISwtScoutTable;
import org.eclipse.swt.SWT;
import org.eclipse.swt.graphics.FontMetrics;
import org.eclipse.swt.graphics.GC;
import org.eclipse.swt.graphics.Image;
import org.eclipse.swt.graphics.Point;
import org.eclipse.swt.graphics.Rectangle;
import org.eclipse.swt.widgets.Event;
import org.eclipse.swt.widgets.Listener;
import org.eclipse.swt.widgets.Table;
import org.eclipse.swt.widgets.TableColumn;
import org.eclipse.swt.widgets.TableItem;

/**
 * A table listener for multiline and wrapped tables.
 */
public class TableMultilineListener implements Listener {
  private final int m_text_margin_y;
  private final int m_text_margin_x;
  private static final int IMAGE_TEXT_PADDING = 1;
  private static final String LINE_SEPARATOR = "\n";

  private final boolean m_multiline;
  private final int m_rowHeight;
  private final Image m_editableMarkerImage;
  private final int m_editableMarkerWidth;
  private final Set<Integer> m_wrapTextColumns;

  /**
   * @param multiline
   *          true, if the table is multiline
   * @param rowHeight
   *          row height of the table (in pixel)
   * @param wrapTextColumns
   *          the wrapped column indexes
   * @param textMarginX
   *          horizontal text margin
   * @param textMarginY
   *          vertical text margin
   */
  public TableMultilineListener(boolean multiline, int rowHeight, Set<Integer> wrapTextColumns, int textMarginX, int textMarginY) {
    m_multiline = multiline;
    m_rowHeight = rowHeight;
    m_wrapTextColumns = wrapTextColumns;
    m_text_margin_y = textMarginY;
    m_text_margin_x = textMarginX;
    m_editableMarkerImage = Activator.getIcon(SwtIcons.CellEditable);
    m_editableMarkerWidth = (m_editableMarkerImage != null) ? m_editableMarkerImage.getBounds().width : 0;
  }

  /**
   * @return row height of the table (in pixel)
   */
  public int getRowHeight() {
    return m_rowHeight;
  }

  /**
   * Wraps the text to fit the bounds. Line breaks are inserted at word breaks.
   * 
   * @param gc
   *          the graphics context
   * @param text
   *          the text to wrap, may be <code>null</code>
   * @param bounds
   *          the text bounds
   * @return the wrapped text
   */
  protected String softWrapText(GC gc, String text, Rectangle bounds) {
    if (StringUtility.isNullOrEmpty(text)) {
      return text;
    }
    BreakIterator wb = BreakIterator.getWordInstance();
    wb.setText(text);
    int saved = 0;
    int last = 0;
    int width = bounds.width;

    String wrappedText = "";

    for (int loc = wb.first(); loc != BreakIterator.DONE; loc = wb.next()) {
      String line = text.substring(saved, loc);
      int textWidth = getTextWidth(gc, line);

      if (textWidth > width) {
        // overflow
        String prevLine = text.substring(saved, last);
        wrappedText += prevLine.trim();
        wrappedText += LINE_SEPARATOR;
        saved = last;
      }
      last = loc;
    }
    // paint the last line
    String lastLine = text.substring(saved, last);
    wrappedText += lastLine.trim();
    return wrappedText;
  }

  /**
   * @param gc
   *          the graphics context
   * @param line
   *          the line to be displayed
   * @return width of the area the line covers
   */
  protected int getTextWidth(GC gc, String line) {
    return gc.textExtent(line).x;
  }

  /**
   * Handles the table event. Calculates width and height and draws the wrapped and trimmed text accordingly.
   */
  @Override
  public void handleEvent(Event event) {
    switch (event.type) {
      case SWT.MeasureItem:
        Point mSize = new Point(0, 0);
        TableItem mitem = (TableItem) event.item;
        Image img = mitem.getImage(event.index);
        int editableIconOffset = 0;
        if (img != null) {
          editableIconOffset = isEditableIconNeeded(event, mitem) ? m_editableMarkerWidth : 1;
          Rectangle imgBounds = img.getBounds();
          img.getBounds().width += editableIconOffset;
          mSize.x += imgBounds.width + 2;
          mSize.y = Math.max(mSize.y, imgBounds.height + 2 * m_text_margin_y);
        }
        String mtext = getCelldisplayText(event, mitem);
        Point textSize = m_multiline ? event.gc.textExtent(mtext) : event.gc.stringExtent(mtext);
        mSize.x += textSize.x + 2 * m_text_margin_x;
        mSize.y = Math.max(mSize.y, textSize.y + 2 * m_text_margin_y);
        event.width = mSize.x + editableIconOffset;
        event.height = Math.max(event.height, mSize.y);
        break;
      case SWT.PaintItem:
        TableItem pitem = (TableItem) event.item;
        String ptext = getCelldisplayText(event, pitem);

        //alignment
        int align = SWT.LEFT;
        TableColumn tc = pitem.getParent().getColumn(event.index);
        if (tc != null) {
          align = (tc.getStyle() & (SWT.CENTER | SWT.LEFT | SWT.RIGHT));
        }

        /* center column 1 vertically */
        Rectangle itemBounds = pitem.getBounds(event.index);
        editableIconOffset = isEditableIconNeeded(event, pitem) ? m_editableMarkerWidth : 1;
        int xImageOffset = itemBounds.x;
        int xTextOffset = xImageOffset + m_text_margin_x;
        int yOffset = itemBounds.y + m_text_margin_y;
        Point textExtent = event.gc.stringExtent(ptext);

        Image pImg = pitem.getImage(event.index);
        Rectangle contentBounds = null;
        if (pImg != null) {
          contentBounds = pImg.getBounds();
          if (textExtent.x > 0) {
            //Add padding between image and text
            contentBounds.width = contentBounds.width + IMAGE_TEXT_PADDING;
            xTextOffset += contentBounds.width;
          }
        }
        else {
          contentBounds = new Rectangle(0, 0, 0, 0);
        }

        contentBounds.width += textExtent.x;
        contentBounds.height += textExtent.y;
        if (align == SWT.RIGHT) {
          int dx = Math.max(m_text_margin_x, (itemBounds.x + itemBounds.width - xImageOffset - contentBounds.width - m_text_margin_x));
          xTextOffset += dx;

          //Aligning the image leads to an ugly space when row gets selected...
//            xImageOffset += dx;
        }
        else if (align == SWT.CENTER) {
          int dx = Math.max(m_text_margin_x, (itemBounds.x + itemBounds.width - xImageOffset - contentBounds.width - m_text_margin_x) / 2);
          xTextOffset += dx;

          //Aligning the image leads to an ugly space when row gets selected...
//            xImageOffset += dx;
        }

        if (pImg != null) {
          event.gc.drawImage(pImg, xImageOffset, yOffset);
        }
        event.gc.drawText(ptext, xTextOffset, yOffset, true);
        event.gc.setForeground(event.gc.getDevice().getSystemColor(SWT.COLOR_WIDGET_LIGHT_SHADOW));
        TableItem item = (TableItem) event.item;
        if (isEditableIconNeeded(event, item)) {
          IColumn<?> col = ((IColumn<?>) item.getParent().getColumn(event.index).getData(ISwtScoutTable.KEY_SCOUT_COLUMN));
          ICell cell = ((ITableRow) item.getData()).getCell(col);
          Image markerIcon = m_editableMarkerImage;
          if (markerIcon != null && cell.isEditable()) {
            event.gc.drawImage(markerIcon, event.x, event.y);
          }
        }

        break;
      case SWT.EraseItem:
        //Focus rectangle looks ugly in Windows XP if there is a column with an image so we just remove the rectangle
        //In Windows Vista it would look well.
        event.detail &= ~SWT.FOCUSED;

        //Foreground should not be painted because this is done by ourself with the SWT.PaintItem-Event.
        event.detail &= ~SWT.FOREGROUND;
        break;
    }
  }

  /**
   * @param event
   *          the table event
   * @param item
   *          the cell item
   * @return the wrapped and trimmed cell display text, if necessary
   */
  protected String getCelldisplayText(Event event, TableItem item) {
    Rectangle itemBounds = item.getBounds(event.index);
    String text = item.getText(event.index);
    if (StringUtility.hasText(text)) {
      if (isWrapped(event.index, item.getParent())) {
        text = softWrapText(event.gc, text, new Rectangle(itemBounds.x, itemBounds.y, itemBounds.width - m_text_margin_x * 2, itemBounds.height - m_text_margin_y * 2));
      }
      FontMetrics fm = event.gc.getFontMetrics();
      if (fm != null) {
        int fontHeight = fm.getHeight();
        text = trimToRowHeight(text, fontHeight);
      }
    }
    return text;
  }

  private boolean isEditableIconNeeded(Event event, TableItem item) {
    IColumn<?> col = ((IColumn<?>) item.getParent().getColumn(event.index).getData(ISwtScoutTable.KEY_SCOUT_COLUMN));
    if (col != null && col.isEditable() && !col.getDataType().isAssignableFrom(Boolean.class)) {
      return true;
    }
    return false;
  }

  /**
   * @param uiColumnIndex
   *          the column index in the table (UI not scout model)
   * @param table
   *          the table
   * @return true, if the column is wrapped, false otherwise
   */
  private boolean isWrapped(int uiColumnIndex, Table table) {
    int columnIndex = ((IColumn<?>) table.getColumn(uiColumnIndex).getData(ISwtScoutTable.KEY_SCOUT_COLUMN)).getColumnIndex();
    return ListUtility.containsAny(m_wrapTextColumns, columnIndex);
  }

  /**
   * Trims a given text to the maximum row height of the table. If the row height is <=0 or the line height is <=0, the
   * complete text is returned.
   * 
   * @param text
   *          the text to trim
   * @param lineHeight
   *          the height of a line in pixel
   * @return the trimmed String
   */
  protected String trimToRowHeight(String text, int lineHeight) {
    if (getRowHeight() > 0 && lineHeight > 0 && text != null) {
      int maxLineCount = getRowHeight() / lineHeight;
      int lineCount = Math.min(StringUtility.getLineCount(text), maxLineCount);

      String[] lines = StringUtility.getLines(text);

      StringBuilder sb = new StringBuilder();
      for (int i = 0; i < lineCount - 1; i++) {
        sb.append(lines[i]).append(LINE_SEPARATOR);
      }
      if (lineCount > 0) {
        sb.append(lines[lineCount - 1]);
      }
      text = sb.toString();
    }
    return text;
  }
}
>>>>>>> 3ad26e07
<|MERGE_RESOLUTION|>--- conflicted
+++ resolved
@@ -1,310 +1,3 @@
-<<<<<<< HEAD
-/*******************************************************************************
- * Copyright (c) 2010 BSI Business Systems Integration AG.
- * All rights reserved. This program and the accompanying materials
- * are made available under the terms of the Eclipse Public License v1.0
- * which accompanies this distribution, and is available at
- * http://www.eclipse.org/legal/epl-v10.html
- *
- * Contributors:
- *     BSI Business Systems Integration AG - initial API and implementation
- ******************************************************************************/
-package org.eclipse.scout.rt.ui.swt.ext.table.internal;
-
-import java.text.BreakIterator;
-import java.util.Set;
-
-import org.eclipse.scout.commons.ListUtility;
-import org.eclipse.scout.commons.StringUtility;
-import org.eclipse.scout.rt.client.ui.basic.cell.ICell;
-import org.eclipse.scout.rt.client.ui.basic.table.ITableRow;
-import org.eclipse.scout.rt.client.ui.basic.table.columns.IColumn;
-import org.eclipse.scout.rt.ui.swt.Activator;
-import org.eclipse.scout.rt.ui.swt.basic.table.ISwtScoutTable;
-import org.eclipse.swt.SWT;
-import org.eclipse.swt.graphics.FontMetrics;
-import org.eclipse.swt.graphics.GC;
-import org.eclipse.swt.graphics.Image;
-import org.eclipse.swt.graphics.Point;
-import org.eclipse.swt.graphics.Rectangle;
-import org.eclipse.swt.widgets.Event;
-import org.eclipse.swt.widgets.Listener;
-import org.eclipse.swt.widgets.Table;
-import org.eclipse.swt.widgets.TableColumn;
-import org.eclipse.swt.widgets.TableItem;
-
-/**
- * A table listener for multiline and wrapped tables.
- */
-public class TableMultilineListener implements Listener {
-  private final int m_text_margin_y;
-  private final int m_text_margin_x;
-  private static final int IMAGE_TEXT_PADDING = 1;
-  private static final String LINE_SEPARATOR = "\n";
-
-  private final boolean m_multiline;
-  private final int m_rowHeight;
-  private final Image m_editableMarkerImage;
-  private final int m_editableMarkerWidth;
-  private final Set<Integer> m_wrapTextColumns;
-
-  /**
-   * @param multiline
-   *          true, if the table is multiline
-   * @param rowHeight
-   *          row height of the table (in pixel)
-   * @param wrapTextColumns
-   *          the wrapped column indexes
-   * @param textMarginX
-   *          horizontal text margin
-   * @param textMarginY
-   *          vertical text margin
-   */
-  public TableMultilineListener(boolean multiline, int rowHeight, Set<Integer> wrapTextColumns, int textMarginX, int textMarginY) {
-    m_multiline = multiline;
-    m_rowHeight = rowHeight;
-    m_wrapTextColumns = wrapTextColumns;
-    m_text_margin_y = textMarginY;
-    m_text_margin_x = textMarginX;
-    m_editableMarkerImage = Activator.getIcon("marker");
-    m_editableMarkerWidth = (m_editableMarkerImage != null) ? m_editableMarkerImage.getBounds().width : 0;
-  }
-
-  /**
-   * @return row height of the table (in pixel)
-   */
-  public int getRowHeight() {
-    return m_rowHeight;
-  }
-
-  /**
-   * Wraps the text to fit the bounds. Line breaks are inserted at word breaks.
-   * 
-   * @param gc
-   *          the graphics context
-   * @param text
-   *          the text to wrap, may be <code>null</code>
-   * @param bounds
-   *          the text bounds
-   * @return the wrapped text
-   */
-  protected String softWrapText(GC gc, String text, Rectangle bounds) {
-    if (StringUtility.isNullOrEmpty(text)) {
-      return text;
-    }
-    BreakIterator wb = BreakIterator.getWordInstance();
-    wb.setText(text);
-    int saved = 0;
-    int last = 0;
-    int width = bounds.width;
-
-    String wrappedText = "";
-
-    for (int loc = wb.first(); loc != BreakIterator.DONE; loc = wb.next()) {
-      String line = text.substring(saved, loc);
-      int textWidth = getTextWidth(gc, line);
-
-      if (textWidth > width) {
-        // overflow
-        String prevLine = text.substring(saved, last);
-        wrappedText += prevLine.trim();
-        wrappedText += LINE_SEPARATOR;
-        saved = last;
-      }
-      last = loc;
-    }
-    // paint the last line
-    String lastLine = text.substring(saved, last);
-    wrappedText += lastLine.trim();
-    return wrappedText;
-  }
-
-  /**
-   * @param gc
-   *          the graphics context
-   * @param line
-   *          the line to be displayed
-   * @return width of the area the line covers
-   */
-  protected int getTextWidth(GC gc, String line) {
-    return gc.textExtent(line).x;
-  }
-
-  /**
-   * Handles the table event. Calculates width and height and draws the wrapped and trimmed text accordingly.
-   */
-  @Override
-  public void handleEvent(Event event) {
-    switch (event.type) {
-      case SWT.MeasureItem:
-        Point mSize = new Point(0, 0);
-        TableItem mitem = (TableItem) event.item;
-        Image img = mitem.getImage(event.index);
-        int editableIconOffset = 0;
-        if (img != null) {
-          editableIconOffset = isEditableIconNeeded(event, mitem) ? m_editableMarkerWidth : 1;
-          Rectangle imgBounds = img.getBounds();
-          img.getBounds().width += editableIconOffset;
-          mSize.x += imgBounds.width + 2;
-          mSize.y = Math.max(mSize.y, imgBounds.height + 2 * m_text_margin_y);
-        }
-        String mtext = getCelldisplayText(event, mitem);
-        Point textSize = m_multiline ? event.gc.textExtent(mtext) : event.gc.stringExtent(mtext);
-        mSize.x += textSize.x + 2 * m_text_margin_x;
-        mSize.y = Math.max(mSize.y, textSize.y + 2 * m_text_margin_y);
-        event.width = mSize.x + editableIconOffset;
-        event.height = Math.max(event.height, mSize.y);
-        break;
-      case SWT.PaintItem:
-        TableItem pitem = (TableItem) event.item;
-        String ptext = getCelldisplayText(event, pitem);
-
-        //alignment
-        int align = SWT.LEFT;
-        TableColumn tc = pitem.getParent().getColumn(event.index);
-        if (tc != null) {
-          align = (tc.getStyle() & (SWT.CENTER | SWT.LEFT | SWT.RIGHT));
-        }
-
-        /* center column 1 vertically */
-        Rectangle itemBounds = pitem.getBounds(event.index);
-        editableIconOffset = isEditableIconNeeded(event, pitem) ? m_editableMarkerWidth : 1;
-        int xImageOffset = itemBounds.x;
-        int xTextOffset = xImageOffset + m_text_margin_x;
-        int yOffset = itemBounds.y + m_text_margin_y;
-        Point textExtent = event.gc.stringExtent(ptext);
-
-        Image pImg = pitem.getImage(event.index);
-        Rectangle contentBounds = null;
-        if (pImg != null) {
-          contentBounds = pImg.getBounds();
-          if (textExtent.x > 0) {
-            //Add padding between image and text
-            contentBounds.width = contentBounds.width + IMAGE_TEXT_PADDING;
-            xTextOffset += contentBounds.width;
-          }
-        }
-        else {
-          contentBounds = new Rectangle(0, 0, 0, 0);
-        }
-
-        contentBounds.width += textExtent.x;
-        contentBounds.height += textExtent.y;
-        if (align == SWT.RIGHT) {
-          int dx = Math.max(m_text_margin_x, (itemBounds.x + itemBounds.width - xImageOffset - contentBounds.width - m_text_margin_x));
-          xTextOffset += dx;
-
-          //Aligning the image leads to an ugly space when row gets selected...
-//            xImageOffset += dx;
-        }
-        else if (align == SWT.CENTER) {
-          int dx = Math.max(m_text_margin_x, (itemBounds.x + itemBounds.width - xImageOffset - contentBounds.width - m_text_margin_x) / 2);
-          xTextOffset += dx;
-
-          //Aligning the image leads to an ugly space when row gets selected...
-//            xImageOffset += dx;
-        }
-
-        if (pImg != null) {
-          event.gc.drawImage(pImg, xImageOffset, yOffset);
-        }
-        event.gc.drawText(ptext, xTextOffset, yOffset, true);
-        event.gc.setForeground(event.gc.getDevice().getSystemColor(SWT.COLOR_WIDGET_LIGHT_SHADOW));
-        TableItem item = (TableItem) event.item;
-        if (isEditableIconNeeded(event, item)) {
-          IColumn<?> col = ((IColumn<?>) item.getParent().getColumn(event.index).getData(ISwtScoutTable.KEY_SCOUT_COLUMN));
-          ICell cell = ((ITableRow) item.getData()).getCell(col);
-          Image markerIcon = m_editableMarkerImage;
-          if (markerIcon != null && cell.isEditable()) {
-            event.gc.drawImage(markerIcon, event.x, event.y);
-          }
-        }
-
-        break;
-      case SWT.EraseItem:
-        //Focus rectangle looks ugly in Windows XP if there is a column with an image so we just remove the rectangle
-        //In Windows Vista it would look well.
-        event.detail &= ~SWT.FOCUSED;
-
-        //Foreground should not be painted because this is done by ourself with the SWT.PaintItem-Event.
-        event.detail &= ~SWT.FOREGROUND;
-        break;
-    }
-  }
-
-  /**
-   * @param event
-   *          the table event
-   * @param item
-   *          the cell item
-   * @return the wrapped and trimmed cell display text, if necessary
-   */
-  protected String getCelldisplayText(Event event, TableItem item) {
-    Rectangle itemBounds = item.getBounds(event.index);
-    String text = item.getText(event.index);
-    if (StringUtility.hasText(text)) {
-      if (isWrapped(event.index, item.getParent())) {
-        text = softWrapText(event.gc, text, new Rectangle(itemBounds.x, itemBounds.y, itemBounds.width - m_text_margin_x * 2, itemBounds.height - m_text_margin_y * 2));
-      }
-      FontMetrics fm = event.gc.getFontMetrics();
-      if (fm != null) {
-        int fontHeight = fm.getHeight();
-        text = trimToRowHeight(text, fontHeight);
-      }
-    }
-    return text;
-  }
-
-  private boolean isEditableIconNeeded(Event event, TableItem item) {
-    IColumn<?> col = ((IColumn<?>) item.getParent().getColumn(event.index).getData(ISwtScoutTable.KEY_SCOUT_COLUMN));
-    if (col != null && col.isEditable() && !col.getDataType().isAssignableFrom(Boolean.class)) {
-      return true;
-    }
-    return false;
-  }
-
-  /**
-   * @param uiColumnIndex
-   *          the column index in the table (UI not scout model)
-   * @param table
-   *          the table
-   * @return true, if the column is wrapped, false otherwise
-   */
-  private boolean isWrapped(int uiColumnIndex, Table table) {
-    int columnIndex = ((IColumn<?>) table.getColumn(uiColumnIndex).getData(ISwtScoutTable.KEY_SCOUT_COLUMN)).getColumnIndex();
-    return ListUtility.containsAny(m_wrapTextColumns, columnIndex);
-  }
-
-  /**
-   * Trims a given text to the maximum row height of the table. If the row height is <=0 or the line height is <=0, the
-   * complete text is returned.
-   * 
-   * @param text
-   *          the text to trim
-   * @param lineHeight
-   *          the height of a line in pixel
-   * @return the trimmed String
-   */
-  protected String trimToRowHeight(String text, int lineHeight) {
-    if (getRowHeight() > 0 && lineHeight > 0 && text != null) {
-      int maxLineCount = getRowHeight() / lineHeight;
-      int lineCount = Math.min(StringUtility.getLineCount(text), maxLineCount);
-
-      String[] lines = StringUtility.getLines(text);
-
-      StringBuilder sb = new StringBuilder();
-      for (int i = 0; i < lineCount - 1; i++) {
-        sb.append(lines[i]).append(LINE_SEPARATOR);
-      }
-      if (lineCount > 0) {
-        sb.append(lines[lineCount - 1]);
-      }
-      text = sb.toString();
-    }
-    return text;
-  }
-}
-=======
 /*******************************************************************************
  * Copyright (c) 2010 BSI Business Systems Integration AG.
  * All rights reserved. This program and the accompanying materials
@@ -610,5 +303,4 @@
     }
     return text;
   }
-}
->>>>>>> 3ad26e07
+}