--- conflicted
+++ resolved
@@ -67,13 +67,10 @@
 
   void onLoadDataCancel();
 
-<<<<<<< HEAD
   void setLoading(boolean loading);
 
   boolean isLoading();
 
   // FIXME [10.0] rmu temporary workaround, remove later
   ITableRow getTableRow();
-=======
->>>>>>> d55a8af0
 }