/*******************************************************************************
 * Copyright (c) 2010-2015 BSI Business Systems Integration AG.
 * All rights reserved. This program and the accompanying materials
 * are made available under the terms of the Eclipse Public License v1.0
 * which accompanies this distribution, and is available at
 * http://www.eclipse.org/legal/epl-v10.html
 *
 * Contributors:
 *     BSI Business Systems Integration AG - initial API and implementation
 ******************************************************************************/
package org.eclipse.scout.rt.client.ui.basic.planner;

import java.util.Date;
import java.util.List;
import java.util.Map;
import java.util.Set;

import org.eclipse.scout.rt.client.ui.AbstractEventBuffer;
import org.eclipse.scout.rt.client.ui.action.menu.IMenu;
import org.eclipse.scout.rt.client.ui.action.menu.root.IContextMenuOwner;
import org.eclipse.scout.rt.client.ui.action.menu.root.IPlannerContextMenu;
import org.eclipse.scout.rt.client.ui.form.fields.plannerfield.IPlannerField;
import org.eclipse.scout.rt.platform.reflect.IPropertyObserver;
import org.eclipse.scout.rt.platform.util.Range;

/**
 * The activity map is a specialized model which contains a set of {@link Activity}s that are grouped by resource.
 *
 * @since 5.1
 */
public interface IPlanner<RESOURCE_ID, ACTIVITY_ID> extends IPropertyObserver, IContextMenuOwner {

  /**
   * type {@link Date}[2]
   */
  String PROP_VIEW_RANGE = "viewRange";

  String PROP_SELECTION_RANGE = "selectionRange";

  /**
<<<<<<< HEAD
   * {@link Date}
   */
  String PROP_FIRST_HOUR_OF_DAY = "firstHourOfDay";
  /**
   * {@link Date}
   */
  String PROP_LAST_HOUR_OF_DAY = "lastHourOfDay";

  /**
=======
>>>>>>> 4b2c3fe0
   * {@link String}
   */
  String PROP_LABEL = "label";

  /**
   * {@link Boolean}
   */
  String PROP_HEADER_VISIBLE = "headerVisible";

  /**
   * {@link #DAY}, {@link #WEEK}, {@link #MONTH}, {@link #WORK_WEEK}
   */
  String PROP_DISPLAY_MODE = "displayMode";

  /**
   * type {@link IDisplayModeOption}
   */
  String PROP_DISPLAY_MODE_OPTIONS = "displayModeOptions";

  /**
   * {@link Set}
   */
  String PROP_AVAILABLE_DISPLAY_MODES = "availableDisplayModes";

  /**
   * {@link #SELECTION_MODE_NONE}, {@link #SELECTION_MODE_ACTIVITY}, {@link #SELECTION_MODE_SINGLE_RANGE},
   * {@link #SELECTION_MODE_MULTI_RANGE}
   */
  String PROP_SELECTION_MODE = "selectionMode";

  /**
   * {@link Activity}
   */
  String PROP_SELECTED_ACTIVITY = "selectedActivity";
  /**
   * {@link Object} Container of this planner, {@link IPlannerField}
   * https://bugs.eclipse.org/bugs/show_bug.cgi?id=388227
   */
  String PROP_CONTAINER = "container";
  String PROP_CONTEXT_MENU = "contextMenus";

  int SELECTION_MODE_NONE = 0;
  int SELECTION_MODE_ACTIVITY = 1;
  int SELECTION_MODE_SINGLE_RANGE = 2;
  int SELECTION_MODE_MULTI_RANGE = 3;

  void initPlanner();

  void disposePlanner();

  void addPlannerListener(PlannerListener listener);

  void removePlannerListener(PlannerListener listener);

  boolean isPlannerChanging();

  /**
   * when performing a batch mutation use this marker like
   *
   * <pre>
   * try{
   *   setPlannerChanging(true);
   *   ...modify data...
   * }
   * finally{
   *   setPlannerChanging(false);
   * }
   * </pre>
   */
  void setPlannerChanging(boolean b);

  String getLabel();

  void setLabel(String label);

  Range<Date> getViewRange();

  void setViewRange(Date viewDateStart, Date viewDateEnd);

  void setViewRange(Range<Date> dateRange);

  /**
<<<<<<< HEAD
   * @return the first hour of a day<br>
   *         When a working day starts at 08:00 and ends at 17:00, this value is 8.
   */
  int getFirstHourOfDay();

  /**
   * see {@link #getFirstHourOfDay()}
   */
  void setFirstHourOfDay(int i);

  /**
   * @return the last hour of a day<br>
   *         When a working day starts at 08:00 and ends at 17:00, this value is 16 since the last hour starts at 16:00
   *         and ends at 16:59.
   */
  int getLastHourOfDay();

  /**
   * see {@link #getLastHourOfDay()}
   */
  void setLastHourOfDay(int i);

  /**
=======
>>>>>>> 4b2c3fe0
   * {@link #DAY}, {@link #WEEK}, {@link #MONTH}, {@link #WORK_WEEK}
   */
  int getDisplayMode();

  /**
   * {@link #DAY}, {@link #WEEK}, {@link #MONTH}, {@link #WORK_WEEK}
   */
  void setDisplayMode(int mode);

  Set<Integer> getAvailableDisplayModes();

  void setAvailableDisplayModes(Set<Integer> displayModes);

  Map<Integer, DisplayModeOptions> getDisplayModeOptions();

  void setDisplayModeOptions(Map<Integer, DisplayModeOptions> displayModeOptions);

  void setDisplayModeOption(int displayMode, DisplayModeOptions displayModeOption);

  boolean isHeaderVisible();

  void setHeaderVisible(boolean visible);

  int getSelectionMode();

  void setSelectionMode(int mode);

  long getMinimumActivityDuration();

  void setMinimumActivityDuration(long minDuration);

  void setMinimumActivityDurationInMinutes(long min);

  Range<Date> getSelectionRange();

  void setSelectionRange(Date beginDate, Date endDate);

  void setSelectionRange(Range<Date> selectionRange);

  Date getSelectedBeginTime();

  Date getSelectedEndTime();

  void decorateResource(Resource<RESOURCE_ID> resource);

  void replaceResources(List<Resource<RESOURCE_ID>> resources);

  void deleteResource(Resource<RESOURCE_ID> resource);

  void deleteResources(List<Resource<RESOURCE_ID>> resources);

  void deleteAllResources();

  void addResources(List<Resource<RESOURCE_ID>> resources);

  void addResource(Resource<RESOURCE_ID> resource);

  List<Resource<RESOURCE_ID>> getResources();

  void decorateActivity(Activity<RESOURCE_ID, ACTIVITY_ID> p);

  Activity<RESOURCE_ID, ACTIVITY_ID> getSelectedActivity();

  void setSelectedActivityCell(Activity<RESOURCE_ID, ACTIVITY_ID> cell);

  boolean isSelectedActivityCell(Activity<RESOURCE_ID, ACTIVITY_ID> cell);

  /**
   * First selected resource
   */
  Resource<RESOURCE_ID> getSelectedResource();

  /**
   * selected resources in arbitrary order
   */
  List<? extends Resource<RESOURCE_ID>> getSelectedResources();

  List<RESOURCE_ID> getSelectedResourceIds();

  void setSelectedResources(List<? extends Resource<RESOURCE_ID>> resources);

  void isSelectedResource(Resource<RESOURCE_ID> resource);

  void selectResource(Resource<RESOURCE_ID> resource);

  void selectResources(List<? extends Resource<RESOURCE_ID>> resources);

  boolean deselectResource(Resource<RESOURCE_ID> resources);

  boolean deselectResources(List<? extends Resource<RESOURCE_ID>> resources);

  void deselectAllResources();

  /**
   * {@link Object}
   * <p>
   * Container of this map, {@link IPlannerFieldOld}
   * <p>
   * https://bugs.eclipse.org/bugs/show_bug.cgi?id=388227
   *
   * @since 3.8.1
   */
  Object getContainer();

  /**
   * @param menus
   */
  void setMenus(List<? extends IMenu> menus);

  /**
   * @param menu
   */
  void addMenu(IMenu menu);

  @Override
  IPlannerContextMenu getContextMenu();

  AbstractEventBuffer<PlannerEvent> createEventBuffer();

  IPlannerUIFacade getUIFacade();

}<|MERGE_RESOLUTION|>--- conflicted
+++ resolved
@@ -38,18 +38,6 @@
   String PROP_SELECTION_RANGE = "selectionRange";
 
   /**
-<<<<<<< HEAD
-   * {@link Date}
-   */
-  String PROP_FIRST_HOUR_OF_DAY = "firstHourOfDay";
-  /**
-   * {@link Date}
-   */
-  String PROP_LAST_HOUR_OF_DAY = "lastHourOfDay";
-
-  /**
-=======
->>>>>>> 4b2c3fe0
    * {@link String}
    */
   String PROP_LABEL = "label";
@@ -132,32 +120,6 @@
   void setViewRange(Range<Date> dateRange);
 
   /**
-<<<<<<< HEAD
-   * @return the first hour of a day<br>
-   *         When a working day starts at 08:00 and ends at 17:00, this value is 8.
-   */
-  int getFirstHourOfDay();
-
-  /**
-   * see {@link #getFirstHourOfDay()}
-   */
-  void setFirstHourOfDay(int i);
-
-  /**
-   * @return the last hour of a day<br>
-   *         When a working day starts at 08:00 and ends at 17:00, this value is 16 since the last hour starts at 16:00
-   *         and ends at 16:59.
-   */
-  int getLastHourOfDay();
-
-  /**
-   * see {@link #getLastHourOfDay()}
-   */
-  void setLastHourOfDay(int i);
-
-  /**
-=======
->>>>>>> 4b2c3fe0
    * {@link #DAY}, {@link #WEEK}, {@link #MONTH}, {@link #WORK_WEEK}
    */
   int getDisplayMode();
