--- conflicted
+++ resolved
@@ -141,37 +141,6 @@
         IPlannerDisplayMode.YEAR);
   }
 
-<<<<<<< HEAD
-  /**
-   * Configures the first hour of the day. A value of <code>8</code> will be considered as 8 a.m. - 9 a.m. , so that the
-   * first entry can start at 8 a.m. The very first possible value is <code>0</code> which is considered as 12 a.m.
-   * (beginning of the day)
-   *
-   * @return
-   */
-  @ConfigProperty(ConfigProperty.HOUR_OF_DAY)
-  @Order(110)
-  protected int getConfiguredFirstHourOfDay() {
-    return 8;
-  }
-
-  /**
-   * Configures the last hour of the day. A value of <code>16</code> will be considered as 4 p.m. - 5 p.m. , so that the
-   * last possible entry can last to 5 p.m. The very last possible value is <code>23</code> which is considered as 11
-   * p.m. - 12 a.m. (midnight)
-   */
-  @ConfigProperty(ConfigProperty.HOUR_OF_DAY)
-  @Order(130)
-  protected int getConfiguredLastHourOfDay() {
-    return 16;
-  }
-
-  @ConfigProperty(ConfigProperty.DURATION_MINUTES)
-  @Order(125)
-=======
-  @ConfigProperty(ConfigProperty.DURATION_MINUTES)
-  @Order(150)
->>>>>>> 4b2c3fe0
   protected long getConfiguredMinimumActivityDuration() {
     return 1800000L;
   }
@@ -299,10 +268,6 @@
     initDisplayModeOptions();
     setHeaderVisible(getConfiguredHeaderVisible());
     setSelectionMode(getConfiguredSelectionMode());
-<<<<<<< HEAD
-    setFirstHourOfDay(getConfiguredFirstHourOfDay());
-=======
->>>>>>> 4b2c3fe0
     setMinimumActivityDuration(getConfiguredMinimumActivityDuration());
     // menus
     List<Class<? extends IMenu>> declaredMenus = getDeclaredMenus();
@@ -830,29 +795,6 @@
   }
 
   @Override
-<<<<<<< HEAD
-  public int getFirstHourOfDay() {
-    return propertySupport.getPropertyInt(PROP_FIRST_HOUR_OF_DAY);
-  }
-
-  @Override
-  public void setFirstHourOfDay(int i) {
-    propertySupport.setPropertyInt(PROP_FIRST_HOUR_OF_DAY, i);
-  }
-
-  @Override
-  public int getLastHourOfDay() {
-    return propertySupport.getPropertyInt(PROP_LAST_HOUR_OF_DAY);
-  }
-
-  @Override
-  public void setLastHourOfDay(int i) {
-    propertySupport.setPropertyInt(PROP_LAST_HOUR_OF_DAY, i);
-  }
-
-  @Override
-=======
->>>>>>> 4b2c3fe0
   public long getMinimumActivityDuration() {
     return m_minimumActivityDuration;
   }
