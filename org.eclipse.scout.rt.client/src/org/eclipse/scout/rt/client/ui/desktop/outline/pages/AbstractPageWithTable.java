<<<<<<< HEAD
/*******************************************************************************
 * Copyright (c) 2010 BSI Business Systems Integration AG.
 * All rights reserved. This program and the accompanying materials
 * are made available under the terms of the Eclipse Public License v1.0
 * which accompanies this distribution, and is available at
 * http://www.eclipse.org/legal/epl-v10.html
 *
 * Contributors:
 *     BSI Business Systems Integration AG - initial API and implementation
 ******************************************************************************/
package org.eclipse.scout.rt.client.ui.desktop.outline.pages;

import java.util.ArrayList;
import java.util.HashMap;
import java.util.concurrent.atomic.AtomicReference;

import org.eclipse.scout.commons.ConfigurationUtility;
import org.eclipse.scout.commons.annotations.ConfigOperation;
import org.eclipse.scout.commons.annotations.ConfigProperty;
import org.eclipse.scout.commons.annotations.ConfigPropertyValue;
import org.eclipse.scout.commons.annotations.Order;
import org.eclipse.scout.commons.exception.IProcessingStatus;
import org.eclipse.scout.commons.exception.ProcessingException;
import org.eclipse.scout.commons.exception.ProcessingStatus;
import org.eclipse.scout.commons.logger.IScoutLogger;
import org.eclipse.scout.commons.logger.ScoutLogManager;
import org.eclipse.scout.rt.client.ClientSyncJob;
import org.eclipse.scout.rt.client.IMemoryPolicy;
import org.eclipse.scout.rt.client.services.common.search.ISearchFilterService;
import org.eclipse.scout.rt.client.ui.basic.cell.ICell;
import org.eclipse.scout.rt.client.ui.basic.table.AbstractTable;
import org.eclipse.scout.rt.client.ui.basic.table.ITable;
import org.eclipse.scout.rt.client.ui.basic.table.ITableRow;
import org.eclipse.scout.rt.client.ui.basic.table.TableAdapter;
import org.eclipse.scout.rt.client.ui.basic.table.TableEvent;
import org.eclipse.scout.rt.client.ui.basic.tree.ITree;
import org.eclipse.scout.rt.client.ui.basic.tree.ITreeNode;
import org.eclipse.scout.rt.client.ui.basic.tree.IVirtualTreeNode;
import org.eclipse.scout.rt.client.ui.desktop.IDesktop;
import org.eclipse.scout.rt.client.ui.desktop.navigation.INavigationHistoryService;
import org.eclipse.scout.rt.client.ui.desktop.outline.OutlineMediator;
import org.eclipse.scout.rt.client.ui.form.FormEvent;
import org.eclipse.scout.rt.client.ui.form.FormListener;
import org.eclipse.scout.rt.client.ui.form.IForm;
import org.eclipse.scout.rt.shared.ContextMap;
import org.eclipse.scout.rt.shared.ScoutTexts;
import org.eclipse.scout.rt.shared.services.common.exceptionhandler.IExceptionHandlerService;
import org.eclipse.scout.rt.shared.services.common.jdbc.SearchFilter;
import org.eclipse.scout.service.SERVICES;

/**
 * A page containing a list of "menu" entries<br>
 * child pages are explicitly added
 */
public abstract class AbstractPageWithTable<T extends ITable> extends AbstractPage implements IPageWithTable<T> {
  private static final IScoutLogger LOG = ScoutLogManager.getLogger(AbstractPageWithTable.class);

  private T m_table;
  private ISearchForm m_searchForm;
  private FormListener m_searchFormListener;
  private boolean m_searchRequired;
  private boolean m_searchActive;
  private boolean m_showEmptySpaceMenus;
  private boolean m_showTableRowMenus;
  private final HashMap<ITableRow, IPage> m_tableRowToPageMap = new HashMap<ITableRow, IPage>();
  private final HashMap<IPage, ITableRow> m_pageToTableRowMap = new HashMap<IPage, ITableRow>();

  public AbstractPageWithTable() {
    this(true, null, null);
  }

  /**
   * calling the constructor with callInitializer == false means, the table won't be constructed upon init
   * but upon activation. this is a performance-optimization and especially recommended for tablepages
   * where the parent is directly another table page (and no folder- or plain page) in this case the parent page can
   * have a huge amount of child pages with a lot of tables to be constructed but never used.
   * 
   * @param callInitializer
   */
  public AbstractPageWithTable(boolean callInitializer) {
    this(callInitializer, null, null);
  }

  public AbstractPageWithTable(ContextMap contextMap) {
    this(true, contextMap, null);
  }

  public AbstractPageWithTable(String userPreferenceContext) {
    this(true, null, userPreferenceContext);
  }

  public AbstractPageWithTable(boolean callInitializer, ContextMap contextMap) {
    this(callInitializer, contextMap, null);
  }

  public AbstractPageWithTable(boolean callInitializer, String userPreferenceContext) {
    this(callInitializer, null, userPreferenceContext);
  }

  public AbstractPageWithTable(boolean callInitializer, ContextMap contextMap, String userPreferenceContext) {
    super(callInitializer, contextMap, userPreferenceContext);
    if (!callInitializer) {
      callMinimalInitializer();
    }
  }

  protected void callMinimalInitializer() {
    setChildrenDirty(true);
    setLeafInternal(getConfiguredLeaf());
    setEnabledInternal(getConfiguredEnabled());
    setExpandedInternal(getConfiguredExpanded());
  }

  /*
   * Configuration
   */
  /**
   * Configures the search form to be used with this table page. The search form is lazily
   * {@linkplain #ensureSearchFormCreated() created} and {@linkplain #ensureSearchFormStarted() started}.
   * <p>
   * For legacy support, the search form can also be defined as an inner class. This usage is deprecated, override this
   * method in subclasses instead.
   * <p>
   * Subclasses can override this method. Default is {@code null}.
   * 
   * @return a search form type token
   * @see ISearchForm
   */
  @ConfigProperty(ConfigProperty.SEARCH_FORM)
  @Order(90)
  @ConfigPropertyValue("null")
  protected Class<? extends ISearchForm> getConfiguredSearchForm() {
    return null;
  }

  /**
   * Configures whether table data is automatically loaded (through a search with default constraints)
   * or whether loading the table data must be triggered explicitly by the user. Set this property to {@code true} if
   * you expect large amount of data for an unconstrained search.
   * <p>
   * This property is read by {@link #execPopulateTable()}, if you override that method, this configuration property
   * might not have any effect. This configuration property does not have any effect if no search form is configured for
   * this table page.
   * <p>
   * Subclasses can override this method. Default is {@code false}.
   * 
   * @return {@code true} if the table data should be loaded on explicit user interaction, {@code false} otherwise
   */
  @ConfigProperty(ConfigProperty.BOOLEAN)
  @Order(100)
  @ConfigPropertyValue("false")
  protected boolean getConfiguredSearchRequired() {
    return false;
  }

  /**
   * Configures the visibility of empty space menus on this page's table. Empty space menus are typically available
   * anywhere in a table field where no table rows are present (in the 'empty space'), as well as on the table header.
   * Typical empty space menus will affect no (existing) row (for example a 'New row...' menu), or all rows in the table
   * (for example a 'Clear all rows' menu).
   * <p>
   * Note that setting this property to {@code false} will effectively stop all empty space menus from being displayed
   * on the GUI. However, if this property is set to {@code true}, single menus can still individually be set to
   * invisible.
   * <p>
   * Subclasses can override this method. Default is {@code true}.
   * 
   * @return {@code true} if empty space menus should generally be visible, {@code false} otherwise
   */
  @ConfigProperty(ConfigProperty.BOOLEAN)
  @Order(110)
  @ConfigPropertyValue("true")
  protected boolean getConfiguredShowEmptySpaceMenus() {
    return true;
  }

  /**
   * Configures the visibility of table row menus on this page's table. Table row menus are typically available
   * on each existing row. Typical table row menus will affect exactly one existing row (for example an 'Edit row...'
   * menu or a 'Delete row' menu).
   * <p>
   * Note that setting this property to {@code false} will effectively stop all table row menus from being displayed on
   * the GUI. However, if this property is set to {@code true}, single menus can still individually be set to invisible.
   * <p>
   * Subclasses can override this method. Default is {@code true}.
   * 
   * @return {@code true} if table row menus should generally be visible, {@code false} otherwise
   */
  @ConfigProperty(ConfigProperty.BOOLEAN)
  @Order(120)
  @ConfigPropertyValue("true")
  protected boolean getConfiguredShowTableRowMenus() {
    return true;
  }

  /**
   * Fetches and returns tabular data to be displayed in this page's table.
   * Typically this method will query a (backend) service for the data. Make
   * sure the returned content (including type definitions) matches the table columns.
   * <p>
   * This method is called by {@link #execPopulateTable()} and overriding this method generally is the most convenient
   * way to populate a table page. If you need more control over populating a table page, consider overriding
   * {@code execPopulateTable()} instead.
   * <p>
   * Subclasses can override this method. The default returns {@code null}.
   * 
   * @param filter
   *          a search filter, guaranteed not to be {@code null}
   * @return an {@code Object[][]} representing tabular data to be displayed in this page's table
   * @throws ProcessingException
   */
  @ConfigOperation
  @Order(90)
  protected Object[][] execLoadTableData(SearchFilter filter) throws ProcessingException {
    return null;
  }

  /**
   * Populates this page's table.
   * <p>
   * It is good practice to populate table using {@code ITable.replaceRows} instead of {@code ITable.removeAllRows();
   * ITable.addRows} because in the former case the outline tree structure below the changing rows is not discarded but
   * only marked as dirty. The subtree is lazily reloaded when the user clicks next time on a child node.
   * <p>
   * Subclasses can override this method. In most cases it is sufficient to override
   * {@link #execLoadTableData(SearchFilter)} instead.<br/>
   * This default implementation does the following: It queries methods {@link #isSearchActive()} and
   * {@link #isSearchRequired()} and then calls {@code execLoadTableData} if appropriate.
   * 
   * @throws ProcessingException
   */
  @ConfigOperation
  @Order(100)
  protected void execPopulateTable() throws ProcessingException {
    if (isSearchActive()) {
      SearchFilter filter = getSearchFilter();
      if (filter.isCompleted() || !isSearchRequired()) {
        // create a copy of the filter, just in case the subprocess is modifying
        // or extending the filter
        filter = (SearchFilter) filter.clone();
        //do NOT reference the result data object and warp it into a ref, so the processor is allowed to delete the contents to free up memory sooner
        getTable().replaceRowsByMatrix(new AtomicReference<Object>(execLoadTableData(filter)));
      }
    }
    else {
      // searchFilter should never be null
      //do NOT reference the result data object and warp it into a ref, so the processor is allowed to delete the contents to free up memory sooner
      getTable().replaceRowsByMatrix(new AtomicReference<Object>(execLoadTableData(new SearchFilter())));
    }
    //update table data status
    if (isSearchActive() && getSearchFilter() != null && (!getSearchFilter().isCompleted()) && isSearchRequired()) {
      setPagePopulateStatus(new ProcessingStatus(ScoutTexts.get("TooManyRows"), ProcessingStatus.WARNING));
    }
    else {
      setPagePopulateStatus(null);
    }
  }

  /**
   * Creates a child page for every table row that was added to this page's table. This method is called when
   * resolving a virtual tree node to a real node. Overriding this method is the recommended way to build the
   * outline tree structure.
   * <p>
   * Subclasses can override this method. The default returns {@code null}.
   * 
   * @param row
   *          a table row for which a new child page should be created
   * @return a new child page for {@code row}
   * @throws ProcessingException
   */
  @ConfigOperation
  @Order(110)
  protected IPage execCreateChildPage(ITableRow row) throws ProcessingException {
    return null;
  }

  protected IPage createChildPageInternal(ITableRow row) throws ProcessingException {
    return execCreateChildPage(row);
  }

  /**
   * Creates a virtual child page for every table row that was added to this page's table. The virtual page
   * is a place holder for a real page and is transformed (resolved) into the real page when it is activated for the
   * first time. This reduces memory consumption and improves performance for large table pages, where most of the child
   * pages are never activated, but solely displayed in the outline tree.
   * <p>
   * Subclasses can override this method. In most cases it is preferable to override
   * {@link #execCreateChildPage(ITableRow)} instead.<br/>
   * This default implementation checks whether {@code execCreateChildPage} is overridden and returns a new virtual
   * page, or {@code null} otherwise.
   * 
   * @param row
   *          a table row for which a new virtual child page should be created
   * @return a new virtual child page for {@code row}
   * @throws ProcessingException
   * @see VirtualPage
   * @see IVirtualTreeNode
   */
  @ConfigOperation
  @Order(111)
  protected IPage execCreateVirtualChildPage(ITableRow row) throws ProcessingException {
    if (ConfigurationUtility.isMethodOverwrite(AbstractPageWithTable.class, "execCreateChildPage", new Class[]{ITableRow.class}, AbstractPageWithTable.this.getClass())) {
      return new VirtualPage();
    }
    return null;
  }

  /**
   * Resolves a virtual tree node and returns the real tree node.
   * <p>
   * This implementation does the following:
   * <ul>
   * <li>returns {@code null} if no table row is linked to {@code node}
   * <li>else creates a new child page by calling {@link #execCreateChildPage(ITableRow)}, links the table row to the
   * new tree node and returns the new node.
   * </ul>
   * 
   * @param node
   *          the virtual tree node to be resolved
   * @return a new real tree node, replacing the virtual tree node
   * @throws ProcessingException
   */
  @Override
  protected ITreeNode execResolveVirtualChildNode(IVirtualTreeNode node) throws ProcessingException {
    ITableRow row = getTableRowFor(node);
    if (row == null) {
      return null;
    }
    //remove old association
    unlinkTableRowWithPage(row);
    //add new association
    IPage childPage = createChildPageInternal(row);
    if (childPage != null) {
      node.setResolvedNode(childPage);
      ICell tableCell = m_table.getSummaryCell(row);
      childPage.setFilterAccepted(row.isFilterAccepted());
      childPage.setEnabledInternal(row.isEnabled());
      childPage.getCellForUpdate().updateFrom(tableCell);
      linkTableRowWithPage(row, childPage);
    }
    return childPage;
  }

  private Class<? extends ITable> getConfiguredTable() {
    Class<?>[] dca = ConfigurationUtility.getDeclaredPublicClasses(getClass());
    return ConfigurationUtility.filterClass(dca, ITable.class);
  }

  @Override
  @SuppressWarnings("unchecked")
  protected void initConfig() {
    super.initConfig();
    m_searchActive = true;
    setSearchRequired(getConfiguredSearchRequired());
    setShowEmptySpaceMenus(getConfiguredShowEmptySpaceMenus());
    setShowTableRowMenus(getConfiguredShowTableRowMenus());
    Class<? extends ITable> tableClass = getConfiguredTable();
    if (tableClass != null) {
      try {
        m_table = (T) ConfigurationUtility.newInnerInstance(this, tableClass);
        if (m_table instanceof AbstractTable) {
          ((AbstractTable) m_table).setContainerInternal(this);
        }
        m_table.addTableListener(new P_TableListener());
        m_table.setEnabled(isEnabled());
        m_table.setAutoDiscardOnDelete(true);
        m_table.setUserPreferenceContext(getUserPreferenceContext());
        m_table.initTable();
      }
      catch (Exception e) {
        LOG.warn(null, e);
      }
    }
    // legacy-support for searchform-inner classes
    if (getConfiguredSearchForm() == null) {
      Class[] dca = ConfigurationUtility.getDeclaredPublicClasses(getClass());
      Class<? extends ISearchForm> searchFormClass = ConfigurationUtility.filterClass(dca, ISearchForm.class);
      if (searchFormClass != null) {
        LOG.warn("inner searchforms are deprecated...");
        try {
          setSearchForm(ConfigurationUtility.newInnerInstance(this, searchFormClass));
        }
        catch (Exception e) {
          LOG.warn(null, e);
        }
      }
    }
  }

  /**
   * Ensures that the search form is initialized but not started, if one is defined for this table at all. This allows
   * lazy
   * initialization of search forms.
   */
  protected void ensureSearchFormCreated() {
    if (m_searchForm == null && getConfiguredSearchForm() != null) {
      // there is no search form, but should be
      try {
        setSearchForm(getConfiguredSearchForm().newInstance());
      }
      catch (Exception e) {
        LOG.warn(null, e);
      }
    }
  }

  /**
   * Ensures that the search form is started (lazy starting)
   */
  protected void ensureSearchFormStarted() {
    if (m_searchForm != null && !m_searchForm.isFormOpen()) {
      try {
        m_searchForm.startSearch();
        notifyMemoryPolicyOfSearchFormStart();
      }
      catch (Exception e) {
        LOG.warn(null, e);
      }
    }
  }

  private void attachToSearchFormInternal() {
    if (m_searchForm == null) {
      return;
    }
    m_searchForm.setDisplayHint(ISearchForm.DISPLAY_HINT_VIEW);
    if (m_searchForm.getDisplayViewId() == null) {
      m_searchForm.setDisplayViewId(IForm.VIEW_ID_PAGE_SEARCH);
    }
    m_searchForm.setAutoAddRemoveOnDesktop(false);
    // listen for search action
    m_searchFormListener = new FormListener() {
      @Override
      public void formChanged(FormEvent e) throws ProcessingException {
        switch (e.getType()) {
          case FormEvent.TYPE_STORE_AFTER: {
            // save navigation history
            IDesktop desktop = ClientSyncJob.getCurrentSession().getDesktop();
            IPage page = AbstractPageWithTable.this;
            if (desktop != null && desktop.getOutline() != null && desktop.getOutline().getActivePage() == page) {
              SERVICES.getService(INavigationHistoryService.class).addStep(0, page);
            }
            // do page reload to execute search
            try {
              reloadPage();
            }
            catch (ProcessingException ex) {
              SERVICES.getService(IExceptionHandlerService.class).handleException(ex);
            }
            break;
          }
        }
      }
    };
    m_searchForm.addFormListener(m_searchFormListener);
    try {
      execInitSearchForm();
    }
    catch (Exception e) {
      LOG.warn(null, e);
    }
  }

  private void detachFromSearchFormInternal() {
    if (m_searchForm == null) {
      return;
    }
    // listen for search action
    if (m_searchFormListener != null) {
      m_searchForm.removeFormListener(m_searchFormListener);
      m_searchFormListener = null;
    }
  }

  private void notifyMemoryPolicyOfSearchFormStart() {
    //use memory policy to handle content caching
    try {
      IMemoryPolicy policy = ClientSyncJob.getCurrentSession().getMemoryPolicy();
      if (policy != null) {
        policy.pageSearchFormStarted(this);
      }
    }
    catch (Throwable t) {
      LOG.error("pageCreated " + getClass().getSimpleName(), t);
    }
  }

  /**
   * Initializes the search form associated with this page. This method is called before the
   * search form is used for the first time.
   * <p>
   * Legacy: If the search form is defined as inner class, this method is called when this page is initialized.
   * <p>
   * Subclasses can override this method. The default does nothing.
   * 
   * @throws ProcessingException
   * @see #ensureSearchFormCreated()
   * @see #ensureSearchFormStarted()
   */
  @ConfigOperation
  @Order(120)
  protected void execInitSearchForm() throws ProcessingException {
  }

  @Override
  public final T getTable() {
    if (m_table == null) {
      ensureInitialized();
    }
    return m_table;
  }

  @Override
  public boolean isShowEmptySpaceMenus() {
    return m_showEmptySpaceMenus;
  }

  @Override
  public void setShowEmptySpaceMenus(boolean showEmptySpaceMenus) {
    m_showEmptySpaceMenus = showEmptySpaceMenus;
  }

  @Override
  public boolean isShowTableRowMenus() {
    return m_showTableRowMenus;
  }

  @Override
  public void setShowTableRowMenus(boolean showTableRowMenus) {
    m_showTableRowMenus = showTableRowMenus;
  }

  @Override
  public ISearchForm getSearchFormInternal() {
    ensureSearchFormCreated();
    return m_searchForm;
  }

  public void setSearchForm(ISearchForm searchForm) {
    if (m_searchForm == searchForm) {
      return;
    }
    detachFromSearchFormInternal();
    m_searchForm = searchForm;
    attachToSearchFormInternal();
  }

  @Override
  public SearchFilter getSearchFilter() {
    ensureSearchFormCreated();
    ensureSearchFormStarted();
    if (getSearchFormInternal() != null) {
      return getSearchFormInternal().getSearchFilter();
    }
    else {
      ISearchFilterService sfs = SERVICES.getService(ISearchFilterService.class);
      if (sfs != null) {
        return sfs.createNewSearchFilter();
      }
      else {
        return new SearchFilter();
      }
    }
  }

  @Override
  public boolean isSearchRequired() {
    return m_searchRequired;
  }

  @Override
  public void setSearchRequired(boolean b) {
    m_searchRequired = b;
  }

  @Override
  public void setEnabled(boolean b) {
    super.setEnabled(b);
    if (m_table != null) {
      m_table.setEnabled(isEnabled());
    }
  }

  @Override
  public boolean isSearchActive() {
    return m_searchActive;
  }

  @Override
  public void setSearchActive(boolean b) {
    m_searchActive = b;
    if (isSelectedNode()) {
      getOutline().setSearchForm(m_searchActive ? getSearchFormInternal() : null);
    }
  }

  @Override
  public void pageActivatedNotify() {
    ensureInitialized();
    ensureSearchFormCreated();
    ensureSearchFormStarted();
    super.pageActivatedNotify();
  }

  @Override
  public void setPagePopulateStatus(IProcessingStatus status) {
    super.setPagePopulateStatus(status);
    getTable().tablePopulated();
  }

  @Override
  @SuppressWarnings("deprecation")
  public IProcessingStatus getTablePopulateStatus() {
    return getPagePopulateStatus();
  }

  @Override
  @SuppressWarnings("deprecation")
  public void setTablePopulateStatus(IProcessingStatus status) {
    setPagePopulateStatus(status);
  }

  /**
   * load table data
   */
  private void loadTableDataImpl() throws ProcessingException {
    if (m_table != null) {
      try {
        m_table.setTableChanging(true);
        //
        ensureSearchFormCreated();
        ensureSearchFormStarted();
        execPopulateTable();
      }
      catch (Throwable t) {
        m_table.discardAllRows();
        ProcessingException pe;
        if (t instanceof ProcessingException) {
          pe = (ProcessingException) t;
        }
        else {
          pe = new ProcessingException(t.getMessage(), t);
        }
        if (pe.isInterruption()) {
          setPagePopulateStatus(new ProcessingStatus(ScoutTexts.get("SearchWasCanceled"), ProcessingStatus.CANCEL));
        }
        else {
          setPagePopulateStatus(new ProcessingStatus(ScoutTexts.get("ErrorWhileLoadingData"), ProcessingStatus.CANCEL));
        }
        throw pe;
      }
      finally {
        m_table.setTableChanging(false);
      }
    }
  }

  /**
   * load tree children<br>
   * this method delegates to the table reload<br>
   * when the table is loaded and this node is not a leaf node then the table
   * rows are mirrored in child nodes
   */
  @Override
  public final void loadChildren() throws ProcessingException {
    ITree tree = getTree();
    try {
      if (tree != null) {
        tree.setTreeChanging(true);
      }
      //
      // backup currently selected tree node and its path to root
      boolean oldSelectionOwned = false;
      int oldSelectionDirectChildIndex = -1;
      ITreeNode oldSelectedNode = null;
      if (tree != null) {
        oldSelectedNode = tree.getSelectedNode();
      }
      Object[] oldSelectedRowKeys = null;
      if (oldSelectedNode != null) {
        ITreeNode t = oldSelectedNode;
        while (t != null && t.getParentNode() != null) {
          if (t.getParentNode() == this) {
            oldSelectionOwned = true;
            oldSelectedRowKeys = getTableRowFor(t).getKeyValues();
            oldSelectionDirectChildIndex = t.getChildNodeIndex();
            break;
          }
          t = t.getParentNode();
        }
      }
      //
      setChildrenLoaded(false);
      ClientSyncJob.getCurrentSession().getMemoryPolicy().beforeTablePageLoadData(this);
      try {
        loadTableDataImpl();
      }
      catch (ProcessingException pe) {
        if (!pe.isInterruption()) {
          throw pe;
        }
      }
      finally {
        ClientSyncJob.getCurrentSession().getMemoryPolicy().afterTablePageLoadData(this);
      }
      setChildrenLoaded(true);
      setChildrenDirty(false);
      // table events will handle automatic tree changes in case table is
      // mirrored in tree.
      // restore currently selected tree node when it was owned by our table
      // rows.
      // in case selection was lost, try to select similar index as before

      if (tree != null && oldSelectionOwned && tree.getSelectedNode() == null) {
        ITreeNode newSelectedNode = null;
        ITableRow row = getTable().getSelectedRow();
        if (row != null) {
          newSelectedNode = getTreeNodeFor(row);
        }
        else {
          row = getTable().findRowByKey(oldSelectedRowKeys);
          if (row != null) {
            newSelectedNode = getTreeNodeFor(row);
          }
          else if (oldSelectedNode != null && oldSelectedNode.getTree() == tree) {
            newSelectedNode = oldSelectedNode;
          }
          else {
            int index = Math.max(-1, Math.min(oldSelectionDirectChildIndex, getChildNodeCount() - 1));
            if (index >= 0 && index < getChildNodeCount()) {
              newSelectedNode = getChildNode(index);
            }
            else {
              newSelectedNode = this;
            }
          }
        }
        if (newSelectedNode != null) {
          newSelectedNode = tree.resolveVirtualNode(newSelectedNode);
          tree.selectNode(newSelectedNode);
        }
      }
    }
    finally {
      if (tree != null) {
        tree.setTreeChanging(false);
      }
    }
    IDesktop desktop = ClientSyncJob.getCurrentSession().getDesktop();
    if (desktop != null) {
      desktop.afterTablePageLoaded(this);
    }
  }

  private void linkTableRowWithPage(ITableRow tableRow, IPage page) {
    m_tableRowToPageMap.put(tableRow, page);
    m_pageToTableRowMap.put(page, tableRow);
  }

  private void unlinkTableRowWithPage(ITableRow tableRow) {
    IPage page = m_tableRowToPageMap.remove(tableRow);
    if (page != null) {
      m_pageToTableRowMap.remove(page);
    }
  }

  @Override
  public IPage[] getUpdatedChildPagesFor(ITableRow[] tableRows) {
    return getChildPagesFor(tableRows, true);
  }

  /**
   * Computes the list of linked child pages for the given table rows. Revalidates the the pages cell
   * if <code>updateChildPageCells</code> is true. Otherwise, the cells are not updated.
   */
  private IPage[] getChildPagesFor(ITableRow[] tableRows, boolean updateChildPageCells) {
    IPage[] pages = new IPage[tableRows.length];
    int missingCount = 0;
    try {
      for (int i = 0; i < tableRows.length; i++) {
        pages[i] = m_tableRowToPageMap.get(tableRows[i]);
        if (pages[i] != null) {
          if (updateChildPageCells) {
            // update tree nodes from table rows
            ICell tableCell = getTable().getSummaryCell(tableRows[i]);
            pages[i].setEnabledInternal(tableRows[i].isEnabled());
            pages[i].getCellForUpdate().updateFrom(tableCell);
          }
        }
        else {
          missingCount++;
        }
      }
    }
    catch (ProcessingException e) {
      SERVICES.getService(IExceptionHandlerService.class).handleException(e);
    }
    if (missingCount > 0) {
      IPage[] tmp = new IPage[pages.length - missingCount];
      int index = 0;
      for (IPage element : pages) {
        if (element != null) {
          tmp[index] = element;
          index++;
        }
      }
      pages = tmp;
    }
    return pages;
  }

  @Override
  public ITreeNode getTreeNodeFor(ITableRow tableRow) {
    if (tableRow == null) {
      return null;
    }
    else {
      return m_tableRowToPageMap.get(tableRow);
    }
  }

  @Override
  public ITableRow getTableRowFor(ITreeNode childPageNode) {
    return m_pageToTableRowMap.get(childPageNode);
  }

  @Override
  public ITableRow[] getTableRowsFor(ITreeNode[] childPageNodes) {
    ITableRow[] rows = new ITableRow[childPageNodes.length];
    int missingCount = 0;
    for (int i = 0; i < childPageNodes.length; i++) {
      rows[i] = m_pageToTableRowMap.get(childPageNodes[i]);
      if (rows[i] == null) {
        missingCount++;
      }
    }
    if (missingCount > 0) {
      ITableRow[] tmp = new ITableRow[rows.length - missingCount];
      int index = 0;
      for (ITableRow element : rows) {
        if (element != null) {
          tmp[index] = element;
          index++;
        }
      }
      rows = tmp;
    }
    return rows;
  }

  private OutlineMediator getOutlineMediator() {
    if (getOutline() == null) {
      return null;
    }

    return getOutline().getOutlineMediator();
  }

  /**
   * Table listener and tree controller<br>
   * the table is reflected in tree children only if the tree/page node is not
   * marked as being a leaf
   */
  private class P_TableListener extends TableAdapter {
    @Override
    public void tableChanged(TableEvent e) {
      OutlineMediator outlineMediator = getOutlineMediator();

      switch (e.getType()) {
        case TableEvent.TYPE_ROW_ACTION: {
          if (outlineMediator != null) {
            outlineMediator.mediateTableRowAction(e, AbstractPageWithTable.this);
          }
          break;
        }
        case TableEvent.TYPE_ALL_ROWS_DELETED:
        case TableEvent.TYPE_ROWS_DELETED: {
          if (!isLeaf()) {
            ITableRow[] tableRows = e.getRows();
            IPage[] childNodes = getChildPagesFor(tableRows, false);
            for (int i = 0; i < childNodes.length; i++) {
              unlinkTableRowWithPage(tableRows[i]);
            }

            if (outlineMediator != null) {
              outlineMediator.mediateTableRowsDeleted(childNodes, AbstractPageWithTable.this);
            }
          }
          break;
        }
        case TableEvent.TYPE_ROWS_INSERTED: {
          if (!isLeaf()) {
            ArrayList<IPage> childPageList = new ArrayList<IPage>();
            ITableRow[] tableRows = e.getRows();
            for (ITableRow element : tableRows) {
              try {
                IPage childPage = execCreateVirtualChildPage(element);
                if (childPage != null) {
                  ICell tableCell = m_table.getSummaryCell(element);
                  childPage.getCellForUpdate().updateFrom(tableCell);
                  linkTableRowWithPage(element, childPage);
                  childPageList.add(childPage);
                }
              }
              catch (ProcessingException ex) {
                SERVICES.getService(IExceptionHandlerService.class).handleException(ex);
              }
              catch (Throwable t) {
                SERVICES.getService(IExceptionHandlerService.class).handleException(new ProcessingException("Page " + element, t));
              }
            }

            if (outlineMediator != null) {
              IPage[] childPages = childPageList.toArray(new IPage[childPageList.size()]);
              outlineMediator.mediateTableRowsInserted(tableRows, childPages, AbstractPageWithTable.this);
            }

            // check if a page was revoked
            for (ITableRow element : tableRows) {
              IPage page = m_tableRowToPageMap.get(element);
              if (page != null && page.getParentNode() == null) {
                unlinkTableRowWithPage(element);
              }
            }
          }
          break;
        }
        case TableEvent.TYPE_ROWS_UPDATED: {
          if (outlineMediator != null) {
            outlineMediator.mediateTableRowsUpdated(e, AbstractPageWithTable.this);
          }
          break;
        }
        case TableEvent.TYPE_ROW_ORDER_CHANGED: {
          if (outlineMediator != null) {
            outlineMediator.mediateTableRowOrderChanged(e, AbstractPageWithTable.this);
          }
          break;
        }
        case TableEvent.TYPE_ROWS_SELECTED: {
          break;
        }
        case TableEvent.TYPE_ROW_FILTER_CHANGED: {
          if (outlineMediator != null) {
            outlineMediator.mediateTableRowFilterChanged(AbstractPageWithTable.this);
          }
          break;
        }
      }// end switch
    }

  }

}
=======
/*******************************************************************************
 * Copyright (c) 2010 BSI Business Systems Integration AG.
 * All rights reserved. This program and the accompanying materials
 * are made available under the terms of the Eclipse Public License v1.0
 * which accompanies this distribution, and is available at
 * http://www.eclipse.org/legal/epl-v10.html
 *
 * Contributors:
 *     BSI Business Systems Integration AG - initial API and implementation
 ******************************************************************************/
package org.eclipse.scout.rt.client.ui.desktop.outline.pages;

import java.util.ArrayList;
import java.util.HashMap;
import java.util.concurrent.atomic.AtomicReference;

import org.eclipse.scout.commons.ConfigurationUtility;
import org.eclipse.scout.commons.annotations.ConfigOperation;
import org.eclipse.scout.commons.annotations.ConfigProperty;
import org.eclipse.scout.commons.annotations.ConfigPropertyValue;
import org.eclipse.scout.commons.annotations.Order;
import org.eclipse.scout.commons.exception.IProcessingStatus;
import org.eclipse.scout.commons.exception.ProcessingException;
import org.eclipse.scout.commons.exception.ProcessingStatus;
import org.eclipse.scout.commons.logger.IScoutLogger;
import org.eclipse.scout.commons.logger.ScoutLogManager;
import org.eclipse.scout.rt.client.ClientSyncJob;
import org.eclipse.scout.rt.client.IMemoryPolicy;
import org.eclipse.scout.rt.client.services.common.search.ISearchFilterService;
import org.eclipse.scout.rt.client.ui.basic.cell.ICell;
import org.eclipse.scout.rt.client.ui.basic.table.AbstractTable;
import org.eclipse.scout.rt.client.ui.basic.table.ITable;
import org.eclipse.scout.rt.client.ui.basic.table.ITableRow;
import org.eclipse.scout.rt.client.ui.basic.table.TableAdapter;
import org.eclipse.scout.rt.client.ui.basic.table.TableEvent;
import org.eclipse.scout.rt.client.ui.basic.tree.ITree;
import org.eclipse.scout.rt.client.ui.basic.tree.ITreeNode;
import org.eclipse.scout.rt.client.ui.basic.tree.IVirtualTreeNode;
import org.eclipse.scout.rt.client.ui.desktop.IDesktop;
import org.eclipse.scout.rt.client.ui.desktop.navigation.INavigationHistoryService;
import org.eclipse.scout.rt.client.ui.desktop.outline.OutlineMediator;
import org.eclipse.scout.rt.client.ui.form.FormEvent;
import org.eclipse.scout.rt.client.ui.form.FormListener;
import org.eclipse.scout.rt.client.ui.form.IForm;
import org.eclipse.scout.rt.shared.ContextMap;
import org.eclipse.scout.rt.shared.ScoutTexts;
import org.eclipse.scout.rt.shared.services.common.exceptionhandler.IExceptionHandlerService;
import org.eclipse.scout.rt.shared.services.common.jdbc.SearchFilter;
import org.eclipse.scout.service.SERVICES;

/**
 * A page containing a list of "menu" entries<br>
 * child pages are explicitly added
 */
public abstract class AbstractPageWithTable<T extends ITable> extends AbstractPage implements IPageWithTable<T> {
  private static final IScoutLogger LOG = ScoutLogManager.getLogger(AbstractPageWithTable.class);

  private T m_table;
  private ISearchForm m_searchForm;
  private FormListener m_searchFormListener;
  private boolean m_searchRequired;
  private boolean m_searchActive;
  private boolean m_showEmptySpaceMenus;
  private boolean m_showTableRowMenus;
  private final HashMap<ITableRow, IPage> m_tableRowToPageMap = new HashMap<ITableRow, IPage>();
  private final HashMap<IPage, ITableRow> m_pageToTableRowMap = new HashMap<IPage, ITableRow>();

  public AbstractPageWithTable() {
    this(true, null, null);
  }

  /**
   * calling the constructor with callInitializer == false means, the table won't be constructed upon init
   * but upon activation. this is a performance-optimization and especially recommended for tablepages
   * where the parent is directly another table page (and no folder- or plain page) in this case the parent page can
   * have a huge amount of child pages with a lot of tables to be constructed but never used.
   * 
   * @param callInitializer
   */
  public AbstractPageWithTable(boolean callInitializer) {
    this(callInitializer, null, null);
  }

  public AbstractPageWithTable(ContextMap contextMap) {
    this(true, contextMap, null);
  }

  public AbstractPageWithTable(String userPreferenceContext) {
    this(true, null, userPreferenceContext);
  }

  public AbstractPageWithTable(boolean callInitializer, ContextMap contextMap) {
    this(callInitializer, contextMap, null);
  }

  public AbstractPageWithTable(boolean callInitializer, String userPreferenceContext) {
    this(callInitializer, null, userPreferenceContext);
  }

  public AbstractPageWithTable(boolean callInitializer, ContextMap contextMap, String userPreferenceContext) {
    super(callInitializer, contextMap, userPreferenceContext);
    if (!callInitializer) {
      callMinimalInitializer();
    }
  }

  protected void callMinimalInitializer() {
    setChildrenDirty(true);
    setLeafInternal(getConfiguredLeaf());
    setEnabledInternal(getConfiguredEnabled());
    setExpandedInternal(getConfiguredExpanded());
  }

  /*
   * Configuration
   */
  /**
   * Configures the search form to be used with this table page. The search form is lazily
   * {@linkplain #ensureSearchFormCreated() created} and {@linkplain #ensureSearchFormStarted() started}.
   * <p>
   * For legacy support, the search form can also be defined as an inner class. This usage is deprecated, override this
   * method in subclasses instead.
   * <p>
   * Subclasses can override this method. Default is {@code null}.
   * 
   * @return a search form type token
   * @see ISearchForm
   */
  @ConfigProperty(ConfigProperty.SEARCH_FORM)
  @Order(90)
  @ConfigPropertyValue("null")
  protected Class<? extends ISearchForm> getConfiguredSearchForm() {
    return null;
  }

  /**
   * Configures whether table data is automatically loaded (through a search with default constraints)
   * or whether loading the table data must be triggered explicitly by the user. Set this property to {@code true} if
   * you expect large amount of data for an unconstrained search.
   * <p>
   * This property is read by {@link #execPopulateTable()}, if you override that method, this configuration property
   * might not have any effect. This configuration property does not have any effect if no search form is configured for
   * this table page.
   * <p>
   * Subclasses can override this method. Default is {@code false}.
   * 
   * @return {@code true} if the table data should be loaded on explicit user interaction, {@code false} otherwise
   */
  @ConfigProperty(ConfigProperty.BOOLEAN)
  @Order(100)
  @ConfigPropertyValue("false")
  protected boolean getConfiguredSearchRequired() {
    return false;
  }

  /**
   * Configures the visibility of empty space menus on this page's table. Empty space menus are typically available
   * anywhere in a table field where no table rows are present (in the 'empty space'), as well as on the table header.
   * Typical empty space menus will affect no (existing) row (for example a 'New row...' menu), or all rows in the table
   * (for example a 'Clear all rows' menu).
   * <p>
   * Note that setting this property to {@code false} will effectively stop all empty space menus from being displayed
   * on the GUI. However, if this property is set to {@code true}, single menus can still individually be set to
   * invisible.
   * <p>
   * Subclasses can override this method. Default is {@code true}.
   * 
   * @return {@code true} if empty space menus should generally be visible, {@code false} otherwise
   */
  @ConfigProperty(ConfigProperty.BOOLEAN)
  @Order(110)
  @ConfigPropertyValue("true")
  protected boolean getConfiguredShowEmptySpaceMenus() {
    return true;
  }

  /**
   * Configures the visibility of table row menus on this page's table. Table row menus are typically available
   * on each existing row. Typical table row menus will affect exactly one existing row (for example an 'Edit row...'
   * menu or a 'Delete row' menu).
   * <p>
   * Note that setting this property to {@code false} will effectively stop all table row menus from being displayed on
   * the GUI. However, if this property is set to {@code true}, single menus can still individually be set to invisible.
   * <p>
   * Subclasses can override this method. Default is {@code true}.
   * 
   * @return {@code true} if table row menus should generally be visible, {@code false} otherwise
   */
  @ConfigProperty(ConfigProperty.BOOLEAN)
  @Order(120)
  @ConfigPropertyValue("true")
  protected boolean getConfiguredShowTableRowMenus() {
    return true;
  }

  /**
   * Fetches and returns tabular data to be displayed in this page's table.
   * Typically this method will query a (backend) service for the data. Make
   * sure the returned content (including type definitions) matches the table columns.
   * <p>
   * This method is called by {@link #execPopulateTable()} and overriding this method generally is the most convenient
   * way to populate a table page. If you need more control over populating a table page, consider overriding
   * {@code execPopulateTable()} instead.
   * <p>
   * Subclasses can override this method. The default returns {@code null}.
   * 
   * @param filter
   *          a search filter, guaranteed not to be {@code null}
   * @return an {@code Object[][]} representing tabular data to be displayed in this page's table
   * @throws ProcessingException
   */
  @ConfigOperation
  @Order(90)
  protected Object[][] execLoadTableData(SearchFilter filter) throws ProcessingException {
    return null;
  }

  /**
   * Populates this page's table.
   * <p>
   * It is good practice to populate table using {@code ITable.replaceRows} instead of {@code ITable.removeAllRows();
   * ITable.addRows} because in the former case the outline tree structure below the changing rows is not discarded but
   * only marked as dirty. The subtree is lazily reloaded when the user clicks next time on a child node.
   * <p>
   * Subclasses can override this method. In most cases it is sufficient to override
   * {@link #execLoadTableData(SearchFilter)} instead.<br/>
   * This default implementation does the following: It queries methods {@link #isSearchActive()} and
   * {@link #isSearchRequired()} and then calls {@code execLoadTableData} if appropriate.
   * 
   * @throws ProcessingException
   */
  @ConfigOperation
  @Order(100)
  protected void execPopulateTable() throws ProcessingException {
    if (isSearchActive()) {
      SearchFilter filter = getSearchFilter();
      if (filter.isCompleted() || !isSearchRequired()) {
        // create a copy of the filter, just in case the subprocess is modifying
        // or extending the filter
        filter = (SearchFilter) filter.clone();
        //do NOT reference the result data object and warp it into a ref, so the processor is allowed to delete the contents to free up memory sooner
        getTable().replaceRowsByMatrix(new AtomicReference<Object>(execLoadTableData(filter)));
      }
    }
    else {
      // searchFilter should never be null
      //do NOT reference the result data object and warp it into a ref, so the processor is allowed to delete the contents to free up memory sooner
      getTable().replaceRowsByMatrix(new AtomicReference<Object>(execLoadTableData(new SearchFilter())));
    }
    //update table data status
    if (isSearchActive() && getSearchFilter() != null && (!getSearchFilter().isCompleted()) && isSearchRequired()) {
      setPagePopulateStatus(new ProcessingStatus(ScoutTexts.get("TooManyRows"), ProcessingStatus.WARNING));
    }
    else {
      setPagePopulateStatus(null);
    }
  }

  /**
   * Creates a child page for every table row that was added to this page's table. This method is called when
   * resolving a virtual tree node to a real node. Overriding this method is the recommended way to build the
   * outline tree structure.
   * <p>
   * Subclasses can override this method. The default returns {@code null}.
   * 
   * @param row
   *          a table row for which a new child page should be created
   * @return a new child page for {@code row}
   * @throws ProcessingException
   */
  @ConfigOperation
  @Order(110)
  protected IPage execCreateChildPage(ITableRow row) throws ProcessingException {
    return null;
  }

  protected IPage createChildPageInternal(ITableRow row) throws ProcessingException {
    return execCreateChildPage(row);
  }

  /**
   * Creates a virtual child page for every table row that was added to this page's table. The virtual page
   * is a place holder for a real page and is transformed (resolved) into the real page when it is activated for the
   * first time. This reduces memory consumption and improves performance for large table pages, where most of the child
   * pages are never activated, but solely displayed in the outline tree.
   * <p>
   * Subclasses can override this method. In most cases it is preferable to override
   * {@link #execCreateChildPage(ITableRow)} instead.<br/>
   * This default implementation checks whether {@code execCreateChildPage} is overridden and returns a new virtual
   * page, or {@code null} otherwise.
   * 
   * @param row
   *          a table row for which a new virtual child page should be created
   * @return a new virtual child page for {@code row}
   * @throws ProcessingException
   * @see VirtualPage
   * @see IVirtualTreeNode
   */
  @ConfigOperation
  @Order(111)
  protected IPage execCreateVirtualChildPage(ITableRow row) throws ProcessingException {
    if (ConfigurationUtility.isMethodOverwrite(AbstractPageWithTable.class, "execCreateChildPage", new Class[]{ITableRow.class}, AbstractPageWithTable.this.getClass())) {
      return new VirtualPage();
    }
    return null;
  }

  /**
   * Resolves a virtual tree node and returns the real tree node.
   * <p>
   * This implementation does the following:
   * <ul>
   * <li>returns {@code null} if no table row is linked to {@code node}
   * <li>else creates a new child page by calling {@link #execCreateChildPage(ITableRow)}, links the table row to the
   * new tree node and returns the new node.
   * </ul>
   * 
   * @param node
   *          the virtual tree node to be resolved
   * @return a new real tree node, replacing the virtual tree node
   * @throws ProcessingException
   */
  @Override
  protected ITreeNode execResolveVirtualChildNode(IVirtualTreeNode node) throws ProcessingException {
    ITableRow row = getTableRowFor(node);
    if (row == null) {
      return null;
    }
    //remove old association
    unlinkTableRowWithPage(row);
    //add new association
    IPage childPage = createChildPageInternal(row);
    if (childPage != null) {
      node.setResolvedNode(childPage);
      ICell tableCell = m_table.getSummaryCell(row);
      childPage.setFilterAccepted(row.isFilterAccepted());
      childPage.setEnabledInternal(row.isEnabled());
      childPage.getCellForUpdate().updateFrom(tableCell);
      linkTableRowWithPage(row, childPage);
    }
    return childPage;
  }

  private Class<? extends ITable> getConfiguredTable() {
    Class<?>[] dca = ConfigurationUtility.getDeclaredPublicClasses(getClass());
    return ConfigurationUtility.filterClass(dca, ITable.class);
  }

  @Override
  @SuppressWarnings("unchecked")
  protected void initConfig() {
    super.initConfig();
    m_searchActive = true;
    setSearchRequired(getConfiguredSearchRequired());
    setShowEmptySpaceMenus(getConfiguredShowEmptySpaceMenus());
    setShowTableRowMenus(getConfiguredShowTableRowMenus());
    Class<? extends ITable> tableClass = getConfiguredTable();
    if (tableClass != null) {
      try {
        m_table = (T) ConfigurationUtility.newInnerInstance(this, tableClass);
        if (m_table instanceof AbstractTable) {
          ((AbstractTable) m_table).setContainerInternal(this);
        }
        m_table.addTableListener(new P_TableListener());
        m_table.setEnabled(isEnabled());
        m_table.setAutoDiscardOnDelete(true);
        m_table.setUserPreferenceContext(getUserPreferenceContext());
        m_table.initTable();
      }
      catch (Exception e) {
        LOG.warn(null, e);
      }
    }
    // legacy-support for searchform-inner classes
    if (getConfiguredSearchForm() == null) {
      Class[] dca = ConfigurationUtility.getDeclaredPublicClasses(getClass());
      Class<? extends ISearchForm> searchFormClass = ConfigurationUtility.filterClass(dca, ISearchForm.class);
      if (searchFormClass != null) {
        LOG.warn("inner searchforms are deprecated...");
        try {
          setSearchForm(ConfigurationUtility.newInnerInstance(this, searchFormClass));
        }
        catch (Exception e) {
          LOG.warn(null, e);
        }
      }
    }
  }

  /**
   * Ensures that the search form is initialized but not started, if one is defined for this table.
   * This allows lazy initialization of search forms.
   */
  protected void ensureSearchFormCreated() {
    if (m_searchForm == null) {
      try {
        setSearchForm(execCreateSearchForm());
      }
      catch (Exception e) {
        LOG.warn("unable to setSearchForm", e);
      }
    }
  }

  /**
   * creates the search form, but doesn't start it
   * called by {@link #ensureSearchFormCreated()}
   * 
   * @return {@link ISearchForm}
   * @throws ProcessingException
   * @since 3.8.2
   */
  protected ISearchForm execCreateSearchForm() throws ProcessingException {
    if (getConfiguredSearchForm() == null) {
      return null;
    }
    try {
      return getConfiguredSearchForm().newInstance();
    }
    catch (Exception e) {
      LOG.warn("creation of searchForm " + getConfiguredSearchForm() + " failed", e);
    }
    return null;
  }

  /**
   * Ensures that the search form is started (lazy starting)
   */
  protected void ensureSearchFormStarted() {
    if (m_searchForm != null && !m_searchForm.isFormOpen()) {
      try {
        m_searchForm.startSearch();
        notifyMemoryPolicyOfSearchFormStart();
      }
      catch (Exception e) {
        LOG.warn(null, e);
      }
    }
  }

  private void attachToSearchFormInternal() {
    if (m_searchForm == null) {
      return;
    }
    m_searchForm.setDisplayHint(ISearchForm.DISPLAY_HINT_VIEW);
    if (m_searchForm.getDisplayViewId() == null) {
      m_searchForm.setDisplayViewId(IForm.VIEW_ID_PAGE_SEARCH);
    }
    m_searchForm.setAutoAddRemoveOnDesktop(false);
    // listen for search action
    m_searchFormListener = new FormListener() {
      @Override
      public void formChanged(FormEvent e) throws ProcessingException {
        switch (e.getType()) {
          case FormEvent.TYPE_STORE_AFTER: {
            // save navigation history
            IDesktop desktop = ClientSyncJob.getCurrentSession().getDesktop();
            IPage page = AbstractPageWithTable.this;
            if (desktop != null && desktop.getOutline() != null && desktop.getOutline().getActivePage() == page) {
              SERVICES.getService(INavigationHistoryService.class).addStep(0, page);
            }
            // do page reload to execute search
            try {
              reloadPage();
            }
            catch (ProcessingException ex) {
              SERVICES.getService(IExceptionHandlerService.class).handleException(ex);
            }
            break;
          }
        }
      }
    };
    m_searchForm.addFormListener(m_searchFormListener);
    try {
      execInitSearchForm();
    }
    catch (Exception e) {
      LOG.warn(null, e);
    }
  }

  private void detachFromSearchFormInternal() {
    if (m_searchForm == null) {
      return;
    }
    // listen for search action
    if (m_searchFormListener != null) {
      m_searchForm.removeFormListener(m_searchFormListener);
      m_searchFormListener = null;
    }
  }

  private void notifyMemoryPolicyOfSearchFormStart() {
    //use memory policy to handle content caching
    try {
      IMemoryPolicy policy = ClientSyncJob.getCurrentSession().getMemoryPolicy();
      if (policy != null) {
        policy.pageSearchFormStarted(this);
      }
    }
    catch (Throwable t) {
      LOG.error("pageCreated " + getClass().getSimpleName(), t);
    }
  }

  /**
   * Initializes the search form associated with this page. This method is called before the
   * search form is used for the first time.
   * <p>
   * Legacy: If the search form is defined as inner class, this method is called when this page is initialized.
   * <p>
   * Subclasses can override this method. The default does nothing.
   * 
   * @throws ProcessingException
   * @see #ensureSearchFormCreated()
   * @see #ensureSearchFormStarted()
   */
  @ConfigOperation
  @Order(120)
  protected void execInitSearchForm() throws ProcessingException {
  }

  @Override
  public final T getTable() {
    if (m_table == null) {
      ensureInitialized();
    }
    return m_table;
  }

  @Override
  public boolean isShowEmptySpaceMenus() {
    return m_showEmptySpaceMenus;
  }

  @Override
  public void setShowEmptySpaceMenus(boolean showEmptySpaceMenus) {
    m_showEmptySpaceMenus = showEmptySpaceMenus;
  }

  @Override
  public boolean isShowTableRowMenus() {
    return m_showTableRowMenus;
  }

  @Override
  public void setShowTableRowMenus(boolean showTableRowMenus) {
    m_showTableRowMenus = showTableRowMenus;
  }

  @Override
  public ISearchForm getSearchFormInternal() {
    ensureSearchFormCreated();
    return m_searchForm;
  }

  public void setSearchForm(ISearchForm searchForm) {
    if (m_searchForm == searchForm) {
      return;
    }
    detachFromSearchFormInternal();
    m_searchForm = searchForm;
    attachToSearchFormInternal();
  }

  @Override
  public SearchFilter getSearchFilter() {
    ensureSearchFormCreated();
    ensureSearchFormStarted();
    if (getSearchFormInternal() != null) {
      return getSearchFormInternal().getSearchFilter();
    }
    else {
      ISearchFilterService sfs = SERVICES.getService(ISearchFilterService.class);
      if (sfs != null) {
        return sfs.createNewSearchFilter();
      }
      else {
        return new SearchFilter();
      }
    }
  }

  @Override
  public boolean isSearchRequired() {
    return m_searchRequired;
  }

  @Override
  public void setSearchRequired(boolean b) {
    m_searchRequired = b;
  }

  @Override
  public void setEnabled(boolean b) {
    super.setEnabled(b);
    if (m_table != null) {
      m_table.setEnabled(isEnabled());
    }
  }

  @Override
  public boolean isSearchActive() {
    return m_searchActive;
  }

  @Override
  public void setSearchActive(boolean b) {
    m_searchActive = b;
    if (isSelectedNode()) {
      getOutline().setSearchForm(m_searchActive ? getSearchFormInternal() : null);
    }
  }

  @Override
  public void pageActivatedNotify() {
    ensureInitialized();
    ensureSearchFormCreated();
    ensureSearchFormStarted();
    super.pageActivatedNotify();
  }

  @Override
  public void setPagePopulateStatus(IProcessingStatus status) {
    super.setPagePopulateStatus(status);
    getTable().tablePopulated();
  }

  @Override
  @SuppressWarnings("deprecation")
  public IProcessingStatus getTablePopulateStatus() {
    return getPagePopulateStatus();
  }

  @Override
  @SuppressWarnings("deprecation")
  public void setTablePopulateStatus(IProcessingStatus status) {
    setPagePopulateStatus(status);
  }

  /**
   * load table data
   */
  private void loadTableDataImpl() throws ProcessingException {
    if (m_table != null) {
      try {
        m_table.setTableChanging(true);
        //
        ensureSearchFormCreated();
        ensureSearchFormStarted();
        execPopulateTable();
      }
      catch (Throwable t) {
        m_table.discardAllRows();
        ProcessingException pe;
        if (t instanceof ProcessingException) {
          pe = (ProcessingException) t;
        }
        else {
          pe = new ProcessingException(t.getMessage(), t);
        }
        if (pe.isInterruption()) {
          setPagePopulateStatus(new ProcessingStatus(ScoutTexts.get("SearchWasCanceled"), ProcessingStatus.CANCEL));
        }
        else {
          setPagePopulateStatus(new ProcessingStatus(ScoutTexts.get("ErrorWhileLoadingData"), ProcessingStatus.CANCEL));
        }
        throw pe;
      }
      finally {
        m_table.setTableChanging(false);
      }
    }
  }

  /**
   * load tree children<br>
   * this method delegates to the table reload<br>
   * when the table is loaded and this node is not a leaf node then the table
   * rows are mirrored in child nodes
   */
  @Override
  public final void loadChildren() throws ProcessingException {
    ITree tree = getTree();
    try {
      if (tree != null) {
        tree.setTreeChanging(true);
      }
      //
      // backup currently selected tree node and its path to root
      boolean oldSelectionOwned = false;
      int oldSelectionDirectChildIndex = -1;
      ITreeNode oldSelectedNode = null;
      if (tree != null) {
        oldSelectedNode = tree.getSelectedNode();
      }
      Object[] oldSelectedRowKeys = null;
      if (oldSelectedNode != null) {
        ITreeNode t = oldSelectedNode;
        while (t != null && t.getParentNode() != null) {
          if (t.getParentNode() == this) {
            oldSelectionOwned = true;
            oldSelectedRowKeys = getTableRowFor(t).getKeyValues();
            oldSelectionDirectChildIndex = t.getChildNodeIndex();
            break;
          }
          t = t.getParentNode();
        }
      }
      //
      setChildrenLoaded(false);
      ClientSyncJob.getCurrentSession().getMemoryPolicy().beforeTablePageLoadData(this);
      try {
        loadTableDataImpl();
      }
      catch (ProcessingException pe) {
        if (!pe.isInterruption()) {
          throw pe;
        }
      }
      finally {
        ClientSyncJob.getCurrentSession().getMemoryPolicy().afterTablePageLoadData(this);
      }
      setChildrenLoaded(true);
      setChildrenDirty(false);
      // table events will handle automatic tree changes in case table is
      // mirrored in tree.
      // restore currently selected tree node when it was owned by our table
      // rows.
      // in case selection was lost, try to select similar index as before

      if (tree != null && oldSelectionOwned && tree.getSelectedNode() == null) {
        ITreeNode newSelectedNode = null;
        ITableRow row = getTable().getSelectedRow();
        if (row != null) {
          newSelectedNode = getTreeNodeFor(row);
        }
        else {
          row = getTable().findRowByKey(oldSelectedRowKeys);
          if (row != null) {
            newSelectedNode = getTreeNodeFor(row);
          }
          else if (oldSelectedNode != null && oldSelectedNode.getTree() == tree) {
            newSelectedNode = oldSelectedNode;
          }
          else {
            int index = Math.max(-1, Math.min(oldSelectionDirectChildIndex, getChildNodeCount() - 1));
            if (index >= 0 && index < getChildNodeCount()) {
              newSelectedNode = getChildNode(index);
            }
            else {
              newSelectedNode = this;
            }
          }
        }
        if (newSelectedNode != null) {
          newSelectedNode = tree.resolveVirtualNode(newSelectedNode);
          tree.selectNode(newSelectedNode);
        }
      }
    }
    finally {
      if (tree != null) {
        tree.setTreeChanging(false);
      }
    }
    IDesktop desktop = ClientSyncJob.getCurrentSession().getDesktop();
    if (desktop != null) {
      desktop.afterTablePageLoaded(this);
    }
  }

  private void linkTableRowWithPage(ITableRow tableRow, IPage page) {
    m_tableRowToPageMap.put(tableRow, page);
    m_pageToTableRowMap.put(page, tableRow);
  }

  private void unlinkTableRowWithPage(ITableRow tableRow) {
    IPage page = m_tableRowToPageMap.remove(tableRow);
    if (page != null) {
      m_pageToTableRowMap.remove(page);
    }
  }

  @Override
  public IPage[] getUpdatedChildPagesFor(ITableRow[] tableRows) {
    return getChildPagesFor(tableRows, true);
  }

  /**
   * Computes the list of linked child pages for the given table rows. Revalidates the the pages cell
   * if <code>updateChildPageCells</code> is true. Otherwise, the cells are not updated.
   */
  private IPage[] getChildPagesFor(ITableRow[] tableRows, boolean updateChildPageCells) {
    IPage[] pages = new IPage[tableRows.length];
    int missingCount = 0;
    try {
      for (int i = 0; i < tableRows.length; i++) {
        pages[i] = m_tableRowToPageMap.get(tableRows[i]);
        if (pages[i] != null) {
          if (updateChildPageCells) {
            // update tree nodes from table rows
            ICell tableCell = getTable().getSummaryCell(tableRows[i]);
            pages[i].setEnabledInternal(tableRows[i].isEnabled());
            pages[i].getCellForUpdate().updateFrom(tableCell);
          }
        }
        else {
          missingCount++;
        }
      }
    }
    catch (ProcessingException e) {
      SERVICES.getService(IExceptionHandlerService.class).handleException(e);
    }
    if (missingCount > 0) {
      IPage[] tmp = new IPage[pages.length - missingCount];
      int index = 0;
      for (IPage element : pages) {
        if (element != null) {
          tmp[index] = element;
          index++;
        }
      }
      pages = tmp;
    }
    return pages;
  }

  @Override
  public ITreeNode getTreeNodeFor(ITableRow tableRow) {
    if (tableRow == null) {
      return null;
    }
    else {
      return m_tableRowToPageMap.get(tableRow);
    }
  }

  @Override
  public ITableRow getTableRowFor(ITreeNode childPageNode) {
    return m_pageToTableRowMap.get(childPageNode);
  }

  @Override
  public ITableRow[] getTableRowsFor(ITreeNode[] childPageNodes) {
    ITableRow[] rows = new ITableRow[childPageNodes.length];
    int missingCount = 0;
    for (int i = 0; i < childPageNodes.length; i++) {
      rows[i] = m_pageToTableRowMap.get(childPageNodes[i]);
      if (rows[i] == null) {
        missingCount++;
      }
    }
    if (missingCount > 0) {
      ITableRow[] tmp = new ITableRow[rows.length - missingCount];
      int index = 0;
      for (ITableRow element : rows) {
        if (element != null) {
          tmp[index] = element;
          index++;
        }
      }
      rows = tmp;
    }
    return rows;
  }

  private OutlineMediator getOutlineMediator() {
    if (getOutline() == null) {
      return null;
    }

    return getOutline().getOutlineMediator();
  }

  /**
   * Table listener and tree controller<br>
   * the table is reflected in tree children only if the tree/page node is not
   * marked as being a leaf
   */
  private class P_TableListener extends TableAdapter {
    @Override
    public void tableChanged(TableEvent e) {
      OutlineMediator outlineMediator = getOutlineMediator();

      switch (e.getType()) {
        case TableEvent.TYPE_ROW_ACTION: {
          if (outlineMediator != null) {
            outlineMediator.mediateTableRowAction(e, AbstractPageWithTable.this);
          }
          break;
        }
        case TableEvent.TYPE_ALL_ROWS_DELETED:
        case TableEvent.TYPE_ROWS_DELETED: {
          if (!isLeaf()) {
            ITableRow[] tableRows = e.getRows();
            IPage[] childNodes = getChildPagesFor(tableRows, false);
            for (int i = 0; i < childNodes.length; i++) {
              unlinkTableRowWithPage(tableRows[i]);
            }

            if (outlineMediator != null) {
              outlineMediator.mediateTableRowsDeleted(childNodes, AbstractPageWithTable.this);
            }
          }
          break;
        }
        case TableEvent.TYPE_ROWS_INSERTED: {
          if (!isLeaf()) {
            ArrayList<IPage> childPageList = new ArrayList<IPage>();
            ITableRow[] tableRows = e.getRows();
            for (ITableRow element : tableRows) {
              try {
                IPage childPage = execCreateVirtualChildPage(element);
                if (childPage != null) {
                  ICell tableCell = m_table.getSummaryCell(element);
                  childPage.getCellForUpdate().updateFrom(tableCell);
                  linkTableRowWithPage(element, childPage);
                  childPageList.add(childPage);
                }
              }
              catch (ProcessingException ex) {
                SERVICES.getService(IExceptionHandlerService.class).handleException(ex);
              }
              catch (Throwable t) {
                SERVICES.getService(IExceptionHandlerService.class).handleException(new ProcessingException("Page " + element, t));
              }
            }

            if (outlineMediator != null) {
              IPage[] childPages = childPageList.toArray(new IPage[childPageList.size()]);
              outlineMediator.mediateTableRowsInserted(tableRows, childPages, AbstractPageWithTable.this);
            }

            // check if a page was revoked
            for (ITableRow element : tableRows) {
              IPage page = m_tableRowToPageMap.get(element);
              if (page != null && page.getParentNode() == null) {
                unlinkTableRowWithPage(element);
              }
            }
          }
          break;
        }
        case TableEvent.TYPE_ROWS_UPDATED: {
          if (outlineMediator != null) {
            outlineMediator.mediateTableRowsUpdated(e, AbstractPageWithTable.this);
          }
          break;
        }
        case TableEvent.TYPE_ROW_ORDER_CHANGED: {
          if (outlineMediator != null) {
            outlineMediator.mediateTableRowOrderChanged(e, AbstractPageWithTable.this);
          }
          break;
        }
        case TableEvent.TYPE_ROWS_SELECTED: {
          break;
        }
        case TableEvent.TYPE_ROW_FILTER_CHANGED: {
          if (outlineMediator != null) {
            outlineMediator.mediateTableRowFilterChanged(AbstractPageWithTable.this);
          }
          break;
        }
      }// end switch
    }

  }

}
>>>>>>> 9ae2a80a
<|MERGE_RESOLUTION|>--- conflicted
+++ resolved
@@ -1,4 +1,3 @@
-<<<<<<< HEAD
 /*******************************************************************************
  * Copyright (c) 2010 BSI Business Systems Integration AG.
  * All rights reserved. This program and the accompanying materials
@@ -389,20 +388,39 @@
   }
 
   /**
-   * Ensures that the search form is initialized but not started, if one is defined for this table at all. This allows
-   * lazy
-   * initialization of search forms.
+   * Ensures that the search form is initialized but not started, if one is defined for this table.
+   * This allows lazy initialization of search forms.
    */
   protected void ensureSearchFormCreated() {
-    if (m_searchForm == null && getConfiguredSearchForm() != null) {
-      // there is no search form, but should be
+    if (m_searchForm == null) {
       try {
-        setSearchForm(getConfiguredSearchForm().newInstance());
+        setSearchForm(execCreateSearchForm());
       }
       catch (Exception e) {
-        LOG.warn(null, e);
-      }
-    }
+        LOG.warn("unable to setSearchForm", e);
+      }
+    }
+  }
+
+  /**
+   * creates the search form, but doesn't start it
+   * called by {@link #ensureSearchFormCreated()}
+   * 
+   * @return {@link ISearchForm}
+   * @throws ProcessingException
+   * @since 3.8.2
+   */
+  protected ISearchForm execCreateSearchForm() throws ProcessingException {
+    if (getConfiguredSearchForm() == null) {
+      return null;
+    }
+    try {
+      return getConfiguredSearchForm().newInstance();
+    }
+    catch (Exception e) {
+      LOG.warn("creation of searchForm " + getConfiguredSearchForm() + " failed", e);
+    }
+    return null;
   }
 
   /**
@@ -952,979 +970,4 @@
 
   }
 
-}
-=======
-/*******************************************************************************
- * Copyright (c) 2010 BSI Business Systems Integration AG.
- * All rights reserved. This program and the accompanying materials
- * are made available under the terms of the Eclipse Public License v1.0
- * which accompanies this distribution, and is available at
- * http://www.eclipse.org/legal/epl-v10.html
- *
- * Contributors:
- *     BSI Business Systems Integration AG - initial API and implementation
- ******************************************************************************/
-package org.eclipse.scout.rt.client.ui.desktop.outline.pages;
-
-import java.util.ArrayList;
-import java.util.HashMap;
-import java.util.concurrent.atomic.AtomicReference;
-
-import org.eclipse.scout.commons.ConfigurationUtility;
-import org.eclipse.scout.commons.annotations.ConfigOperation;
-import org.eclipse.scout.commons.annotations.ConfigProperty;
-import org.eclipse.scout.commons.annotations.ConfigPropertyValue;
-import org.eclipse.scout.commons.annotations.Order;
-import org.eclipse.scout.commons.exception.IProcessingStatus;
-import org.eclipse.scout.commons.exception.ProcessingException;
-import org.eclipse.scout.commons.exception.ProcessingStatus;
-import org.eclipse.scout.commons.logger.IScoutLogger;
-import org.eclipse.scout.commons.logger.ScoutLogManager;
-import org.eclipse.scout.rt.client.ClientSyncJob;
-import org.eclipse.scout.rt.client.IMemoryPolicy;
-import org.eclipse.scout.rt.client.services.common.search.ISearchFilterService;
-import org.eclipse.scout.rt.client.ui.basic.cell.ICell;
-import org.eclipse.scout.rt.client.ui.basic.table.AbstractTable;
-import org.eclipse.scout.rt.client.ui.basic.table.ITable;
-import org.eclipse.scout.rt.client.ui.basic.table.ITableRow;
-import org.eclipse.scout.rt.client.ui.basic.table.TableAdapter;
-import org.eclipse.scout.rt.client.ui.basic.table.TableEvent;
-import org.eclipse.scout.rt.client.ui.basic.tree.ITree;
-import org.eclipse.scout.rt.client.ui.basic.tree.ITreeNode;
-import org.eclipse.scout.rt.client.ui.basic.tree.IVirtualTreeNode;
-import org.eclipse.scout.rt.client.ui.desktop.IDesktop;
-import org.eclipse.scout.rt.client.ui.desktop.navigation.INavigationHistoryService;
-import org.eclipse.scout.rt.client.ui.desktop.outline.OutlineMediator;
-import org.eclipse.scout.rt.client.ui.form.FormEvent;
-import org.eclipse.scout.rt.client.ui.form.FormListener;
-import org.eclipse.scout.rt.client.ui.form.IForm;
-import org.eclipse.scout.rt.shared.ContextMap;
-import org.eclipse.scout.rt.shared.ScoutTexts;
-import org.eclipse.scout.rt.shared.services.common.exceptionhandler.IExceptionHandlerService;
-import org.eclipse.scout.rt.shared.services.common.jdbc.SearchFilter;
-import org.eclipse.scout.service.SERVICES;
-
-/**
- * A page containing a list of "menu" entries<br>
- * child pages are explicitly added
- */
-public abstract class AbstractPageWithTable<T extends ITable> extends AbstractPage implements IPageWithTable<T> {
-  private static final IScoutLogger LOG = ScoutLogManager.getLogger(AbstractPageWithTable.class);
-
-  private T m_table;
-  private ISearchForm m_searchForm;
-  private FormListener m_searchFormListener;
-  private boolean m_searchRequired;
-  private boolean m_searchActive;
-  private boolean m_showEmptySpaceMenus;
-  private boolean m_showTableRowMenus;
-  private final HashMap<ITableRow, IPage> m_tableRowToPageMap = new HashMap<ITableRow, IPage>();
-  private final HashMap<IPage, ITableRow> m_pageToTableRowMap = new HashMap<IPage, ITableRow>();
-
-  public AbstractPageWithTable() {
-    this(true, null, null);
-  }
-
-  /**
-   * calling the constructor with callInitializer == false means, the table won't be constructed upon init
-   * but upon activation. this is a performance-optimization and especially recommended for tablepages
-   * where the parent is directly another table page (and no folder- or plain page) in this case the parent page can
-   * have a huge amount of child pages with a lot of tables to be constructed but never used.
-   * 
-   * @param callInitializer
-   */
-  public AbstractPageWithTable(boolean callInitializer) {
-    this(callInitializer, null, null);
-  }
-
-  public AbstractPageWithTable(ContextMap contextMap) {
-    this(true, contextMap, null);
-  }
-
-  public AbstractPageWithTable(String userPreferenceContext) {
-    this(true, null, userPreferenceContext);
-  }
-
-  public AbstractPageWithTable(boolean callInitializer, ContextMap contextMap) {
-    this(callInitializer, contextMap, null);
-  }
-
-  public AbstractPageWithTable(boolean callInitializer, String userPreferenceContext) {
-    this(callInitializer, null, userPreferenceContext);
-  }
-
-  public AbstractPageWithTable(boolean callInitializer, ContextMap contextMap, String userPreferenceContext) {
-    super(callInitializer, contextMap, userPreferenceContext);
-    if (!callInitializer) {
-      callMinimalInitializer();
-    }
-  }
-
-  protected void callMinimalInitializer() {
-    setChildrenDirty(true);
-    setLeafInternal(getConfiguredLeaf());
-    setEnabledInternal(getConfiguredEnabled());
-    setExpandedInternal(getConfiguredExpanded());
-  }
-
-  /*
-   * Configuration
-   */
-  /**
-   * Configures the search form to be used with this table page. The search form is lazily
-   * {@linkplain #ensureSearchFormCreated() created} and {@linkplain #ensureSearchFormStarted() started}.
-   * <p>
-   * For legacy support, the search form can also be defined as an inner class. This usage is deprecated, override this
-   * method in subclasses instead.
-   * <p>
-   * Subclasses can override this method. Default is {@code null}.
-   * 
-   * @return a search form type token
-   * @see ISearchForm
-   */
-  @ConfigProperty(ConfigProperty.SEARCH_FORM)
-  @Order(90)
-  @ConfigPropertyValue("null")
-  protected Class<? extends ISearchForm> getConfiguredSearchForm() {
-    return null;
-  }
-
-  /**
-   * Configures whether table data is automatically loaded (through a search with default constraints)
-   * or whether loading the table data must be triggered explicitly by the user. Set this property to {@code true} if
-   * you expect large amount of data for an unconstrained search.
-   * <p>
-   * This property is read by {@link #execPopulateTable()}, if you override that method, this configuration property
-   * might not have any effect. This configuration property does not have any effect if no search form is configured for
-   * this table page.
-   * <p>
-   * Subclasses can override this method. Default is {@code false}.
-   * 
-   * @return {@code true} if the table data should be loaded on explicit user interaction, {@code false} otherwise
-   */
-  @ConfigProperty(ConfigProperty.BOOLEAN)
-  @Order(100)
-  @ConfigPropertyValue("false")
-  protected boolean getConfiguredSearchRequired() {
-    return false;
-  }
-
-  /**
-   * Configures the visibility of empty space menus on this page's table. Empty space menus are typically available
-   * anywhere in a table field where no table rows are present (in the 'empty space'), as well as on the table header.
-   * Typical empty space menus will affect no (existing) row (for example a 'New row...' menu), or all rows in the table
-   * (for example a 'Clear all rows' menu).
-   * <p>
-   * Note that setting this property to {@code false} will effectively stop all empty space menus from being displayed
-   * on the GUI. However, if this property is set to {@code true}, single menus can still individually be set to
-   * invisible.
-   * <p>
-   * Subclasses can override this method. Default is {@code true}.
-   * 
-   * @return {@code true} if empty space menus should generally be visible, {@code false} otherwise
-   */
-  @ConfigProperty(ConfigProperty.BOOLEAN)
-  @Order(110)
-  @ConfigPropertyValue("true")
-  protected boolean getConfiguredShowEmptySpaceMenus() {
-    return true;
-  }
-
-  /**
-   * Configures the visibility of table row menus on this page's table. Table row menus are typically available
-   * on each existing row. Typical table row menus will affect exactly one existing row (for example an 'Edit row...'
-   * menu or a 'Delete row' menu).
-   * <p>
-   * Note that setting this property to {@code false} will effectively stop all table row menus from being displayed on
-   * the GUI. However, if this property is set to {@code true}, single menus can still individually be set to invisible.
-   * <p>
-   * Subclasses can override this method. Default is {@code true}.
-   * 
-   * @return {@code true} if table row menus should generally be visible, {@code false} otherwise
-   */
-  @ConfigProperty(ConfigProperty.BOOLEAN)
-  @Order(120)
-  @ConfigPropertyValue("true")
-  protected boolean getConfiguredShowTableRowMenus() {
-    return true;
-  }
-
-  /**
-   * Fetches and returns tabular data to be displayed in this page's table.
-   * Typically this method will query a (backend) service for the data. Make
-   * sure the returned content (including type definitions) matches the table columns.
-   * <p>
-   * This method is called by {@link #execPopulateTable()} and overriding this method generally is the most convenient
-   * way to populate a table page. If you need more control over populating a table page, consider overriding
-   * {@code execPopulateTable()} instead.
-   * <p>
-   * Subclasses can override this method. The default returns {@code null}.
-   * 
-   * @param filter
-   *          a search filter, guaranteed not to be {@code null}
-   * @return an {@code Object[][]} representing tabular data to be displayed in this page's table
-   * @throws ProcessingException
-   */
-  @ConfigOperation
-  @Order(90)
-  protected Object[][] execLoadTableData(SearchFilter filter) throws ProcessingException {
-    return null;
-  }
-
-  /**
-   * Populates this page's table.
-   * <p>
-   * It is good practice to populate table using {@code ITable.replaceRows} instead of {@code ITable.removeAllRows();
-   * ITable.addRows} because in the former case the outline tree structure below the changing rows is not discarded but
-   * only marked as dirty. The subtree is lazily reloaded when the user clicks next time on a child node.
-   * <p>
-   * Subclasses can override this method. In most cases it is sufficient to override
-   * {@link #execLoadTableData(SearchFilter)} instead.<br/>
-   * This default implementation does the following: It queries methods {@link #isSearchActive()} and
-   * {@link #isSearchRequired()} and then calls {@code execLoadTableData} if appropriate.
-   * 
-   * @throws ProcessingException
-   */
-  @ConfigOperation
-  @Order(100)
-  protected void execPopulateTable() throws ProcessingException {
-    if (isSearchActive()) {
-      SearchFilter filter = getSearchFilter();
-      if (filter.isCompleted() || !isSearchRequired()) {
-        // create a copy of the filter, just in case the subprocess is modifying
-        // or extending the filter
-        filter = (SearchFilter) filter.clone();
-        //do NOT reference the result data object and warp it into a ref, so the processor is allowed to delete the contents to free up memory sooner
-        getTable().replaceRowsByMatrix(new AtomicReference<Object>(execLoadTableData(filter)));
-      }
-    }
-    else {
-      // searchFilter should never be null
-      //do NOT reference the result data object and warp it into a ref, so the processor is allowed to delete the contents to free up memory sooner
-      getTable().replaceRowsByMatrix(new AtomicReference<Object>(execLoadTableData(new SearchFilter())));
-    }
-    //update table data status
-    if (isSearchActive() && getSearchFilter() != null && (!getSearchFilter().isCompleted()) && isSearchRequired()) {
-      setPagePopulateStatus(new ProcessingStatus(ScoutTexts.get("TooManyRows"), ProcessingStatus.WARNING));
-    }
-    else {
-      setPagePopulateStatus(null);
-    }
-  }
-
-  /**
-   * Creates a child page for every table row that was added to this page's table. This method is called when
-   * resolving a virtual tree node to a real node. Overriding this method is the recommended way to build the
-   * outline tree structure.
-   * <p>
-   * Subclasses can override this method. The default returns {@code null}.
-   * 
-   * @param row
-   *          a table row for which a new child page should be created
-   * @return a new child page for {@code row}
-   * @throws ProcessingException
-   */
-  @ConfigOperation
-  @Order(110)
-  protected IPage execCreateChildPage(ITableRow row) throws ProcessingException {
-    return null;
-  }
-
-  protected IPage createChildPageInternal(ITableRow row) throws ProcessingException {
-    return execCreateChildPage(row);
-  }
-
-  /**
-   * Creates a virtual child page for every table row that was added to this page's table. The virtual page
-   * is a place holder for a real page and is transformed (resolved) into the real page when it is activated for the
-   * first time. This reduces memory consumption and improves performance for large table pages, where most of the child
-   * pages are never activated, but solely displayed in the outline tree.
-   * <p>
-   * Subclasses can override this method. In most cases it is preferable to override
-   * {@link #execCreateChildPage(ITableRow)} instead.<br/>
-   * This default implementation checks whether {@code execCreateChildPage} is overridden and returns a new virtual
-   * page, or {@code null} otherwise.
-   * 
-   * @param row
-   *          a table row for which a new virtual child page should be created
-   * @return a new virtual child page for {@code row}
-   * @throws ProcessingException
-   * @see VirtualPage
-   * @see IVirtualTreeNode
-   */
-  @ConfigOperation
-  @Order(111)
-  protected IPage execCreateVirtualChildPage(ITableRow row) throws ProcessingException {
-    if (ConfigurationUtility.isMethodOverwrite(AbstractPageWithTable.class, "execCreateChildPage", new Class[]{ITableRow.class}, AbstractPageWithTable.this.getClass())) {
-      return new VirtualPage();
-    }
-    return null;
-  }
-
-  /**
-   * Resolves a virtual tree node and returns the real tree node.
-   * <p>
-   * This implementation does the following:
-   * <ul>
-   * <li>returns {@code null} if no table row is linked to {@code node}
-   * <li>else creates a new child page by calling {@link #execCreateChildPage(ITableRow)}, links the table row to the
-   * new tree node and returns the new node.
-   * </ul>
-   * 
-   * @param node
-   *          the virtual tree node to be resolved
-   * @return a new real tree node, replacing the virtual tree node
-   * @throws ProcessingException
-   */
-  @Override
-  protected ITreeNode execResolveVirtualChildNode(IVirtualTreeNode node) throws ProcessingException {
-    ITableRow row = getTableRowFor(node);
-    if (row == null) {
-      return null;
-    }
-    //remove old association
-    unlinkTableRowWithPage(row);
-    //add new association
-    IPage childPage = createChildPageInternal(row);
-    if (childPage != null) {
-      node.setResolvedNode(childPage);
-      ICell tableCell = m_table.getSummaryCell(row);
-      childPage.setFilterAccepted(row.isFilterAccepted());
-      childPage.setEnabledInternal(row.isEnabled());
-      childPage.getCellForUpdate().updateFrom(tableCell);
-      linkTableRowWithPage(row, childPage);
-    }
-    return childPage;
-  }
-
-  private Class<? extends ITable> getConfiguredTable() {
-    Class<?>[] dca = ConfigurationUtility.getDeclaredPublicClasses(getClass());
-    return ConfigurationUtility.filterClass(dca, ITable.class);
-  }
-
-  @Override
-  @SuppressWarnings("unchecked")
-  protected void initConfig() {
-    super.initConfig();
-    m_searchActive = true;
-    setSearchRequired(getConfiguredSearchRequired());
-    setShowEmptySpaceMenus(getConfiguredShowEmptySpaceMenus());
-    setShowTableRowMenus(getConfiguredShowTableRowMenus());
-    Class<? extends ITable> tableClass = getConfiguredTable();
-    if (tableClass != null) {
-      try {
-        m_table = (T) ConfigurationUtility.newInnerInstance(this, tableClass);
-        if (m_table instanceof AbstractTable) {
-          ((AbstractTable) m_table).setContainerInternal(this);
-        }
-        m_table.addTableListener(new P_TableListener());
-        m_table.setEnabled(isEnabled());
-        m_table.setAutoDiscardOnDelete(true);
-        m_table.setUserPreferenceContext(getUserPreferenceContext());
-        m_table.initTable();
-      }
-      catch (Exception e) {
-        LOG.warn(null, e);
-      }
-    }
-    // legacy-support for searchform-inner classes
-    if (getConfiguredSearchForm() == null) {
-      Class[] dca = ConfigurationUtility.getDeclaredPublicClasses(getClass());
-      Class<? extends ISearchForm> searchFormClass = ConfigurationUtility.filterClass(dca, ISearchForm.class);
-      if (searchFormClass != null) {
-        LOG.warn("inner searchforms are deprecated...");
-        try {
-          setSearchForm(ConfigurationUtility.newInnerInstance(this, searchFormClass));
-        }
-        catch (Exception e) {
-          LOG.warn(null, e);
-        }
-      }
-    }
-  }
-
-  /**
-   * Ensures that the search form is initialized but not started, if one is defined for this table.
-   * This allows lazy initialization of search forms.
-   */
-  protected void ensureSearchFormCreated() {
-    if (m_searchForm == null) {
-      try {
-        setSearchForm(execCreateSearchForm());
-      }
-      catch (Exception e) {
-        LOG.warn("unable to setSearchForm", e);
-      }
-    }
-  }
-
-  /**
-   * creates the search form, but doesn't start it
-   * called by {@link #ensureSearchFormCreated()}
-   * 
-   * @return {@link ISearchForm}
-   * @throws ProcessingException
-   * @since 3.8.2
-   */
-  protected ISearchForm execCreateSearchForm() throws ProcessingException {
-    if (getConfiguredSearchForm() == null) {
-      return null;
-    }
-    try {
-      return getConfiguredSearchForm().newInstance();
-    }
-    catch (Exception e) {
-      LOG.warn("creation of searchForm " + getConfiguredSearchForm() + " failed", e);
-    }
-    return null;
-  }
-
-  /**
-   * Ensures that the search form is started (lazy starting)
-   */
-  protected void ensureSearchFormStarted() {
-    if (m_searchForm != null && !m_searchForm.isFormOpen()) {
-      try {
-        m_searchForm.startSearch();
-        notifyMemoryPolicyOfSearchFormStart();
-      }
-      catch (Exception e) {
-        LOG.warn(null, e);
-      }
-    }
-  }
-
-  private void attachToSearchFormInternal() {
-    if (m_searchForm == null) {
-      return;
-    }
-    m_searchForm.setDisplayHint(ISearchForm.DISPLAY_HINT_VIEW);
-    if (m_searchForm.getDisplayViewId() == null) {
-      m_searchForm.setDisplayViewId(IForm.VIEW_ID_PAGE_SEARCH);
-    }
-    m_searchForm.setAutoAddRemoveOnDesktop(false);
-    // listen for search action
-    m_searchFormListener = new FormListener() {
-      @Override
-      public void formChanged(FormEvent e) throws ProcessingException {
-        switch (e.getType()) {
-          case FormEvent.TYPE_STORE_AFTER: {
-            // save navigation history
-            IDesktop desktop = ClientSyncJob.getCurrentSession().getDesktop();
-            IPage page = AbstractPageWithTable.this;
-            if (desktop != null && desktop.getOutline() != null && desktop.getOutline().getActivePage() == page) {
-              SERVICES.getService(INavigationHistoryService.class).addStep(0, page);
-            }
-            // do page reload to execute search
-            try {
-              reloadPage();
-            }
-            catch (ProcessingException ex) {
-              SERVICES.getService(IExceptionHandlerService.class).handleException(ex);
-            }
-            break;
-          }
-        }
-      }
-    };
-    m_searchForm.addFormListener(m_searchFormListener);
-    try {
-      execInitSearchForm();
-    }
-    catch (Exception e) {
-      LOG.warn(null, e);
-    }
-  }
-
-  private void detachFromSearchFormInternal() {
-    if (m_searchForm == null) {
-      return;
-    }
-    // listen for search action
-    if (m_searchFormListener != null) {
-      m_searchForm.removeFormListener(m_searchFormListener);
-      m_searchFormListener = null;
-    }
-  }
-
-  private void notifyMemoryPolicyOfSearchFormStart() {
-    //use memory policy to handle content caching
-    try {
-      IMemoryPolicy policy = ClientSyncJob.getCurrentSession().getMemoryPolicy();
-      if (policy != null) {
-        policy.pageSearchFormStarted(this);
-      }
-    }
-    catch (Throwable t) {
-      LOG.error("pageCreated " + getClass().getSimpleName(), t);
-    }
-  }
-
-  /**
-   * Initializes the search form associated with this page. This method is called before the
-   * search form is used for the first time.
-   * <p>
-   * Legacy: If the search form is defined as inner class, this method is called when this page is initialized.
-   * <p>
-   * Subclasses can override this method. The default does nothing.
-   * 
-   * @throws ProcessingException
-   * @see #ensureSearchFormCreated()
-   * @see #ensureSearchFormStarted()
-   */
-  @ConfigOperation
-  @Order(120)
-  protected void execInitSearchForm() throws ProcessingException {
-  }
-
-  @Override
-  public final T getTable() {
-    if (m_table == null) {
-      ensureInitialized();
-    }
-    return m_table;
-  }
-
-  @Override
-  public boolean isShowEmptySpaceMenus() {
-    return m_showEmptySpaceMenus;
-  }
-
-  @Override
-  public void setShowEmptySpaceMenus(boolean showEmptySpaceMenus) {
-    m_showEmptySpaceMenus = showEmptySpaceMenus;
-  }
-
-  @Override
-  public boolean isShowTableRowMenus() {
-    return m_showTableRowMenus;
-  }
-
-  @Override
-  public void setShowTableRowMenus(boolean showTableRowMenus) {
-    m_showTableRowMenus = showTableRowMenus;
-  }
-
-  @Override
-  public ISearchForm getSearchFormInternal() {
-    ensureSearchFormCreated();
-    return m_searchForm;
-  }
-
-  public void setSearchForm(ISearchForm searchForm) {
-    if (m_searchForm == searchForm) {
-      return;
-    }
-    detachFromSearchFormInternal();
-    m_searchForm = searchForm;
-    attachToSearchFormInternal();
-  }
-
-  @Override
-  public SearchFilter getSearchFilter() {
-    ensureSearchFormCreated();
-    ensureSearchFormStarted();
-    if (getSearchFormInternal() != null) {
-      return getSearchFormInternal().getSearchFilter();
-    }
-    else {
-      ISearchFilterService sfs = SERVICES.getService(ISearchFilterService.class);
-      if (sfs != null) {
-        return sfs.createNewSearchFilter();
-      }
-      else {
-        return new SearchFilter();
-      }
-    }
-  }
-
-  @Override
-  public boolean isSearchRequired() {
-    return m_searchRequired;
-  }
-
-  @Override
-  public void setSearchRequired(boolean b) {
-    m_searchRequired = b;
-  }
-
-  @Override
-  public void setEnabled(boolean b) {
-    super.setEnabled(b);
-    if (m_table != null) {
-      m_table.setEnabled(isEnabled());
-    }
-  }
-
-  @Override
-  public boolean isSearchActive() {
-    return m_searchActive;
-  }
-
-  @Override
-  public void setSearchActive(boolean b) {
-    m_searchActive = b;
-    if (isSelectedNode()) {
-      getOutline().setSearchForm(m_searchActive ? getSearchFormInternal() : null);
-    }
-  }
-
-  @Override
-  public void pageActivatedNotify() {
-    ensureInitialized();
-    ensureSearchFormCreated();
-    ensureSearchFormStarted();
-    super.pageActivatedNotify();
-  }
-
-  @Override
-  public void setPagePopulateStatus(IProcessingStatus status) {
-    super.setPagePopulateStatus(status);
-    getTable().tablePopulated();
-  }
-
-  @Override
-  @SuppressWarnings("deprecation")
-  public IProcessingStatus getTablePopulateStatus() {
-    return getPagePopulateStatus();
-  }
-
-  @Override
-  @SuppressWarnings("deprecation")
-  public void setTablePopulateStatus(IProcessingStatus status) {
-    setPagePopulateStatus(status);
-  }
-
-  /**
-   * load table data
-   */
-  private void loadTableDataImpl() throws ProcessingException {
-    if (m_table != null) {
-      try {
-        m_table.setTableChanging(true);
-        //
-        ensureSearchFormCreated();
-        ensureSearchFormStarted();
-        execPopulateTable();
-      }
-      catch (Throwable t) {
-        m_table.discardAllRows();
-        ProcessingException pe;
-        if (t instanceof ProcessingException) {
-          pe = (ProcessingException) t;
-        }
-        else {
-          pe = new ProcessingException(t.getMessage(), t);
-        }
-        if (pe.isInterruption()) {
-          setPagePopulateStatus(new ProcessingStatus(ScoutTexts.get("SearchWasCanceled"), ProcessingStatus.CANCEL));
-        }
-        else {
-          setPagePopulateStatus(new ProcessingStatus(ScoutTexts.get("ErrorWhileLoadingData"), ProcessingStatus.CANCEL));
-        }
-        throw pe;
-      }
-      finally {
-        m_table.setTableChanging(false);
-      }
-    }
-  }
-
-  /**
-   * load tree children<br>
-   * this method delegates to the table reload<br>
-   * when the table is loaded and this node is not a leaf node then the table
-   * rows are mirrored in child nodes
-   */
-  @Override
-  public final void loadChildren() throws ProcessingException {
-    ITree tree = getTree();
-    try {
-      if (tree != null) {
-        tree.setTreeChanging(true);
-      }
-      //
-      // backup currently selected tree node and its path to root
-      boolean oldSelectionOwned = false;
-      int oldSelectionDirectChildIndex = -1;
-      ITreeNode oldSelectedNode = null;
-      if (tree != null) {
-        oldSelectedNode = tree.getSelectedNode();
-      }
-      Object[] oldSelectedRowKeys = null;
-      if (oldSelectedNode != null) {
-        ITreeNode t = oldSelectedNode;
-        while (t != null && t.getParentNode() != null) {
-          if (t.getParentNode() == this) {
-            oldSelectionOwned = true;
-            oldSelectedRowKeys = getTableRowFor(t).getKeyValues();
-            oldSelectionDirectChildIndex = t.getChildNodeIndex();
-            break;
-          }
-          t = t.getParentNode();
-        }
-      }
-      //
-      setChildrenLoaded(false);
-      ClientSyncJob.getCurrentSession().getMemoryPolicy().beforeTablePageLoadData(this);
-      try {
-        loadTableDataImpl();
-      }
-      catch (ProcessingException pe) {
-        if (!pe.isInterruption()) {
-          throw pe;
-        }
-      }
-      finally {
-        ClientSyncJob.getCurrentSession().getMemoryPolicy().afterTablePageLoadData(this);
-      }
-      setChildrenLoaded(true);
-      setChildrenDirty(false);
-      // table events will handle automatic tree changes in case table is
-      // mirrored in tree.
-      // restore currently selected tree node when it was owned by our table
-      // rows.
-      // in case selection was lost, try to select similar index as before
-
-      if (tree != null && oldSelectionOwned && tree.getSelectedNode() == null) {
-        ITreeNode newSelectedNode = null;
-        ITableRow row = getTable().getSelectedRow();
-        if (row != null) {
-          newSelectedNode = getTreeNodeFor(row);
-        }
-        else {
-          row = getTable().findRowByKey(oldSelectedRowKeys);
-          if (row != null) {
-            newSelectedNode = getTreeNodeFor(row);
-          }
-          else if (oldSelectedNode != null && oldSelectedNode.getTree() == tree) {
-            newSelectedNode = oldSelectedNode;
-          }
-          else {
-            int index = Math.max(-1, Math.min(oldSelectionDirectChildIndex, getChildNodeCount() - 1));
-            if (index >= 0 && index < getChildNodeCount()) {
-              newSelectedNode = getChildNode(index);
-            }
-            else {
-              newSelectedNode = this;
-            }
-          }
-        }
-        if (newSelectedNode != null) {
-          newSelectedNode = tree.resolveVirtualNode(newSelectedNode);
-          tree.selectNode(newSelectedNode);
-        }
-      }
-    }
-    finally {
-      if (tree != null) {
-        tree.setTreeChanging(false);
-      }
-    }
-    IDesktop desktop = ClientSyncJob.getCurrentSession().getDesktop();
-    if (desktop != null) {
-      desktop.afterTablePageLoaded(this);
-    }
-  }
-
-  private void linkTableRowWithPage(ITableRow tableRow, IPage page) {
-    m_tableRowToPageMap.put(tableRow, page);
-    m_pageToTableRowMap.put(page, tableRow);
-  }
-
-  private void unlinkTableRowWithPage(ITableRow tableRow) {
-    IPage page = m_tableRowToPageMap.remove(tableRow);
-    if (page != null) {
-      m_pageToTableRowMap.remove(page);
-    }
-  }
-
-  @Override
-  public IPage[] getUpdatedChildPagesFor(ITableRow[] tableRows) {
-    return getChildPagesFor(tableRows, true);
-  }
-
-  /**
-   * Computes the list of linked child pages for the given table rows. Revalidates the the pages cell
-   * if <code>updateChildPageCells</code> is true. Otherwise, the cells are not updated.
-   */
-  private IPage[] getChildPagesFor(ITableRow[] tableRows, boolean updateChildPageCells) {
-    IPage[] pages = new IPage[tableRows.length];
-    int missingCount = 0;
-    try {
-      for (int i = 0; i < tableRows.length; i++) {
-        pages[i] = m_tableRowToPageMap.get(tableRows[i]);
-        if (pages[i] != null) {
-          if (updateChildPageCells) {
-            // update tree nodes from table rows
-            ICell tableCell = getTable().getSummaryCell(tableRows[i]);
-            pages[i].setEnabledInternal(tableRows[i].isEnabled());
-            pages[i].getCellForUpdate().updateFrom(tableCell);
-          }
-        }
-        else {
-          missingCount++;
-        }
-      }
-    }
-    catch (ProcessingException e) {
-      SERVICES.getService(IExceptionHandlerService.class).handleException(e);
-    }
-    if (missingCount > 0) {
-      IPage[] tmp = new IPage[pages.length - missingCount];
-      int index = 0;
-      for (IPage element : pages) {
-        if (element != null) {
-          tmp[index] = element;
-          index++;
-        }
-      }
-      pages = tmp;
-    }
-    return pages;
-  }
-
-  @Override
-  public ITreeNode getTreeNodeFor(ITableRow tableRow) {
-    if (tableRow == null) {
-      return null;
-    }
-    else {
-      return m_tableRowToPageMap.get(tableRow);
-    }
-  }
-
-  @Override
-  public ITableRow getTableRowFor(ITreeNode childPageNode) {
-    return m_pageToTableRowMap.get(childPageNode);
-  }
-
-  @Override
-  public ITableRow[] getTableRowsFor(ITreeNode[] childPageNodes) {
-    ITableRow[] rows = new ITableRow[childPageNodes.length];
-    int missingCount = 0;
-    for (int i = 0; i < childPageNodes.length; i++) {
-      rows[i] = m_pageToTableRowMap.get(childPageNodes[i]);
-      if (rows[i] == null) {
-        missingCount++;
-      }
-    }
-    if (missingCount > 0) {
-      ITableRow[] tmp = new ITableRow[rows.length - missingCount];
-      int index = 0;
-      for (ITableRow element : rows) {
-        if (element != null) {
-          tmp[index] = element;
-          index++;
-        }
-      }
-      rows = tmp;
-    }
-    return rows;
-  }
-
-  private OutlineMediator getOutlineMediator() {
-    if (getOutline() == null) {
-      return null;
-    }
-
-    return getOutline().getOutlineMediator();
-  }
-
-  /**
-   * Table listener and tree controller<br>
-   * the table is reflected in tree children only if the tree/page node is not
-   * marked as being a leaf
-   */
-  private class P_TableListener extends TableAdapter {
-    @Override
-    public void tableChanged(TableEvent e) {
-      OutlineMediator outlineMediator = getOutlineMediator();
-
-      switch (e.getType()) {
-        case TableEvent.TYPE_ROW_ACTION: {
-          if (outlineMediator != null) {
-            outlineMediator.mediateTableRowAction(e, AbstractPageWithTable.this);
-          }
-          break;
-        }
-        case TableEvent.TYPE_ALL_ROWS_DELETED:
-        case TableEvent.TYPE_ROWS_DELETED: {
-          if (!isLeaf()) {
-            ITableRow[] tableRows = e.getRows();
-            IPage[] childNodes = getChildPagesFor(tableRows, false);
-            for (int i = 0; i < childNodes.length; i++) {
-              unlinkTableRowWithPage(tableRows[i]);
-            }
-
-            if (outlineMediator != null) {
-              outlineMediator.mediateTableRowsDeleted(childNodes, AbstractPageWithTable.this);
-            }
-          }
-          break;
-        }
-        case TableEvent.TYPE_ROWS_INSERTED: {
-          if (!isLeaf()) {
-            ArrayList<IPage> childPageList = new ArrayList<IPage>();
-            ITableRow[] tableRows = e.getRows();
-            for (ITableRow element : tableRows) {
-              try {
-                IPage childPage = execCreateVirtualChildPage(element);
-                if (childPage != null) {
-                  ICell tableCell = m_table.getSummaryCell(element);
-                  childPage.getCellForUpdate().updateFrom(tableCell);
-                  linkTableRowWithPage(element, childPage);
-                  childPageList.add(childPage);
-                }
-              }
-              catch (ProcessingException ex) {
-                SERVICES.getService(IExceptionHandlerService.class).handleException(ex);
-              }
-              catch (Throwable t) {
-                SERVICES.getService(IExceptionHandlerService.class).handleException(new ProcessingException("Page " + element, t));
-              }
-            }
-
-            if (outlineMediator != null) {
-              IPage[] childPages = childPageList.toArray(new IPage[childPageList.size()]);
-              outlineMediator.mediateTableRowsInserted(tableRows, childPages, AbstractPageWithTable.this);
-            }
-
-            // check if a page was revoked
-            for (ITableRow element : tableRows) {
-              IPage page = m_tableRowToPageMap.get(element);
-              if (page != null && page.getParentNode() == null) {
-                unlinkTableRowWithPage(element);
-              }
-            }
-          }
-          break;
-        }
-        case TableEvent.TYPE_ROWS_UPDATED: {
-          if (outlineMediator != null) {
-            outlineMediator.mediateTableRowsUpdated(e, AbstractPageWithTable.this);
-          }
-          break;
-        }
-        case TableEvent.TYPE_ROW_ORDER_CHANGED: {
-          if (outlineMediator != null) {
-            outlineMediator.mediateTableRowOrderChanged(e, AbstractPageWithTable.this);
-          }
-          break;
-        }
-        case TableEvent.TYPE_ROWS_SELECTED: {
-          break;
-        }
-        case TableEvent.TYPE_ROW_FILTER_CHANGED: {
-          if (outlineMediator != null) {
-            outlineMediator.mediateTableRowFilterChanged(AbstractPageWithTable.this);
-          }
-          break;
-        }
-      }// end switch
-    }
-
-  }
-
-}
->>>>>>> 9ae2a80a
+}