<<<<<<< HEAD
package org.eclipse.scout.rt.client.ui.basic.table;

import java.util.ArrayList;
import java.util.List;

import org.eclipse.core.runtime.Platform;
import org.eclipse.scout.commons.BooleanUtility;
import org.eclipse.scout.commons.StringUtility;
import org.eclipse.scout.commons.annotations.Order;
import org.eclipse.scout.commons.dnd.JavaTransferObject;
import org.eclipse.scout.commons.dnd.TransferObject;
import org.eclipse.scout.commons.exception.ProcessingException;
import org.eclipse.scout.commons.exception.VetoException;
import org.eclipse.scout.rt.client.services.common.bookmark.internal.BookmarkUtility;
import org.eclipse.scout.rt.client.ui.ClientUIPreferences;
import org.eclipse.scout.rt.client.ui.IDNDSupport;
import org.eclipse.scout.rt.client.ui.action.keystroke.AbstractKeyStroke;
import org.eclipse.scout.rt.client.ui.action.menu.IMenu;
import org.eclipse.scout.rt.client.ui.basic.table.OrganizeColumnsForm.MainBox.CancelButton;
import org.eclipse.scout.rt.client.ui.basic.table.OrganizeColumnsForm.MainBox.GroupBox;
import org.eclipse.scout.rt.client.ui.basic.table.OrganizeColumnsForm.MainBox.GroupBox.ColumnSortingBox;
import org.eclipse.scout.rt.client.ui.basic.table.OrganizeColumnsForm.MainBox.GroupBox.ColumnSortingBox.AscendingButton;
import org.eclipse.scout.rt.client.ui.basic.table.OrganizeColumnsForm.MainBox.GroupBox.ColumnSortingBox.DescendingButton;
import org.eclipse.scout.rt.client.ui.basic.table.OrganizeColumnsForm.MainBox.GroupBox.ColumnSortingBox.WithoutButton;
import org.eclipse.scout.rt.client.ui.basic.table.OrganizeColumnsForm.MainBox.GroupBox.ColumnsTableField;
import org.eclipse.scout.rt.client.ui.basic.table.OrganizeColumnsForm.MainBox.GroupBox.FilterBox;
import org.eclipse.scout.rt.client.ui.basic.table.OrganizeColumnsForm.MainBox.GroupBox.FilterBox.EditFilterButton;
import org.eclipse.scout.rt.client.ui.basic.table.OrganizeColumnsForm.MainBox.GroupBox.FilterBox.RemoveFilterButton;
import org.eclipse.scout.rt.client.ui.basic.table.OrganizeColumnsForm.MainBox.GroupBox.ResetBox;
import org.eclipse.scout.rt.client.ui.basic.table.OrganizeColumnsForm.MainBox.GroupBox.ResetBox.ResetAllButton;
import org.eclipse.scout.rt.client.ui.basic.table.OrganizeColumnsForm.MainBox.GroupBox.ResetBox.ResetColumnFiltersButton;
import org.eclipse.scout.rt.client.ui.basic.table.OrganizeColumnsForm.MainBox.GroupBox.ResetBox.ResetSortingButton;
import org.eclipse.scout.rt.client.ui.basic.table.OrganizeColumnsForm.MainBox.GroupBox.ResetBox.ResetViewButton;
import org.eclipse.scout.rt.client.ui.basic.table.OrganizeColumnsForm.MainBox.GroupBox.ViewBox;
import org.eclipse.scout.rt.client.ui.basic.table.OrganizeColumnsForm.MainBox.GroupBox.ViewBox.AddCustomColumnButton;
import org.eclipse.scout.rt.client.ui.basic.table.OrganizeColumnsForm.MainBox.GroupBox.ViewBox.DeselectAllButton;
import org.eclipse.scout.rt.client.ui.basic.table.OrganizeColumnsForm.MainBox.GroupBox.ViewBox.ModifyCustomColumnButton;
import org.eclipse.scout.rt.client.ui.basic.table.OrganizeColumnsForm.MainBox.GroupBox.ViewBox.MoveDownButton;
import org.eclipse.scout.rt.client.ui.basic.table.OrganizeColumnsForm.MainBox.GroupBox.ViewBox.MoveUpButton;
import org.eclipse.scout.rt.client.ui.basic.table.OrganizeColumnsForm.MainBox.GroupBox.ViewBox.RemoveCustomColumnButton;
import org.eclipse.scout.rt.client.ui.basic.table.OrganizeColumnsForm.MainBox.GroupBox.ViewBox.SelectAllButton;
import org.eclipse.scout.rt.client.ui.basic.table.OrganizeColumnsForm.MainBox.OkButton;
import org.eclipse.scout.rt.client.ui.basic.table.columnfilter.ITableColumnFilter;
import org.eclipse.scout.rt.client.ui.basic.table.columns.AbstractBooleanColumn;
import org.eclipse.scout.rt.client.ui.basic.table.columns.AbstractColumn;
import org.eclipse.scout.rt.client.ui.basic.table.columns.AbstractStringColumn;
import org.eclipse.scout.rt.client.ui.basic.table.columns.IColumn;
import org.eclipse.scout.rt.client.ui.basic.table.customizer.ICustomColumn;
import org.eclipse.scout.rt.client.ui.basic.table.menus.ResetColumnsMenu;
import org.eclipse.scout.rt.client.ui.basic.table.menus.ResetColumnsMenu.ResetAllMenu;
import org.eclipse.scout.rt.client.ui.basic.table.menus.ResetColumnsMenu.ResetColumnFiltersMenu;
import org.eclipse.scout.rt.client.ui.basic.table.menus.ResetColumnsMenu.ResetSortingMenu;
import org.eclipse.scout.rt.client.ui.basic.table.menus.ResetColumnsMenu.ResetViewMenu;
import org.eclipse.scout.rt.client.ui.form.AbstractForm;
import org.eclipse.scout.rt.client.ui.form.AbstractFormHandler;
import org.eclipse.scout.rt.client.ui.form.fields.button.AbstractCancelButton;
import org.eclipse.scout.rt.client.ui.form.fields.button.AbstractLinkButton;
import org.eclipse.scout.rt.client.ui.form.fields.button.AbstractOkButton;
import org.eclipse.scout.rt.client.ui.form.fields.groupbox.AbstractGroupBox;
import org.eclipse.scout.rt.client.ui.form.fields.tablefield.AbstractTableField;
import org.eclipse.scout.rt.shared.AbstractIcons;
import org.eclipse.scout.rt.shared.TEXTS;
import org.eclipse.scout.rt.shared.data.basic.FontSpec;
import org.eclipse.scout.rt.shared.security.CreateCustomColumnPermission;
import org.eclipse.scout.rt.shared.security.DeleteCustomColumnPermission;
import org.eclipse.scout.rt.shared.security.UpdateCustomColumnPermission;
import org.eclipse.scout.rt.shared.services.common.bookmark.TableColumnState;

public class OrganizeColumnsForm extends AbstractForm {

  ITable m_table;

  public OrganizeColumnsForm(ITable table) throws ProcessingException {
    super(false);
    m_table = table;
    callInitializer();
  }

  @Override
  protected String getConfiguredTitle() {
    return TEXTS.get("OrganizeTableColumnsTitle");
  }

  public AddCustomColumnButton getAddCustomColumnButton() {
    return getFieldByClass(AddCustomColumnButton.class);
  }

  public AscendingButton getAscendingButton() {
    return getFieldByClass(AscendingButton.class);
  }

  public CancelButton getCancelButton() {
    return getFieldByClass(CancelButton.class);
  }

  public void startModify() throws ProcessingException {
    startInternal(new OrganizeColumnsForm.ModifyHandler());
  }

  public ColumnSortingBox getColumnSortingBox() {
    return getFieldByClass(ColumnSortingBox.class);
  }

  public ColumnsTableField getColumnsTableField() {
    return getFieldByClass(ColumnsTableField.class);
  }

  public DescendingButton getDescendingButton() {
    return getFieldByClass(DescendingButton.class);
  }

  public DeselectAllButton getDeselectAllButton() {
    return getFieldByClass(DeselectAllButton.class);
  }

  public EditFilterButton getEditFilterButton() {
    return getFieldByClass(EditFilterButton.class);
  }

  public RemoveFilterButton getRemoveFilterButton() {
    return getFieldByClass(RemoveFilterButton.class);
  }

  public FilterBox getFilterBox() {
    return getFieldByClass(FilterBox.class);
  }

  public GroupBox getGroupBox() {
    return getFieldByClass(GroupBox.class);
  }

  public MainBox getMainBox() {
    return getFieldByClass(MainBox.class);
  }

  public ModifyCustomColumnButton getModifyCustomColumnButton() {
    return getFieldByClass(ModifyCustomColumnButton.class);
  }

  public MoveDownButton getMoveDownButton() {
    return getFieldByClass(MoveDownButton.class);
  }

  public MoveUpButton getMoveUpButton() {
    return getFieldByClass(MoveUpButton.class);
  }

  public OkButton getOkButton() {
    return getFieldByClass(OkButton.class);
  }

  public RemoveCustomColumnButton getRemoveCustomColumnButton() {
    return getFieldByClass(RemoveCustomColumnButton.class);
  }

  public ResetAllButton getResetAllButton() {
    return getFieldByClass(ResetAllButton.class);
  }

  public ResetBox getResetBox() {
    return getFieldByClass(ResetBox.class);
  }

  public ResetColumnFiltersButton getResetColumnFilters() {
    return getFieldByClass(ResetColumnFiltersButton.class);
  }

  public ResetSortingButton getResetSortingButton() {
    return getFieldByClass(ResetSortingButton.class);
  }

  public ResetViewButton getResetViewButton() {
    return getFieldByClass(ResetViewButton.class);
  }

  public SelectAllButton getSelectAllButton() {
    return getFieldByClass(SelectAllButton.class);
  }

  public ViewBox getViewBox() {
    return getFieldByClass(ViewBox.class);
  }

  public WithoutButton getWithoutButton() {
    return getFieldByClass(WithoutButton.class);
  }

  @Order(10.0)
  public class MainBox extends AbstractGroupBox {

    @Override
    protected int getConfiguredGridColumnCount() {
      return 3;
    }

    @Override
    protected int getConfiguredGridW() {
      return 2;
    }

    @Override
    protected int getConfiguredWidthInPixel() {
      return 520;
    }

    @Order(10.0)
    public class GroupBox extends AbstractGroupBox {

      @Override
      protected int getConfiguredGridW() {
        return 1;
      }

      @Order(10.0)
      public class ColumnsTableField extends AbstractTableField<ColumnsTableField.Table> {

        @Override
        protected int getConfiguredGridH() {
          return 5;
        }

        @Override
        protected int getConfiguredGridW() {
          return 2;
        }

        @Override
        protected String getConfiguredLabel() {
          return TEXTS.get("Columns");
        }

        @Override
        protected boolean getConfiguredLabelVisible() {
          return false;
        }

        @Override
        protected void execReloadTableData() throws ProcessingException {
          ArrayList<ITableRow> rowList = new ArrayList<ITableRow>();
          for (IColumn<?> col : m_table.getColumnSet().getAllColumnsInUserOrder()) {
            if (col.isDisplayable()) {
              if (col.isVisible() || col.isVisibleGranted()) {
                IHeaderCell headerCell = col.getHeaderCell();
                TableRow row = new TableRow(getTable().getColumnSet());

                // Key
                getTable().getKeyColumn().setValue(row, col);

                // Visible
                getTable().getVisibleColumn().setValue(row, col.isVisible());

                // Column Title
                String columnTitle = headerCell.getText();
                if (StringUtility.isNullOrEmpty(columnTitle)) {
                  columnTitle = headerCell.getTooltipText();
                  row.setFont(FontSpec.parse("ITALIC"));
                }
                getTable().getTitleColumn().setValue(row, columnTitle);
                if (Platform.inDevelopmentMode() && col.isSortActive()) {
                  getTable().getTitleColumn().setValue(row, columnTitle + " (" + col.getSortIndex() + ")");
                }

                // Custom Column
                if (col instanceof ICustomColumn<?>) {
                  row.getCellForUpdate(getTable().getCustomColumnColumn().getColumnIndex()).setIconId(AbstractIcons.TableCustomColumn);
                }

                // Sorting
                getTable().getSortingColumn().setValue(row, col);
                if (col.isSortActive()) {
                  row.getCellForUpdate(getTable().getSortingColumn().getColumnIndex()).setIconId(col.isSortAscending() ? AbstractIcons.TableSortAsc : AbstractIcons.TableSortDesc);
                }

                // Filter
                if (col.isColumnFilterActive()) {
                  row.getCellForUpdate(getTable().getFilterColumn().getColumnIndex()).setIconId(AbstractIcons.TableColumnFilterActive);
                }

                rowList.add(row);
              }
            }
          }
          try {
            getTable().setTableChanging(true);
            getTable().discardAllRows();
            getTable().addRows(rowList.toArray(new ITableRow[rowList.size()]));
          }
          finally {
            getTable().setTableChanging(false);
          }
        }

        @Order(10.0)
        public class Table extends AbstractTable {

          @Override
          protected int getConfiguredDragType() {
            return IDNDSupport.TYPE_JAVA_ELEMENT_TRANSFER;
          }

          @Override
          protected int getConfiguredDropType() {
            return IDNDSupport.TYPE_JAVA_ELEMENT_TRANSFER;
          }

          @Override
          protected TransferObject execDrag(ITableRow[] rows) throws ProcessingException {
            return new JavaTransferObject(rows);
          }

          @Override
          protected void execDrop(ITableRow row, TransferObject transfer) throws ProcessingException {
            if (transfer != null && transfer instanceof JavaTransferObject) {
              Object localObject = ((JavaTransferObject) transfer).getLocalObject();
              if (localObject != null) {
                if (localObject instanceof ITableRow[]) {
                  ITableRow[] draggedRows = (ITableRow[]) localObject;
                  if (draggedRows != null && draggedRows.length > 0) {
                    ITableRow draggedRow = draggedRows[0];
                    if (draggedRow.getRowIndex() != row.getRowIndex()) {
                      // target row other than source row
                      try {
                        getTable().setTableChanging(true);
                        if (draggedRow.getRowIndex() < row.getRowIndex()) {
                          moveDown(draggedRow, row.getRowIndex());
                        }
                        else {
                          moveUp(draggedRow, row.getRowIndex());
                        }
                        updateColumnVisibilityAndOrder();
                      }
                      finally {
                        getTable().setTableChanging(false);
                      }
                    }
                  }
                }
              }
            }
          }

          @Override
          protected boolean getConfiguredAutoResizeColumns() {
            return true;
          }

          @Override
          protected boolean getConfiguredMultiSelect() {
            return false;
          }

          @Override
          protected boolean getConfiguredHeaderVisible() {
            return false;
          }

          public KeyColumn getKeyColumn() {
            return getColumnSet().getColumnByClass(KeyColumn.class);
          }

          public SortingColumn getSortingColumn() {
            return getColumnSet().getColumnByClass(SortingColumn.class);
          }

          public FilterColumn getFilterColumn() {
            return getColumnSet().getColumnByClass(FilterColumn.class);
          }

          public CustomColumnColumn getCustomColumnColumn() {
            return getColumnSet().getColumnByClass(CustomColumnColumn.class);
          }

          public TitleColumn getTitleColumn() {
            return getColumnSet().getColumnByClass(TitleColumn.class);
          }

          public VisibleColumn getVisibleColumn() {
            return getColumnSet().getColumnByClass(VisibleColumn.class);
          }

          @Override
          protected void execRowClick(ITableRow row) throws ProcessingException {
            if (row != null && getContextColumn() == getVisibleColumn() && getKeyColumn().getValue(row) != null) {
              Boolean oldValue = getVisibleColumn().getValue(row);
              setColumnVisible(row, !oldValue);
            }
          }

          @Override
          protected void execRowsSelected(ITableRow[] rows) throws ProcessingException {
            validateButtons();
          }

          @Order(10.0)
          public class SpaceKeyStroke extends AbstractKeyStroke {
            @Override
            protected String getConfiguredKeyStroke() {
              return "space";
            }

            @Override
            protected void execAction() throws ProcessingException {
              for (ITableRow row : getSelectedRows()) {
                Boolean oldValue = BooleanUtility.nvl(getVisibleColumn().getValue(row));
                setColumnVisible(row, !oldValue);
              }
            }
          }

          @Order(20.0)
          public class UpKeyStroke extends AbstractKeyStroke {
            @Override
            protected String getConfiguredKeyStroke() {
              return "alt-up";
            }

            @Override
            protected void execAction() throws ProcessingException {
              moveUp(getSelectedRow());
            }
          }

          @Order(30.0)
          public class DownKeyStroke extends AbstractKeyStroke {
            @Override
            protected String getConfiguredKeyStroke() {
              return "alt-down";
            }

            @Override
            protected void execAction() throws ProcessingException {
              moveDown(getSelectedRow());
            }
          }

          @Order(10.0)
          public class KeyColumn extends AbstractColumn<IColumn<?>> {

            @Override
            protected boolean getConfiguredPrimaryKey() {
              return true;
            }

            @Override
            protected boolean getConfiguredDisplayable() {
              return false;
            }
          }

          @Order(20.0)
          public class VisibleColumn extends AbstractBooleanColumn {

            @Override
            protected String getConfiguredHeaderText() {
              return TEXTS.get("Visible");
            }

            @Override
            protected int getConfiguredWidth() {
              return 20;
            }

          }

          @Order(30.0)
          public class TitleColumn extends AbstractStringColumn {

            @Override
            protected String getConfiguredHeaderText() {
              return TEXTS.get("Title");
            }

            @Override
            protected int getConfiguredWidth() {
              return 200;
            }

          }

          @Order(40.0)
          public class SortingColumn extends AbstractSortOrderColumn {

            @Override
            protected String getConfiguredHeaderText() {
              return TEXTS.get("ColumnSorting");
            }

            @Override
            protected int getConfiguredWidth() {
              return 20;
            }

          }

          @Order(50.0)
          public class FilterColumn extends AbstractStringColumn {

            @Override
            protected String getConfiguredHeaderText() {
              return TEXTS.get("ResetTableColumnFilter");
            }

            @Override
            protected int getConfiguredWidth() {
              return 20;
            }

          }

          @Order(60.0)
          public class CustomColumnColumn extends AbstractStringColumn {

            @Override
            protected int getConfiguredWidth() {
              return 20;
            }

          }

        }
      }

      @Order(20.0)
      public class ViewBox extends AbstractGroupBox {

        @Override
        protected int getConfiguredGridColumnCount() {
          return 1;
        }

        @Override
        protected int getConfiguredGridW() {
          return 1;
        }

        @Override
        protected String getConfiguredLabel() {
          return TEXTS.get("ResetTableColumnsView");
        }

        @Order(10.0)
        public class SelectAllButton extends AbstractLinkButton {

          @Override
          protected String getConfiguredLabel() {
            return TEXTS.get("ButtonSelectAll");
          }

          @Override
          protected boolean getConfiguredProcessButton() {
            return false;
          }

          @Override
          protected void execClickAction() throws ProcessingException {
            for (ITableRow row : getColumnsTableField().getTable().getRows()) {
              getColumnsTableField().getTable().getVisibleColumn().setValue(row, true);
            }

            updateColumnVisibilityAndOrder();
          }

        }

        @Order(20.0)
        public class DeselectAllButton extends AbstractLinkButton {

          @Override
          protected String getConfiguredLabel() {
            return TEXTS.get("ButtonDeselectAll");
          }

          @Override
          protected boolean getConfiguredProcessButton() {
            return false;
          }

          @Override
          protected void execClickAction() throws ProcessingException {
            for (ITableRow row : getColumnsTableField().getTable().getRows()) {
              getColumnsTableField().getTable().getVisibleColumn().setValue(row, false);
            }

            updateColumnVisibilityAndOrder();
          }

        }

        @Order(30.0)
        public class MoveUpButton extends AbstractLinkButton {

          @Override
          protected String getConfiguredLabel() {
            return TEXTS.get("ButtonMoveUp");
          }

          @Override
          protected boolean getConfiguredProcessButton() {
            return false;
          }

          @Override
          protected void execClickAction() throws ProcessingException {
            moveUp(getColumnsTableField().getTable().getSelectedRow());
          }

        }

        @Order(40.0)
        public class MoveDownButton extends AbstractLinkButton {

          @Override
          protected String getConfiguredLabel() {
            return TEXTS.get("ButtonMoveDown");
          }

          @Override
          protected boolean getConfiguredProcessButton() {
            return false;
          }

          @Override
          protected void execClickAction() {
            moveDown(getColumnsTableField().getTable().getSelectedRow());
          }

        }

        @Order(50.0)
        public class AddCustomColumnButton extends AbstractLinkButton {

          @Override
          protected String getConfiguredLabel() {
            return TEXTS.get("AddCustomColumnMenu");
          }

          @Override
          protected boolean getConfiguredProcessButton() {
            return false;
          }

          @Override
          protected void execInitField() throws ProcessingException {
            setVisiblePermission(new CreateCustomColumnPermission());
            setVisible(m_table.getTableCustomizer() != null);
          }

          @Override
          protected void execClickAction() throws ProcessingException {
            if (m_table != null) {
              if (m_table.getTableCustomizer() != null) {
                ArrayList<String> existingColumns = new ArrayList<String>();
                for (IColumn c : m_table.getColumns()) {
                  existingColumns.add(c.getColumnId());
                }
                m_table.getTableCustomizer().addColumn();

                // find target row (selected row or first row)
                ITableRow targetOrderRow = getColumnsTableField().getTable().getSelectedRow();
                if (targetOrderRow == null && getColumnsTableField().getTable().getRowCount() > 0) {
                  targetOrderRow = getColumnsTableField().getTable().getRow(0);
                }
                if (targetOrderRow == null) {
                  return;
                }

                // find new row
                getColumnsTableField().reloadTableData();
                for (ITableRow newColumnRow : getColumnsTableField().getTable().getRows()) {
                  if (!existingColumns.contains(getColumnsTableField().getTable().getKeyColumn().getValue(newColumnRow).getColumnId())) {
                    // move new column
                    try {
                      getColumnsTableField().getTable().setTableChanging(true);
                      if (newColumnRow.getRowIndex() < targetOrderRow.getRowIndex()) {
                        moveDown(newColumnRow, targetOrderRow.getRowIndex());
                      }
                      else {
                        moveUp(newColumnRow, targetOrderRow.getRowIndex());
                      }
                      updateColumnVisibilityAndOrder();

                      // select new row
                      getColumnsTableField().getTable().selectRow(newColumnRow);
                    }
                    finally {
                      getColumnsTableField().getTable().setTableChanging(false);
                    }
                    break;
                  }
                }
              }
            }
          }

        }

        @Order(60.0)
        public class ModifyCustomColumnButton extends AbstractLinkButton {

          @Override
          protected String getConfiguredLabel() {
            return TEXTS.get("SC_Label_Change");
          }

          @Override
          protected boolean getConfiguredProcessButton() {
            return false;
          }

          @Override
          protected void execInitField() throws ProcessingException {
            setVisiblePermission(new UpdateCustomColumnPermission());
          }

          @Override
          protected void execClickAction() throws ProcessingException {
            if (m_table != null) {
              if (m_table.getTableCustomizer() != null) {
                if (getColumnsTableField().getTable().getSelectedRow() != null) {
                  IColumn<?> selectedCol = getColumnsTableField().getTable().getKeyColumn().getValue(getColumnsTableField().getTable().getSelectedRow());
                  if (selectedCol instanceof ICustomColumn<?>) {
                    m_table.getTableCustomizer().modifyColumn((ICustomColumn<?>) selectedCol);
                  }
                }
              }
            }
            getColumnsTableField().reloadTableData();
          }

        }

        @Order(70.0)
        public class RemoveCustomColumnButton extends AbstractLinkButton {

          @Override
          protected String getConfiguredLabel() {
            return TEXTS.get("Remove");
          }

          @Override
          protected boolean getConfiguredProcessButton() {
            return false;
          }

          @Override
          protected void execInitField() throws ProcessingException {
            setVisiblePermission(new DeleteCustomColumnPermission());
          }

          @Override
          protected void execClickAction() throws ProcessingException {
            if (m_table != null) {
              if (m_table.getTableCustomizer() != null) {
                if (getColumnsTableField().getTable().getSelectedRow() != null) {
                  IColumn<?> selectedCol = getColumnsTableField().getTable().getKeyColumn().getValue(getColumnsTableField().getTable().getSelectedRow());
                  if (selectedCol instanceof ICustomColumn<?>) {
                    m_table.getTableCustomizer().removeColumn((ICustomColumn<?>) selectedCol);
                  }
                }
              }
            }
            getColumnsTableField().reloadTableData();
          }

        }
      }

      @Order(30.0)
      public class ColumnSortingBox extends AbstractGroupBox {

        @Override
        protected int getConfiguredGridColumnCount() {
          return 1;
        }

        @Override
        protected int getConfiguredGridW() {
          return 1;
        }

        @Override
        protected String getConfiguredLabel() {
          return TEXTS.get("ColumnSorting");
        }

        @Order(10.0)
        public class AscendingButton extends AbstractLinkButton {

          @Override
          protected String getConfiguredLabel() {
            return TEXTS.get("Ascending");
          }

          @Override
          protected boolean getConfiguredProcessButton() {
            return false;
          }

          @Override
          protected void execClickAction() throws ProcessingException {
            setSort(true);
          }

        }

        @Order(20.0)
        public class DescendingButton extends AbstractLinkButton {

          @Override
          protected String getConfiguredLabel() {
            return TEXTS.get("Descending");
          }

          @Override
          protected boolean getConfiguredProcessButton() {
            return false;
          }

          @Override
          protected void execClickAction() throws ProcessingException {
            setSort(false);
          }

        }

        @Order(30.0)
        public class WithoutButton extends AbstractLinkButton {

          @Override
          protected String getConfiguredLabel() {
            return TEXTS.get("Without");
          }

          @Override
          protected boolean getConfiguredProcessButton() {
            return false;
          }

          @Override
          protected void execClickAction() throws ProcessingException {
            setSort(null);
          }

        }
      }

      @Order(40.0)
      public class FilterBox extends AbstractGroupBox {

        @Override
        protected int getConfiguredGridColumnCount() {
          return 1;
        }

        @Override
        protected int getConfiguredGridW() {
          return 1;
        }

        @Override
        protected String getConfiguredLabel() {
          return TEXTS.get("ResetTableColumnFilter");
        }

        @Order(10.0)
        public class EditFilterButton extends AbstractLinkButton {

          @Override
          protected String getConfiguredLabel() {
            return TEXTS.get("EditFilterMenu");
          }

          @Override
          protected boolean getConfiguredProcessButton() {
            return false;
          }

          @Override
          protected void execClickAction() throws ProcessingException {
            Integer selectedIndex = null;
            if (m_table != null && getColumnsTableField().getTable().getSelectedRow() != null) {
              selectedIndex = getColumnsTableField().getTable().getSelectedRow().getRowIndex();
              if (m_table.getColumnFilterManager() != null) {
                IColumn<?> col = getColumnsTableField().getTable().getKeyColumn().getValue(getColumnsTableField().getTable().getSelectedRow());
                if (col != null) {
                  m_table.getColumnFilterManager().showFilterForm(col, false);
                }
              }
            }
            getColumnsTableField().reloadTableData();
            if (selectedIndex != null) {
              getColumnsTableField().getTable().selectRow(selectedIndex);
            }
          }

        }

        @Order(20.0)
        public class RemoveFilterButton extends AbstractLinkButton {

          @Override
          protected String getConfiguredLabel() {
            return TEXTS.get("Remove");
          }

          @Override
          protected boolean getConfiguredProcessButton() {
            return false;
          }

          @Override
          protected void execClickAction() throws ProcessingException {
            Integer selectedIndex = null;
            if (m_table != null && getColumnsTableField().getTable().getSelectedRow() != null) {
              selectedIndex = getColumnsTableField().getTable().getSelectedRow().getRowIndex();
              if (m_table.getColumnFilterManager() != null) {
                IColumn<?> col = getColumnsTableField().getTable().getKeyColumn().getValue(getColumnsTableField().getTable().getSelectedRow());
                if (col != null) {
                  ITableColumnFilter<?> filter = m_table.getColumnFilterManager().getFilter(col);
                  m_table.getColumnFilterManager().getFilters().remove(filter);
                  m_table.applyRowFilters();
                }
              }
            }
            getColumnsTableField().reloadTableData();
            if (selectedIndex != null) {
              getColumnsTableField().getTable().selectRow(selectedIndex);
            }
          }

        }

      }

      @Order(50.0)
      public class ResetBox extends AbstractGroupBox {

        @Override
        protected int getConfiguredGridColumnCount() {
          return 1;
        }

        @Override
        protected int getConfiguredGridW() {
          return 1;
        }

        @Override
        protected String getConfiguredLabel() {
          return TEXTS.get("FormReset");
        }

        @Order(10.0)
        public class ResetAllButton extends AbstractLinkButton {

          @Override
          protected String getConfiguredLabel() {
            return TEXTS.get("ResetTableColumnsAll");
          }

          @Override
          protected boolean getConfiguredProcessButton() {
            return false;
          }

          @Override
          protected void execClickAction() throws ProcessingException {
            doResetAction(ResetAllMenu.class);
          }

        }

        @Order(20.0)
        public class ResetViewButton extends AbstractLinkButton {

          @Override
          protected String getConfiguredLabel() {
            return TEXTS.get("ResetTableColumnsView");
          }

          @Override
          protected boolean getConfiguredProcessButton() {
            return false;
          }

          @Override
          protected void execClickAction() throws ProcessingException {
            doResetAction(ResetViewMenu.class);
          }

        }

        @Order(30.0)
        public class ResetSortingButton extends AbstractLinkButton {

          @Override
          protected String getConfiguredLabel() {
            return TEXTS.get("ColumnSorting");
          }

          @Override
          protected boolean getConfiguredProcessButton() {
            return false;
          }

          @Override
          protected void execClickAction() throws ProcessingException {
            doResetAction(ResetSortingMenu.class);
          }

        }

        @Order(40.0)
        public class ResetColumnFiltersButton extends AbstractLinkButton {

          @Override
          protected String getConfiguredLabel() {
            return TEXTS.get("ResetTableColumnFilter");
          }

          @Override
          protected boolean getConfiguredProcessButton() {
            return false;
          }

          @Override
          protected void execClickAction() throws ProcessingException {
            doResetAction(ResetColumnFiltersMenu.class);
          }

        }
      }

    }

    @Order(20.0)
    public class OkButton extends AbstractOkButton {
    }

    @Order(30.0)
    public class CancelButton extends AbstractCancelButton {
    }
  }

  private void updateColumnVisibilityAndOrder() {
    IColumn<?>[] visibleColumns = getColumnsTableField().getTable().getKeyColumn().getValues(getColumnsTableField().getTable().getVisibleColumn().findRows(true));
    m_table.getColumnSet().setVisibleColumns(visibleColumns);
  }

  private void setColumnVisible(ITableRow row, Boolean visible) throws ProcessingException {
    getColumnsTableField().getTable().getVisibleColumn().setValue(row, visible);

    updateColumnVisibilityAndOrder();
  }

  private void moveUp(ITableRow row) {
    moveUp(row, row.getRowIndex() - 1);
  }

  private void moveUp(ITableRow row, int targetIndex) {
    if (row != null && targetIndex >= 0) {
      getColumnsTableField().getTable().moveRow(row.getRowIndex(), targetIndex);
    }

    updateColumnVisibilityAndOrder();
  }

  private void moveDown(ITableRow row) {
    moveDown(row, row.getRowIndex() + 1);
  }

  private void moveDown(ITableRow row, int targetIndex) {
    if (row != null && targetIndex < getColumnsTableField().getTable().getRowCount()) {
      getColumnsTableField().getTable().moveRow(row.getRowIndex(), targetIndex);
    }

    updateColumnVisibilityAndOrder();
  }

  private void validateButtons() {
    ITableRow selectedRow = getColumnsTableField().getTable().getSelectedRow();
    boolean selectedRowExists = selectedRow != null;
    boolean isCustomColumn = selectedRow != null && getColumnsTableField().getTable().getKeyColumn().getValue(selectedRow) instanceof ICustomColumn<?>;
    boolean selectedRowHasFilter = selectedRowExists && getColumnsTableField().getTable().getKeyColumn().getValue(selectedRow).isColumnFilterActive();
    boolean sortEnabled = m_table.isSortEnabled();
    getModifyCustomColumnButton().setEnabled(isCustomColumn);
    getRemoveCustomColumnButton().setEnabled(isCustomColumn);

    getMoveDownButton().setEnabled(selectedRowExists);
    getMoveUpButton().setEnabled(selectedRowExists);

    getAscendingButton().setEnabled(sortEnabled && selectedRowExists);
    getDescendingButton().setEnabled(sortEnabled && selectedRowExists);
    getWithoutButton().setEnabled(sortEnabled && selectedRowExists);

    getEditFilterButton().setEnabled(selectedRowExists);
    getRemoveFilterButton().setEnabled(selectedRowHasFilter);
  }

  private void doResetAction(Class<? extends IMenu> action) throws ProcessingException {
    ResetColumnsMenu menu = new ResetColumnsMenu(m_table);
    List<IMenu> childs = menu.getChildActions();
    for (IMenu child : childs) {
      if (child.getClass().equals(action)) {
        child.doAction();
      }
    }
    getColumnsTableField().reloadTableData();
  }

  private void setSort(Boolean ascending) throws ProcessingException {
    ITableRow row = getColumnsTableField().getTable().getSelectedRow();
    if (row == null) {
      return;
    }

    try {
      getColumnsTableField().getTable().setTableChanging(true);
      IColumn selectedCol = getColumnsTableField().getTable().getKeyColumn().getValue(row);
      if (ascending == null) {
        m_table.getColumnSet().removeSortColumn(selectedCol);
      }
      else {
        if (m_table.getColumnSet().isSortColumn(selectedCol)) {
          m_table.getColumnSet().handleSortEvent(selectedCol, true);
        }
        else {
          m_table.getColumnSet().addSortColumn(selectedCol, ascending);
        }
      }
      m_table.sort();

      getColumnsTableField().reloadTableData();
      getColumnsTableField().getTable().selectRow(row.getRowIndex());
    }
    finally {
      getColumnsTableField().getTable().setTableChanging(false);
    }
  }

  @Override
  public void validateForm() throws ProcessingException {
    boolean oneColumnIsVisble = false;
    for (Boolean visible : getColumnsTableField().getTable().getVisibleColumn().getValues()) {
      if (BooleanUtility.nvl(visible)) {
        oneColumnIsVisble = true;
        break;
      }
    }

    if (!oneColumnIsVisble) {
      throw new VetoException(TEXTS.get("OrganizeTableColumnsMinimalColumnCountMessage"));
    }
  }

  public class ModifyHandler extends AbstractFormHandler {

    private byte[] m_tableCustomizerData;
    private List<TableColumnState> m_oldColumns;

    @Override
    protected void execLoad() throws ProcessingException {
      // Back-up the current columns so we may restore them if
      // the "organize columns" form is canceled:
      if (m_table.getTableCustomizer() != null) {
        m_tableCustomizerData = m_table.getTableCustomizer().getSerializedData();
      }
      m_oldColumns = BookmarkUtility.backupTableColumns(m_table);
      getColumnsTableField().reloadTableData();
    }

    @Override
    protected void execPostLoad() throws ProcessingException {
      validateButtons();
    }

    @Override
    protected void execStore() throws ProcessingException {
      // make changes persistent
      ClientUIPreferences.getInstance().setAllTableColumnPreferences(m_table);
    }

    @Override
    protected void execFinally() throws ProcessingException {
      if (!isFormStored() && isSaveNeeded()) {
        // revert to original state
        try {
          m_table.setTableChanging(true);
          Object[][] tableData = m_table.getTableData();
          if (m_table.getTableCustomizer() != null) {
            m_table.getTableCustomizer().removeAllColumns();
            m_table.getTableCustomizer().setSerializedData(m_tableCustomizerData);
          }
          m_table.resetColumnConfiguration();
          BookmarkUtility.restoreTableColumns(m_table, m_oldColumns);
          m_table.addRowsByMatrix(tableData);
        }
        finally {
          m_table.setTableChanging(false);
        }
      }
    }

  }
}
=======
package org.eclipse.scout.rt.client.ui.basic.table;

import java.util.ArrayList;
import java.util.List;

import org.eclipse.core.runtime.Platform;
import org.eclipse.scout.commons.BooleanUtility;
import org.eclipse.scout.commons.StringUtility;
import org.eclipse.scout.commons.annotations.Order;
import org.eclipse.scout.commons.dnd.JavaTransferObject;
import org.eclipse.scout.commons.dnd.TransferObject;
import org.eclipse.scout.commons.exception.ProcessingException;
import org.eclipse.scout.commons.exception.VetoException;
import org.eclipse.scout.rt.client.services.common.bookmark.internal.BookmarkUtility;
import org.eclipse.scout.rt.client.ui.ClientUIPreferences;
import org.eclipse.scout.rt.client.ui.IDNDSupport;
import org.eclipse.scout.rt.client.ui.action.keystroke.AbstractKeyStroke;
import org.eclipse.scout.rt.client.ui.action.menu.IMenu;
import org.eclipse.scout.rt.client.ui.basic.table.OrganizeColumnsForm.MainBox.CancelButton;
import org.eclipse.scout.rt.client.ui.basic.table.OrganizeColumnsForm.MainBox.GroupBox;
import org.eclipse.scout.rt.client.ui.basic.table.OrganizeColumnsForm.MainBox.GroupBox.ColumnSortingBox;
import org.eclipse.scout.rt.client.ui.basic.table.OrganizeColumnsForm.MainBox.GroupBox.ColumnSortingBox.AscendingButton;
import org.eclipse.scout.rt.client.ui.basic.table.OrganizeColumnsForm.MainBox.GroupBox.ColumnSortingBox.DescendingButton;
import org.eclipse.scout.rt.client.ui.basic.table.OrganizeColumnsForm.MainBox.GroupBox.ColumnSortingBox.WithoutButton;
import org.eclipse.scout.rt.client.ui.basic.table.OrganizeColumnsForm.MainBox.GroupBox.ColumnsTableField;
import org.eclipse.scout.rt.client.ui.basic.table.OrganizeColumnsForm.MainBox.GroupBox.FilterBox;
import org.eclipse.scout.rt.client.ui.basic.table.OrganizeColumnsForm.MainBox.GroupBox.FilterBox.EditFilterButton;
import org.eclipse.scout.rt.client.ui.basic.table.OrganizeColumnsForm.MainBox.GroupBox.FilterBox.RemoveFilterButton;
import org.eclipse.scout.rt.client.ui.basic.table.OrganizeColumnsForm.MainBox.GroupBox.ResetBox;
import org.eclipse.scout.rt.client.ui.basic.table.OrganizeColumnsForm.MainBox.GroupBox.ResetBox.ResetAllButton;
import org.eclipse.scout.rt.client.ui.basic.table.OrganizeColumnsForm.MainBox.GroupBox.ResetBox.ResetColumnFiltersButton;
import org.eclipse.scout.rt.client.ui.basic.table.OrganizeColumnsForm.MainBox.GroupBox.ResetBox.ResetSortingButton;
import org.eclipse.scout.rt.client.ui.basic.table.OrganizeColumnsForm.MainBox.GroupBox.ResetBox.ResetViewButton;
import org.eclipse.scout.rt.client.ui.basic.table.OrganizeColumnsForm.MainBox.GroupBox.ViewBox;
import org.eclipse.scout.rt.client.ui.basic.table.OrganizeColumnsForm.MainBox.GroupBox.ViewBox.AddCustomColumnButton;
import org.eclipse.scout.rt.client.ui.basic.table.OrganizeColumnsForm.MainBox.GroupBox.ViewBox.DeselectAllButton;
import org.eclipse.scout.rt.client.ui.basic.table.OrganizeColumnsForm.MainBox.GroupBox.ViewBox.ModifyCustomColumnButton;
import org.eclipse.scout.rt.client.ui.basic.table.OrganizeColumnsForm.MainBox.GroupBox.ViewBox.MoveDownButton;
import org.eclipse.scout.rt.client.ui.basic.table.OrganizeColumnsForm.MainBox.GroupBox.ViewBox.MoveUpButton;
import org.eclipse.scout.rt.client.ui.basic.table.OrganizeColumnsForm.MainBox.GroupBox.ViewBox.RemoveCustomColumnButton;
import org.eclipse.scout.rt.client.ui.basic.table.OrganizeColumnsForm.MainBox.GroupBox.ViewBox.SelectAllButton;
import org.eclipse.scout.rt.client.ui.basic.table.OrganizeColumnsForm.MainBox.OkButton;
import org.eclipse.scout.rt.client.ui.basic.table.columnfilter.ITableColumnFilter;
import org.eclipse.scout.rt.client.ui.basic.table.columns.AbstractBooleanColumn;
import org.eclipse.scout.rt.client.ui.basic.table.columns.AbstractColumn;
import org.eclipse.scout.rt.client.ui.basic.table.columns.AbstractStringColumn;
import org.eclipse.scout.rt.client.ui.basic.table.columns.IColumn;
import org.eclipse.scout.rt.client.ui.basic.table.customizer.ICustomColumn;
import org.eclipse.scout.rt.client.ui.basic.table.menus.ResetColumnsMenu;
import org.eclipse.scout.rt.client.ui.basic.table.menus.ResetColumnsMenu.ResetAllMenu;
import org.eclipse.scout.rt.client.ui.basic.table.menus.ResetColumnsMenu.ResetColumnFiltersMenu;
import org.eclipse.scout.rt.client.ui.basic.table.menus.ResetColumnsMenu.ResetSortingMenu;
import org.eclipse.scout.rt.client.ui.basic.table.menus.ResetColumnsMenu.ResetViewMenu;
import org.eclipse.scout.rt.client.ui.form.AbstractForm;
import org.eclipse.scout.rt.client.ui.form.AbstractFormHandler;
import org.eclipse.scout.rt.client.ui.form.fields.button.AbstractCancelButton;
import org.eclipse.scout.rt.client.ui.form.fields.button.AbstractLinkButton;
import org.eclipse.scout.rt.client.ui.form.fields.button.AbstractOkButton;
import org.eclipse.scout.rt.client.ui.form.fields.groupbox.AbstractGroupBox;
import org.eclipse.scout.rt.client.ui.form.fields.tablefield.AbstractTableField;
import org.eclipse.scout.rt.shared.AbstractIcons;
import org.eclipse.scout.rt.shared.TEXTS;
import org.eclipse.scout.rt.shared.data.basic.FontSpec;
import org.eclipse.scout.rt.shared.security.CreateCustomColumnPermission;
import org.eclipse.scout.rt.shared.security.DeleteCustomColumnPermission;
import org.eclipse.scout.rt.shared.security.UpdateCustomColumnPermission;
import org.eclipse.scout.rt.shared.services.common.bookmark.TableColumnState;

public class OrganizeColumnsForm extends AbstractForm {

  ITable m_table;

  public OrganizeColumnsForm(ITable table) throws ProcessingException {
    super(false);
    m_table = table;
    callInitializer();
  }

  @Override
  protected String getConfiguredTitle() {
    return TEXTS.get("OrganizeTableColumnsTitle");
  }

  public AddCustomColumnButton getAddCustomColumnButton() {
    return getFieldByClass(AddCustomColumnButton.class);
  }

  public AscendingButton getAscendingButton() {
    return getFieldByClass(AscendingButton.class);
  }

  public CancelButton getCancelButton() {
    return getFieldByClass(CancelButton.class);
  }

  public void startModify() throws ProcessingException {
    startInternal(new OrganizeColumnsForm.ModifyHandler());
  }

  public ColumnSortingBox getColumnSortingBox() {
    return getFieldByClass(ColumnSortingBox.class);
  }

  public ColumnsTableField getColumnsTableField() {
    return getFieldByClass(ColumnsTableField.class);
  }

  public DescendingButton getDescendingButton() {
    return getFieldByClass(DescendingButton.class);
  }

  public DeselectAllButton getDeselectAllButton() {
    return getFieldByClass(DeselectAllButton.class);
  }

  public EditFilterButton getEditFilterButton() {
    return getFieldByClass(EditFilterButton.class);
  }

  public RemoveFilterButton getRemoveFilterButton() {
    return getFieldByClass(RemoveFilterButton.class);
  }

  public FilterBox getFilterBox() {
    return getFieldByClass(FilterBox.class);
  }

  public GroupBox getGroupBox() {
    return getFieldByClass(GroupBox.class);
  }

  public MainBox getMainBox() {
    return getFieldByClass(MainBox.class);
  }

  public ModifyCustomColumnButton getModifyCustomColumnButton() {
    return getFieldByClass(ModifyCustomColumnButton.class);
  }

  public MoveDownButton getMoveDownButton() {
    return getFieldByClass(MoveDownButton.class);
  }

  public MoveUpButton getMoveUpButton() {
    return getFieldByClass(MoveUpButton.class);
  }

  public OkButton getOkButton() {
    return getFieldByClass(OkButton.class);
  }

  public RemoveCustomColumnButton getRemoveCustomColumnButton() {
    return getFieldByClass(RemoveCustomColumnButton.class);
  }

  public ResetAllButton getResetAllButton() {
    return getFieldByClass(ResetAllButton.class);
  }

  public ResetBox getResetBox() {
    return getFieldByClass(ResetBox.class);
  }

  public ResetColumnFiltersButton getResetColumnFilters() {
    return getFieldByClass(ResetColumnFiltersButton.class);
  }

  public ResetSortingButton getResetSortingButton() {
    return getFieldByClass(ResetSortingButton.class);
  }

  public ResetViewButton getResetViewButton() {
    return getFieldByClass(ResetViewButton.class);
  }

  public SelectAllButton getSelectAllButton() {
    return getFieldByClass(SelectAllButton.class);
  }

  public ViewBox getViewBox() {
    return getFieldByClass(ViewBox.class);
  }

  public WithoutButton getWithoutButton() {
    return getFieldByClass(WithoutButton.class);
  }

  @Order(10.0)
  public class MainBox extends AbstractGroupBox {

    @Override
    protected int getConfiguredGridColumnCount() {
      return 3;
    }

    @Override
    protected int getConfiguredGridW() {
      return 2;
    }

    @Override
    protected int getConfiguredWidthInPixel() {
      return 520;
    }

    @Order(10.0)
    public class GroupBox extends AbstractGroupBox {

      @Override
      protected int getConfiguredGridW() {
        return 1;
      }

      @Order(10.0)
      public class ColumnsTableField extends AbstractTableField<ColumnsTableField.Table> {

        @Override
        protected int getConfiguredGridH() {
          return 5;
        }

        @Override
        protected int getConfiguredGridW() {
          return 2;
        }

        @Override
        protected String getConfiguredLabel() {
          return TEXTS.get("Columns");
        }

        @Override
        protected boolean getConfiguredLabelVisible() {
          return false;
        }

        @Override
        protected void execReloadTableData() throws ProcessingException {
          ArrayList<ITableRow> rowList = new ArrayList<ITableRow>();
          for (IColumn<?> col : m_table.getColumnSet().getAllColumnsInUserOrder()) {
            if (col.isDisplayable()) {
              if (col.isVisible() || col.isVisibleGranted()) {
                IHeaderCell headerCell = col.getHeaderCell();
                TableRow row = new TableRow(getTable().getColumnSet());

                // Key
                getTable().getKeyColumn().setValue(row, col);

                // Visible
                getTable().getVisibleColumn().setValue(row, col.isVisible());

                // Column Title
                String columnTitle = headerCell.getText();
                if (StringUtility.isNullOrEmpty(columnTitle)) {
                  columnTitle = headerCell.getTooltipText();
                  row.setFont(FontSpec.parse("ITALIC"));
                }
                getTable().getTitleColumn().setValue(row, columnTitle);
                if (Platform.inDevelopmentMode() && col.isSortActive()) {
                  getTable().getTitleColumn().setValue(row, columnTitle + " (" + col.getSortIndex() + ")");
                }

                // Custom Column
                if (col instanceof ICustomColumn<?>) {
                  row.getCellForUpdate(getTable().getCustomColumnColumn().getColumnIndex()).setIconId(AbstractIcons.TableCustomColumn);
                }

                // Sorting
                getTable().getSortingColumn().setValue(row, col);
                if (col.isSortActive()) {
                  row.getCellForUpdate(getTable().getSortingColumn().getColumnIndex()).setIconId(col.isSortAscending() ? AbstractIcons.TableSortAsc : AbstractIcons.TableSortDesc);
                }

                // Filter
                if (col.isColumnFilterActive()) {
                  row.getCellForUpdate(getTable().getFilterColumn().getColumnIndex()).setIconId(AbstractIcons.TableColumnFilterActive);
                }

                rowList.add(row);
              }
            }
          }
          try {
            getTable().setTableChanging(true);
            getTable().discardAllRows();
            getTable().addRows(rowList.toArray(new ITableRow[rowList.size()]));
          }
          finally {
            getTable().setTableChanging(false);
          }
        }

        @Order(10.0)
        public class Table extends AbstractTable {

          @Override
          protected int getConfiguredDragType() {
            return IDNDSupport.TYPE_JAVA_ELEMENT_TRANSFER;
          }

          @Override
          protected int getConfiguredDropType() {
            return IDNDSupport.TYPE_JAVA_ELEMENT_TRANSFER;
          }

          @Override
          protected TransferObject execDrag(ITableRow[] rows) throws ProcessingException {
            return new JavaTransferObject(rows);
          }

          @Override
          protected void execDrop(ITableRow row, TransferObject transfer) throws ProcessingException {
            if (transfer != null && transfer instanceof JavaTransferObject) {
              Object localObject = ((JavaTransferObject) transfer).getLocalObject();
              if (localObject != null) {
                if (localObject instanceof ITableRow[]) {
                  ITableRow[] draggedRows = (ITableRow[]) localObject;
                  if (draggedRows != null && draggedRows.length > 0) {
                    ITableRow draggedRow = draggedRows[0];
                    if (draggedRow.getRowIndex() != row.getRowIndex()) {
                      // target row other than source row
                      try {
                        getTable().setTableChanging(true);
                        if (draggedRow.getRowIndex() < row.getRowIndex()) {
                          moveDown(draggedRow, row.getRowIndex());
                        }
                        else {
                          moveUp(draggedRow, row.getRowIndex());
                        }
                        updateColumnVisibilityAndOrder();
                      }
                      finally {
                        getTable().setTableChanging(false);
                      }
                    }
                  }
                }
              }
            }
          }

          @Override
          protected boolean getConfiguredAutoResizeColumns() {
            return true;
          }

          @Override
          protected boolean getConfiguredMultiSelect() {
            return false;
          }

          @Override
          protected boolean getConfiguredHeaderVisible() {
            return false;
          }

          public KeyColumn getKeyColumn() {
            return getColumnSet().getColumnByClass(KeyColumn.class);
          }

          public SortingColumn getSortingColumn() {
            return getColumnSet().getColumnByClass(SortingColumn.class);
          }

          public FilterColumn getFilterColumn() {
            return getColumnSet().getColumnByClass(FilterColumn.class);
          }

          public CustomColumnColumn getCustomColumnColumn() {
            return getColumnSet().getColumnByClass(CustomColumnColumn.class);
          }

          public TitleColumn getTitleColumn() {
            return getColumnSet().getColumnByClass(TitleColumn.class);
          }

          public VisibleColumn getVisibleColumn() {
            return getColumnSet().getColumnByClass(VisibleColumn.class);
          }

          @Override
          protected void execRowClick(ITableRow row) throws ProcessingException {
            if (row != null && getContextColumn() == getVisibleColumn() && getKeyColumn().getValue(row) != null) {
              Boolean oldValue = getVisibleColumn().getValue(row);
              setColumnVisible(row, !oldValue);
            }
          }

          @Override
          protected void execRowsSelected(ITableRow[] rows) throws ProcessingException {
            validateButtons();
          }

          @Order(10.0)
          public class SpaceKeyStroke extends AbstractKeyStroke {
            @Override
            protected String getConfiguredKeyStroke() {
              return "space";
            }

            @Override
            protected void execAction() throws ProcessingException {
              for (ITableRow row : getSelectedRows()) {
                Boolean oldValue = BooleanUtility.nvl(getVisibleColumn().getValue(row));
                setColumnVisible(row, !oldValue);
              }
            }
          }

          @Order(20.0)
          public class UpKeyStroke extends AbstractKeyStroke {
            @Override
            protected String getConfiguredKeyStroke() {
              return "alt-up";
            }

            @Override
            protected void execAction() throws ProcessingException {
              moveUp(getSelectedRow());
            }
          }

          @Order(30.0)
          public class DownKeyStroke extends AbstractKeyStroke {
            @Override
            protected String getConfiguredKeyStroke() {
              return "alt-down";
            }

            @Override
            protected void execAction() throws ProcessingException {
              moveDown(getSelectedRow());
            }
          }

          @Order(10.0)
          public class KeyColumn extends AbstractColumn<IColumn<?>> {

            @Override
            protected boolean getConfiguredPrimaryKey() {
              return true;
            }

            @Override
            protected boolean getConfiguredDisplayable() {
              return false;
            }
          }

          @Order(20.0)
          public class VisibleColumn extends AbstractBooleanColumn {

            @Override
            protected String getConfiguredHeaderText() {
              return TEXTS.get("Visible");
            }

            @Override
            protected int getConfiguredWidth() {
              return 20;
            }

          }

          @Order(30.0)
          public class TitleColumn extends AbstractStringColumn {

            @Override
            protected String getConfiguredHeaderText() {
              return TEXTS.get("Title");
            }

            @Override
            protected int getConfiguredWidth() {
              return 200;
            }

          }

          @Order(40.0)
          public class SortingColumn extends AbstractSortOrderColumn {

            @Override
            protected String getConfiguredHeaderText() {
              return TEXTS.get("ColumnSorting");
            }

            @Override
            protected int getConfiguredWidth() {
              return 20;
            }

          }

          @Order(50.0)
          public class FilterColumn extends AbstractStringColumn {

            @Override
            protected String getConfiguredHeaderText() {
              return TEXTS.get("ResetTableColumnFilter");
            }

            @Override
            protected int getConfiguredWidth() {
              return 20;
            }

          }

          @Order(60.0)
          public class CustomColumnColumn extends AbstractStringColumn {

            @Override
            protected int getConfiguredWidth() {
              return 20;
            }

          }

        }
      }

      @Order(20.0)
      public class ViewBox extends AbstractGroupBox {

        @Override
        protected int getConfiguredGridColumnCount() {
          return 1;
        }

        @Override
        protected int getConfiguredGridW() {
          return 1;
        }

        @Override
        protected String getConfiguredLabel() {
          return TEXTS.get("ResetTableColumnsView");
        }

        @Order(10.0)
        public class SelectAllButton extends AbstractLinkButton {

          @Override
          protected String getConfiguredLabel() {
            return TEXTS.get("ButtonSelectAll");
          }

          @Override
          protected boolean getConfiguredProcessButton() {
            return false;
          }

          @Override
          protected void execClickAction() throws ProcessingException {
            for (ITableRow row : getColumnsTableField().getTable().getRows()) {
              setColumnVisible(row, true);
            }
          }

        }

        @Order(20.0)
        public class DeselectAllButton extends AbstractLinkButton {

          @Override
          protected String getConfiguredLabel() {
            return TEXTS.get("ButtonDeselectAll");
          }

          @Override
          protected boolean getConfiguredProcessButton() {
            return false;
          }

          @Override
          protected void execClickAction() throws ProcessingException {
            for (ITableRow row : getColumnsTableField().getTable().getRows()) {
              setColumnVisible(row, false);
            }
          }

        }

        @Order(30.0)
        public class MoveUpButton extends AbstractLinkButton {

          @Override
          protected String getConfiguredLabel() {
            return TEXTS.get("ButtonMoveUp");
          }

          @Override
          protected boolean getConfiguredProcessButton() {
            return false;
          }

          @Override
          protected void execClickAction() throws ProcessingException {
            moveUp(getColumnsTableField().getTable().getSelectedRow());
          }

        }

        @Order(40.0)
        public class MoveDownButton extends AbstractLinkButton {

          @Override
          protected String getConfiguredLabel() {
            return TEXTS.get("ButtonMoveDown");
          }

          @Override
          protected boolean getConfiguredProcessButton() {
            return false;
          }

          @Override
          protected void execClickAction() {
            moveDown(getColumnsTableField().getTable().getSelectedRow());
          }

        }

        @Order(50.0)
        public class AddCustomColumnButton extends AbstractLinkButton {

          @Override
          protected String getConfiguredLabel() {
            return TEXTS.get("AddCustomColumnMenu");
          }

          @Override
          protected boolean getConfiguredProcessButton() {
            return false;
          }

          @Override
          protected void execInitField() throws ProcessingException {
            setVisiblePermission(new CreateCustomColumnPermission());
            setVisible(m_table.getTableCustomizer() != null);
          }

          @Override
          protected void execClickAction() throws ProcessingException {
            if (m_table != null) {
              if (m_table.getTableCustomizer() != null) {
                ArrayList<String> existingColumns = new ArrayList<String>();
                for (IColumn c : m_table.getColumns()) {
                  existingColumns.add(c.getColumnId());
                }
                m_table.getTableCustomizer().addColumn();

                // find target row (selected row or first row)
                ITableRow targetOrderRow = getColumnsTableField().getTable().getSelectedRow();
                if (targetOrderRow == null && getColumnsTableField().getTable().getRowCount() > 0) {
                  targetOrderRow = getColumnsTableField().getTable().getRow(0);
                }
                if (targetOrderRow == null) {
                  return;
                }

                // find new row
                getColumnsTableField().reloadTableData();
                for (ITableRow newColumnRow : getColumnsTableField().getTable().getRows()) {
                  if (!existingColumns.contains(getColumnsTableField().getTable().getKeyColumn().getValue(newColumnRow).getColumnId())) {
                    // move new column
                    try {
                      getColumnsTableField().getTable().setTableChanging(true);
                      if (newColumnRow.getRowIndex() < targetOrderRow.getRowIndex()) {
                        moveDown(newColumnRow, targetOrderRow.getRowIndex());
                      }
                      else {
                        moveUp(newColumnRow, targetOrderRow.getRowIndex());
                      }
                      updateColumnVisibilityAndOrder();

                      // select new row
                      getColumnsTableField().getTable().selectRow(newColumnRow);
                    }
                    finally {
                      getColumnsTableField().getTable().setTableChanging(false);
                    }
                    break;
                  }
                }
              }
            }
          }

        }

        @Order(60.0)
        public class ModifyCustomColumnButton extends AbstractLinkButton {

          @Override
          protected String getConfiguredLabel() {
            return TEXTS.get("SC_Label_Change");
          }

          @Override
          protected boolean getConfiguredProcessButton() {
            return false;
          }

          @Override
          protected void execInitField() throws ProcessingException {
            setVisiblePermission(new UpdateCustomColumnPermission());
          }

          @Override
          protected void execClickAction() throws ProcessingException {
            if (m_table != null) {
              if (m_table.getTableCustomizer() != null) {
                if (getColumnsTableField().getTable().getSelectedRow() != null) {
                  IColumn<?> selectedCol = getColumnsTableField().getTable().getKeyColumn().getValue(getColumnsTableField().getTable().getSelectedRow());
                  if (selectedCol instanceof ICustomColumn<?>) {
                    m_table.getTableCustomizer().modifyColumn((ICustomColumn<?>) selectedCol);
                  }
                }
              }
            }
            getColumnsTableField().reloadTableData();
          }

        }

        @Order(70.0)
        public class RemoveCustomColumnButton extends AbstractLinkButton {

          @Override
          protected String getConfiguredLabel() {
            return TEXTS.get("Remove");
          }

          @Override
          protected boolean getConfiguredProcessButton() {
            return false;
          }

          @Override
          protected void execInitField() throws ProcessingException {
            setVisiblePermission(new DeleteCustomColumnPermission());
          }

          @Override
          protected void execClickAction() throws ProcessingException {
            if (m_table != null) {
              if (m_table.getTableCustomizer() != null) {
                if (getColumnsTableField().getTable().getSelectedRow() != null) {
                  IColumn<?> selectedCol = getColumnsTableField().getTable().getKeyColumn().getValue(getColumnsTableField().getTable().getSelectedRow());
                  if (selectedCol instanceof ICustomColumn<?>) {
                    m_table.getTableCustomizer().removeColumn((ICustomColumn<?>) selectedCol);
                  }
                }
              }
            }
            getColumnsTableField().reloadTableData();
          }

        }
      }

      @Order(30.0)
      public class ColumnSortingBox extends AbstractGroupBox {

        @Override
        protected int getConfiguredGridColumnCount() {
          return 1;
        }

        @Override
        protected int getConfiguredGridW() {
          return 1;
        }

        @Override
        protected String getConfiguredLabel() {
          return TEXTS.get("ColumnSorting");
        }

        @Order(10.0)
        public class AscendingButton extends AbstractLinkButton {

          @Override
          protected String getConfiguredLabel() {
            return TEXTS.get("Ascending");
          }

          @Override
          protected boolean getConfiguredProcessButton() {
            return false;
          }

          @Override
          protected void execClickAction() throws ProcessingException {
            setSort(true);
          }

        }

        @Order(20.0)
        public class DescendingButton extends AbstractLinkButton {

          @Override
          protected String getConfiguredLabel() {
            return TEXTS.get("Descending");
          }

          @Override
          protected boolean getConfiguredProcessButton() {
            return false;
          }

          @Override
          protected void execClickAction() throws ProcessingException {
            setSort(false);
          }

        }

        @Order(30.0)
        public class WithoutButton extends AbstractLinkButton {

          @Override
          protected String getConfiguredLabel() {
            return TEXTS.get("Without");
          }

          @Override
          protected boolean getConfiguredProcessButton() {
            return false;
          }

          @Override
          protected void execClickAction() throws ProcessingException {
            setSort(null);
          }

        }
      }

      @Order(40.0)
      public class FilterBox extends AbstractGroupBox {

        @Override
        protected int getConfiguredGridColumnCount() {
          return 1;
        }

        @Override
        protected int getConfiguredGridW() {
          return 1;
        }

        @Override
        protected String getConfiguredLabel() {
          return TEXTS.get("ResetTableColumnFilter");
        }

        @Order(10.0)
        public class EditFilterButton extends AbstractLinkButton {

          @Override
          protected String getConfiguredLabel() {
            return TEXTS.get("EditFilterMenu");
          }

          @Override
          protected boolean getConfiguredProcessButton() {
            return false;
          }

          @Override
          protected void execClickAction() throws ProcessingException {
            Integer selectedIndex = null;
            if (m_table != null && getColumnsTableField().getTable().getSelectedRow() != null) {
              selectedIndex = getColumnsTableField().getTable().getSelectedRow().getRowIndex();
              if (m_table.getColumnFilterManager() != null) {
                IColumn<?> col = getColumnsTableField().getTable().getKeyColumn().getValue(getColumnsTableField().getTable().getSelectedRow());
                if (col != null) {
                  m_table.getColumnFilterManager().showFilterForm(col, false);
                }
              }
            }
            getColumnsTableField().reloadTableData();
            if (selectedIndex != null) {
              getColumnsTableField().getTable().selectRow(selectedIndex);
            }
          }

        }

        @Order(20.0)
        public class RemoveFilterButton extends AbstractLinkButton {

          @Override
          protected String getConfiguredLabel() {
            return TEXTS.get("Remove");
          }

          @Override
          protected boolean getConfiguredProcessButton() {
            return false;
          }

          @Override
          protected void execClickAction() throws ProcessingException {
            Integer selectedIndex = null;
            if (m_table != null && getColumnsTableField().getTable().getSelectedRow() != null) {
              selectedIndex = getColumnsTableField().getTable().getSelectedRow().getRowIndex();
              if (m_table.getColumnFilterManager() != null) {
                IColumn<?> col = getColumnsTableField().getTable().getKeyColumn().getValue(getColumnsTableField().getTable().getSelectedRow());
                if (col != null) {
                  ITableColumnFilter<?> filter = m_table.getColumnFilterManager().getFilter(col);
                  m_table.getColumnFilterManager().getFilters().remove(filter);
                  m_table.applyRowFilters();
                }
              }
            }
            getColumnsTableField().reloadTableData();
            if (selectedIndex != null) {
              getColumnsTableField().getTable().selectRow(selectedIndex);
            }
          }

        }

      }

      @Order(50.0)
      public class ResetBox extends AbstractGroupBox {

        @Override
        protected int getConfiguredGridColumnCount() {
          return 1;
        }

        @Override
        protected int getConfiguredGridW() {
          return 1;
        }

        @Override
        protected String getConfiguredLabel() {
          return TEXTS.get("FormReset");
        }

        @Order(10.0)
        public class ResetAllButton extends AbstractLinkButton {

          @Override
          protected String getConfiguredLabel() {
            return TEXTS.get("ResetTableColumnsAll");
          }

          @Override
          protected boolean getConfiguredProcessButton() {
            return false;
          }

          @Override
          protected void execClickAction() throws ProcessingException {
            doResetAction(ResetAllMenu.class);
          }

        }

        @Order(20.0)
        public class ResetViewButton extends AbstractLinkButton {

          @Override
          protected String getConfiguredLabel() {
            return TEXTS.get("ResetTableColumnsView");
          }

          @Override
          protected boolean getConfiguredProcessButton() {
            return false;
          }

          @Override
          protected void execClickAction() throws ProcessingException {
            doResetAction(ResetViewMenu.class);
          }

        }

        @Order(30.0)
        public class ResetSortingButton extends AbstractLinkButton {

          @Override
          protected String getConfiguredLabel() {
            return TEXTS.get("ColumnSorting");
          }

          @Override
          protected boolean getConfiguredProcessButton() {
            return false;
          }

          @Override
          protected void execClickAction() throws ProcessingException {
            doResetAction(ResetSortingMenu.class);
          }

        }

        @Order(40.0)
        public class ResetColumnFiltersButton extends AbstractLinkButton {

          @Override
          protected String getConfiguredLabel() {
            return TEXTS.get("ResetTableColumnFilter");
          }

          @Override
          protected boolean getConfiguredProcessButton() {
            return false;
          }

          @Override
          protected void execClickAction() throws ProcessingException {
            doResetAction(ResetColumnFiltersMenu.class);
          }

        }
      }

    }

    @Order(20.0)
    public class OkButton extends AbstractOkButton {
    }

    @Order(30.0)
    public class CancelButton extends AbstractCancelButton {
    }
  }

  private void updateColumnVisibilityAndOrder() {
    IColumn<?>[] visibleColumns = getColumnsTableField().getTable().getKeyColumn().getValues(getColumnsTableField().getTable().getVisibleColumn().findRows(true));
    m_table.getColumnSet().setVisibleColumns(visibleColumns);
  }

  private void setColumnVisible(ITableRow row, Boolean visible) throws ProcessingException {
    getColumnsTableField().getTable().getVisibleColumn().setValue(row, visible);
    getColumnsTableField().getTable().getKeyColumn().getValue(row).setVisible(visible);

    updateColumnVisibilityAndOrder();
  }

  private void moveUp(ITableRow row) {
    moveUp(row, row.getRowIndex() - 1);
  }

  private void moveUp(ITableRow row, int targetIndex) {
    if (row != null && targetIndex >= 0) {
      getColumnsTableField().getTable().moveRow(row.getRowIndex(), targetIndex);
    }

    updateColumnVisibilityAndOrder();
  }

  private void moveDown(ITableRow row) {
    moveDown(row, row.getRowIndex() + 1);
  }

  private void moveDown(ITableRow row, int targetIndex) {
    if (row != null && targetIndex < getColumnsTableField().getTable().getRowCount()) {
      getColumnsTableField().getTable().moveRow(row.getRowIndex(), targetIndex);
    }

    updateColumnVisibilityAndOrder();
  }

  private void validateButtons() {
    ITableRow selectedRow = getColumnsTableField().getTable().getSelectedRow();
    boolean selectedRowExists = selectedRow != null;
    boolean isCustomColumn = selectedRow != null && getColumnsTableField().getTable().getKeyColumn().getValue(selectedRow) instanceof ICustomColumn<?>;
    boolean selectedRowHasFilter = selectedRowExists && getColumnsTableField().getTable().getKeyColumn().getValue(selectedRow).isColumnFilterActive();
    boolean sortEnabled = m_table.isSortEnabled();
    getModifyCustomColumnButton().setEnabled(isCustomColumn);
    getRemoveCustomColumnButton().setEnabled(isCustomColumn);

    getMoveDownButton().setEnabled(selectedRowExists);
    getMoveUpButton().setEnabled(selectedRowExists);

    getAscendingButton().setEnabled(sortEnabled && selectedRowExists);
    getDescendingButton().setEnabled(sortEnabled && selectedRowExists);
    getWithoutButton().setEnabled(sortEnabled && selectedRowExists);

    getEditFilterButton().setEnabled(selectedRowExists);
    getRemoveFilterButton().setEnabled(selectedRowHasFilter);
  }

  private void doResetAction(Class<? extends IMenu> action) throws ProcessingException {
    ResetColumnsMenu menu = new ResetColumnsMenu(m_table);
    List<IMenu> childs = menu.getChildActions();
    for (IMenu child : childs) {
      if (child.getClass().equals(action)) {
        child.doAction();
      }
    }
    getColumnsTableField().reloadTableData();
  }

  private void setSort(Boolean ascending) throws ProcessingException {
    ITableRow row = getColumnsTableField().getTable().getSelectedRow();
    if (row == null) {
      return;
    }

    try {
      getColumnsTableField().getTable().setTableChanging(true);
      IColumn selectedCol = getColumnsTableField().getTable().getKeyColumn().getValue(row);
      if (ascending == null) {
        m_table.getColumnSet().removeSortColumn(selectedCol);
      }
      else {
        if (m_table.getColumnSet().isSortColumn(selectedCol)) {
          m_table.getColumnSet().handleSortEvent(selectedCol, true);
        }
        else {
          m_table.getColumnSet().addSortColumn(selectedCol, ascending);
        }
      }
      m_table.sort();

      getColumnsTableField().reloadTableData();
      getColumnsTableField().getTable().selectRow(row.getRowIndex());
    }
    finally {
      getColumnsTableField().getTable().setTableChanging(false);
    }
  }

  @Override
  public void validateForm() throws ProcessingException {
    boolean oneColumnIsVisble = false;
    for (Boolean visible : getColumnsTableField().getTable().getVisibleColumn().getValues()) {
      if (BooleanUtility.nvl(visible)) {
        oneColumnIsVisble = true;
        break;
      }
    }

    if (!oneColumnIsVisble) {
      throw new VetoException(TEXTS.get("OrganizeTableColumnsMinimalColumnCountMessage"));
    }
  }

  public class ModifyHandler extends AbstractFormHandler {

    private byte[] m_tableCustomizerData;
    private List<TableColumnState> m_oldColumns;

    @Override
    protected void execLoad() throws ProcessingException {
      // Back-up the current columns so we may restore them if
      // the "organize columns" form is canceled:
      if (m_table.getTableCustomizer() != null) {
        m_tableCustomizerData = m_table.getTableCustomizer().getSerializedData();
      }
      m_oldColumns = BookmarkUtility.backupTableColumns(m_table);
      getColumnsTableField().reloadTableData();
    }

    @Override
    protected void execPostLoad() throws ProcessingException {
      validateButtons();
    }

    @Override
    protected void execStore() throws ProcessingException {
      // make changes persistent
      ClientUIPreferences.getInstance().setAllTableColumnPreferences(m_table);
    }

    @Override
    protected void execFinally() throws ProcessingException {
      if (!isFormStored() && isSaveNeeded()) {
        // revert to original state
        try {
          m_table.setTableChanging(true);
          Object[][] tableData = m_table.getTableData();
          if (m_table.getTableCustomizer() != null) {
            m_table.getTableCustomizer().removeAllColumns();
            m_table.getTableCustomizer().setSerializedData(m_tableCustomizerData);
          }
          m_table.resetColumnConfiguration();
          BookmarkUtility.restoreTableColumns(m_table, m_oldColumns);
          m_table.addRowsByMatrix(tableData);
        }
        finally {
          m_table.setTableChanging(false);
        }
      }
    }

  }
}
>>>>>>> 60f91260
<|MERGE_RESOLUTION|>--- conflicted
+++ resolved
@@ -1,4 +1,3 @@
-<<<<<<< HEAD
 package org.eclipse.scout.rt.client.ui.basic.table;
 
 import java.util.ArrayList;
@@ -1203,1208 +1202,4 @@
     }
 
   }
-}
-=======
-package org.eclipse.scout.rt.client.ui.basic.table;
-
-import java.util.ArrayList;
-import java.util.List;
-
-import org.eclipse.core.runtime.Platform;
-import org.eclipse.scout.commons.BooleanUtility;
-import org.eclipse.scout.commons.StringUtility;
-import org.eclipse.scout.commons.annotations.Order;
-import org.eclipse.scout.commons.dnd.JavaTransferObject;
-import org.eclipse.scout.commons.dnd.TransferObject;
-import org.eclipse.scout.commons.exception.ProcessingException;
-import org.eclipse.scout.commons.exception.VetoException;
-import org.eclipse.scout.rt.client.services.common.bookmark.internal.BookmarkUtility;
-import org.eclipse.scout.rt.client.ui.ClientUIPreferences;
-import org.eclipse.scout.rt.client.ui.IDNDSupport;
-import org.eclipse.scout.rt.client.ui.action.keystroke.AbstractKeyStroke;
-import org.eclipse.scout.rt.client.ui.action.menu.IMenu;
-import org.eclipse.scout.rt.client.ui.basic.table.OrganizeColumnsForm.MainBox.CancelButton;
-import org.eclipse.scout.rt.client.ui.basic.table.OrganizeColumnsForm.MainBox.GroupBox;
-import org.eclipse.scout.rt.client.ui.basic.table.OrganizeColumnsForm.MainBox.GroupBox.ColumnSortingBox;
-import org.eclipse.scout.rt.client.ui.basic.table.OrganizeColumnsForm.MainBox.GroupBox.ColumnSortingBox.AscendingButton;
-import org.eclipse.scout.rt.client.ui.basic.table.OrganizeColumnsForm.MainBox.GroupBox.ColumnSortingBox.DescendingButton;
-import org.eclipse.scout.rt.client.ui.basic.table.OrganizeColumnsForm.MainBox.GroupBox.ColumnSortingBox.WithoutButton;
-import org.eclipse.scout.rt.client.ui.basic.table.OrganizeColumnsForm.MainBox.GroupBox.ColumnsTableField;
-import org.eclipse.scout.rt.client.ui.basic.table.OrganizeColumnsForm.MainBox.GroupBox.FilterBox;
-import org.eclipse.scout.rt.client.ui.basic.table.OrganizeColumnsForm.MainBox.GroupBox.FilterBox.EditFilterButton;
-import org.eclipse.scout.rt.client.ui.basic.table.OrganizeColumnsForm.MainBox.GroupBox.FilterBox.RemoveFilterButton;
-import org.eclipse.scout.rt.client.ui.basic.table.OrganizeColumnsForm.MainBox.GroupBox.ResetBox;
-import org.eclipse.scout.rt.client.ui.basic.table.OrganizeColumnsForm.MainBox.GroupBox.ResetBox.ResetAllButton;
-import org.eclipse.scout.rt.client.ui.basic.table.OrganizeColumnsForm.MainBox.GroupBox.ResetBox.ResetColumnFiltersButton;
-import org.eclipse.scout.rt.client.ui.basic.table.OrganizeColumnsForm.MainBox.GroupBox.ResetBox.ResetSortingButton;
-import org.eclipse.scout.rt.client.ui.basic.table.OrganizeColumnsForm.MainBox.GroupBox.ResetBox.ResetViewButton;
-import org.eclipse.scout.rt.client.ui.basic.table.OrganizeColumnsForm.MainBox.GroupBox.ViewBox;
-import org.eclipse.scout.rt.client.ui.basic.table.OrganizeColumnsForm.MainBox.GroupBox.ViewBox.AddCustomColumnButton;
-import org.eclipse.scout.rt.client.ui.basic.table.OrganizeColumnsForm.MainBox.GroupBox.ViewBox.DeselectAllButton;
-import org.eclipse.scout.rt.client.ui.basic.table.OrganizeColumnsForm.MainBox.GroupBox.ViewBox.ModifyCustomColumnButton;
-import org.eclipse.scout.rt.client.ui.basic.table.OrganizeColumnsForm.MainBox.GroupBox.ViewBox.MoveDownButton;
-import org.eclipse.scout.rt.client.ui.basic.table.OrganizeColumnsForm.MainBox.GroupBox.ViewBox.MoveUpButton;
-import org.eclipse.scout.rt.client.ui.basic.table.OrganizeColumnsForm.MainBox.GroupBox.ViewBox.RemoveCustomColumnButton;
-import org.eclipse.scout.rt.client.ui.basic.table.OrganizeColumnsForm.MainBox.GroupBox.ViewBox.SelectAllButton;
-import org.eclipse.scout.rt.client.ui.basic.table.OrganizeColumnsForm.MainBox.OkButton;
-import org.eclipse.scout.rt.client.ui.basic.table.columnfilter.ITableColumnFilter;
-import org.eclipse.scout.rt.client.ui.basic.table.columns.AbstractBooleanColumn;
-import org.eclipse.scout.rt.client.ui.basic.table.columns.AbstractColumn;
-import org.eclipse.scout.rt.client.ui.basic.table.columns.AbstractStringColumn;
-import org.eclipse.scout.rt.client.ui.basic.table.columns.IColumn;
-import org.eclipse.scout.rt.client.ui.basic.table.customizer.ICustomColumn;
-import org.eclipse.scout.rt.client.ui.basic.table.menus.ResetColumnsMenu;
-import org.eclipse.scout.rt.client.ui.basic.table.menus.ResetColumnsMenu.ResetAllMenu;
-import org.eclipse.scout.rt.client.ui.basic.table.menus.ResetColumnsMenu.ResetColumnFiltersMenu;
-import org.eclipse.scout.rt.client.ui.basic.table.menus.ResetColumnsMenu.ResetSortingMenu;
-import org.eclipse.scout.rt.client.ui.basic.table.menus.ResetColumnsMenu.ResetViewMenu;
-import org.eclipse.scout.rt.client.ui.form.AbstractForm;
-import org.eclipse.scout.rt.client.ui.form.AbstractFormHandler;
-import org.eclipse.scout.rt.client.ui.form.fields.button.AbstractCancelButton;
-import org.eclipse.scout.rt.client.ui.form.fields.button.AbstractLinkButton;
-import org.eclipse.scout.rt.client.ui.form.fields.button.AbstractOkButton;
-import org.eclipse.scout.rt.client.ui.form.fields.groupbox.AbstractGroupBox;
-import org.eclipse.scout.rt.client.ui.form.fields.tablefield.AbstractTableField;
-import org.eclipse.scout.rt.shared.AbstractIcons;
-import org.eclipse.scout.rt.shared.TEXTS;
-import org.eclipse.scout.rt.shared.data.basic.FontSpec;
-import org.eclipse.scout.rt.shared.security.CreateCustomColumnPermission;
-import org.eclipse.scout.rt.shared.security.DeleteCustomColumnPermission;
-import org.eclipse.scout.rt.shared.security.UpdateCustomColumnPermission;
-import org.eclipse.scout.rt.shared.services.common.bookmark.TableColumnState;
-
-public class OrganizeColumnsForm extends AbstractForm {
-
-  ITable m_table;
-
-  public OrganizeColumnsForm(ITable table) throws ProcessingException {
-    super(false);
-    m_table = table;
-    callInitializer();
-  }
-
-  @Override
-  protected String getConfiguredTitle() {
-    return TEXTS.get("OrganizeTableColumnsTitle");
-  }
-
-  public AddCustomColumnButton getAddCustomColumnButton() {
-    return getFieldByClass(AddCustomColumnButton.class);
-  }
-
-  public AscendingButton getAscendingButton() {
-    return getFieldByClass(AscendingButton.class);
-  }
-
-  public CancelButton getCancelButton() {
-    return getFieldByClass(CancelButton.class);
-  }
-
-  public void startModify() throws ProcessingException {
-    startInternal(new OrganizeColumnsForm.ModifyHandler());
-  }
-
-  public ColumnSortingBox getColumnSortingBox() {
-    return getFieldByClass(ColumnSortingBox.class);
-  }
-
-  public ColumnsTableField getColumnsTableField() {
-    return getFieldByClass(ColumnsTableField.class);
-  }
-
-  public DescendingButton getDescendingButton() {
-    return getFieldByClass(DescendingButton.class);
-  }
-
-  public DeselectAllButton getDeselectAllButton() {
-    return getFieldByClass(DeselectAllButton.class);
-  }
-
-  public EditFilterButton getEditFilterButton() {
-    return getFieldByClass(EditFilterButton.class);
-  }
-
-  public RemoveFilterButton getRemoveFilterButton() {
-    return getFieldByClass(RemoveFilterButton.class);
-  }
-
-  public FilterBox getFilterBox() {
-    return getFieldByClass(FilterBox.class);
-  }
-
-  public GroupBox getGroupBox() {
-    return getFieldByClass(GroupBox.class);
-  }
-
-  public MainBox getMainBox() {
-    return getFieldByClass(MainBox.class);
-  }
-
-  public ModifyCustomColumnButton getModifyCustomColumnButton() {
-    return getFieldByClass(ModifyCustomColumnButton.class);
-  }
-
-  public MoveDownButton getMoveDownButton() {
-    return getFieldByClass(MoveDownButton.class);
-  }
-
-  public MoveUpButton getMoveUpButton() {
-    return getFieldByClass(MoveUpButton.class);
-  }
-
-  public OkButton getOkButton() {
-    return getFieldByClass(OkButton.class);
-  }
-
-  public RemoveCustomColumnButton getRemoveCustomColumnButton() {
-    return getFieldByClass(RemoveCustomColumnButton.class);
-  }
-
-  public ResetAllButton getResetAllButton() {
-    return getFieldByClass(ResetAllButton.class);
-  }
-
-  public ResetBox getResetBox() {
-    return getFieldByClass(ResetBox.class);
-  }
-
-  public ResetColumnFiltersButton getResetColumnFilters() {
-    return getFieldByClass(ResetColumnFiltersButton.class);
-  }
-
-  public ResetSortingButton getResetSortingButton() {
-    return getFieldByClass(ResetSortingButton.class);
-  }
-
-  public ResetViewButton getResetViewButton() {
-    return getFieldByClass(ResetViewButton.class);
-  }
-
-  public SelectAllButton getSelectAllButton() {
-    return getFieldByClass(SelectAllButton.class);
-  }
-
-  public ViewBox getViewBox() {
-    return getFieldByClass(ViewBox.class);
-  }
-
-  public WithoutButton getWithoutButton() {
-    return getFieldByClass(WithoutButton.class);
-  }
-
-  @Order(10.0)
-  public class MainBox extends AbstractGroupBox {
-
-    @Override
-    protected int getConfiguredGridColumnCount() {
-      return 3;
-    }
-
-    @Override
-    protected int getConfiguredGridW() {
-      return 2;
-    }
-
-    @Override
-    protected int getConfiguredWidthInPixel() {
-      return 520;
-    }
-
-    @Order(10.0)
-    public class GroupBox extends AbstractGroupBox {
-
-      @Override
-      protected int getConfiguredGridW() {
-        return 1;
-      }
-
-      @Order(10.0)
-      public class ColumnsTableField extends AbstractTableField<ColumnsTableField.Table> {
-
-        @Override
-        protected int getConfiguredGridH() {
-          return 5;
-        }
-
-        @Override
-        protected int getConfiguredGridW() {
-          return 2;
-        }
-
-        @Override
-        protected String getConfiguredLabel() {
-          return TEXTS.get("Columns");
-        }
-
-        @Override
-        protected boolean getConfiguredLabelVisible() {
-          return false;
-        }
-
-        @Override
-        protected void execReloadTableData() throws ProcessingException {
-          ArrayList<ITableRow> rowList = new ArrayList<ITableRow>();
-          for (IColumn<?> col : m_table.getColumnSet().getAllColumnsInUserOrder()) {
-            if (col.isDisplayable()) {
-              if (col.isVisible() || col.isVisibleGranted()) {
-                IHeaderCell headerCell = col.getHeaderCell();
-                TableRow row = new TableRow(getTable().getColumnSet());
-
-                // Key
-                getTable().getKeyColumn().setValue(row, col);
-
-                // Visible
-                getTable().getVisibleColumn().setValue(row, col.isVisible());
-
-                // Column Title
-                String columnTitle = headerCell.getText();
-                if (StringUtility.isNullOrEmpty(columnTitle)) {
-                  columnTitle = headerCell.getTooltipText();
-                  row.setFont(FontSpec.parse("ITALIC"));
-                }
-                getTable().getTitleColumn().setValue(row, columnTitle);
-                if (Platform.inDevelopmentMode() && col.isSortActive()) {
-                  getTable().getTitleColumn().setValue(row, columnTitle + " (" + col.getSortIndex() + ")");
-                }
-
-                // Custom Column
-                if (col instanceof ICustomColumn<?>) {
-                  row.getCellForUpdate(getTable().getCustomColumnColumn().getColumnIndex()).setIconId(AbstractIcons.TableCustomColumn);
-                }
-
-                // Sorting
-                getTable().getSortingColumn().setValue(row, col);
-                if (col.isSortActive()) {
-                  row.getCellForUpdate(getTable().getSortingColumn().getColumnIndex()).setIconId(col.isSortAscending() ? AbstractIcons.TableSortAsc : AbstractIcons.TableSortDesc);
-                }
-
-                // Filter
-                if (col.isColumnFilterActive()) {
-                  row.getCellForUpdate(getTable().getFilterColumn().getColumnIndex()).setIconId(AbstractIcons.TableColumnFilterActive);
-                }
-
-                rowList.add(row);
-              }
-            }
-          }
-          try {
-            getTable().setTableChanging(true);
-            getTable().discardAllRows();
-            getTable().addRows(rowList.toArray(new ITableRow[rowList.size()]));
-          }
-          finally {
-            getTable().setTableChanging(false);
-          }
-        }
-
-        @Order(10.0)
-        public class Table extends AbstractTable {
-
-          @Override
-          protected int getConfiguredDragType() {
-            return IDNDSupport.TYPE_JAVA_ELEMENT_TRANSFER;
-          }
-
-          @Override
-          protected int getConfiguredDropType() {
-            return IDNDSupport.TYPE_JAVA_ELEMENT_TRANSFER;
-          }
-
-          @Override
-          protected TransferObject execDrag(ITableRow[] rows) throws ProcessingException {
-            return new JavaTransferObject(rows);
-          }
-
-          @Override
-          protected void execDrop(ITableRow row, TransferObject transfer) throws ProcessingException {
-            if (transfer != null && transfer instanceof JavaTransferObject) {
-              Object localObject = ((JavaTransferObject) transfer).getLocalObject();
-              if (localObject != null) {
-                if (localObject instanceof ITableRow[]) {
-                  ITableRow[] draggedRows = (ITableRow[]) localObject;
-                  if (draggedRows != null && draggedRows.length > 0) {
-                    ITableRow draggedRow = draggedRows[0];
-                    if (draggedRow.getRowIndex() != row.getRowIndex()) {
-                      // target row other than source row
-                      try {
-                        getTable().setTableChanging(true);
-                        if (draggedRow.getRowIndex() < row.getRowIndex()) {
-                          moveDown(draggedRow, row.getRowIndex());
-                        }
-                        else {
-                          moveUp(draggedRow, row.getRowIndex());
-                        }
-                        updateColumnVisibilityAndOrder();
-                      }
-                      finally {
-                        getTable().setTableChanging(false);
-                      }
-                    }
-                  }
-                }
-              }
-            }
-          }
-
-          @Override
-          protected boolean getConfiguredAutoResizeColumns() {
-            return true;
-          }
-
-          @Override
-          protected boolean getConfiguredMultiSelect() {
-            return false;
-          }
-
-          @Override
-          protected boolean getConfiguredHeaderVisible() {
-            return false;
-          }
-
-          public KeyColumn getKeyColumn() {
-            return getColumnSet().getColumnByClass(KeyColumn.class);
-          }
-
-          public SortingColumn getSortingColumn() {
-            return getColumnSet().getColumnByClass(SortingColumn.class);
-          }
-
-          public FilterColumn getFilterColumn() {
-            return getColumnSet().getColumnByClass(FilterColumn.class);
-          }
-
-          public CustomColumnColumn getCustomColumnColumn() {
-            return getColumnSet().getColumnByClass(CustomColumnColumn.class);
-          }
-
-          public TitleColumn getTitleColumn() {
-            return getColumnSet().getColumnByClass(TitleColumn.class);
-          }
-
-          public VisibleColumn getVisibleColumn() {
-            return getColumnSet().getColumnByClass(VisibleColumn.class);
-          }
-
-          @Override
-          protected void execRowClick(ITableRow row) throws ProcessingException {
-            if (row != null && getContextColumn() == getVisibleColumn() && getKeyColumn().getValue(row) != null) {
-              Boolean oldValue = getVisibleColumn().getValue(row);
-              setColumnVisible(row, !oldValue);
-            }
-          }
-
-          @Override
-          protected void execRowsSelected(ITableRow[] rows) throws ProcessingException {
-            validateButtons();
-          }
-
-          @Order(10.0)
-          public class SpaceKeyStroke extends AbstractKeyStroke {
-            @Override
-            protected String getConfiguredKeyStroke() {
-              return "space";
-            }
-
-            @Override
-            protected void execAction() throws ProcessingException {
-              for (ITableRow row : getSelectedRows()) {
-                Boolean oldValue = BooleanUtility.nvl(getVisibleColumn().getValue(row));
-                setColumnVisible(row, !oldValue);
-              }
-            }
-          }
-
-          @Order(20.0)
-          public class UpKeyStroke extends AbstractKeyStroke {
-            @Override
-            protected String getConfiguredKeyStroke() {
-              return "alt-up";
-            }
-
-            @Override
-            protected void execAction() throws ProcessingException {
-              moveUp(getSelectedRow());
-            }
-          }
-
-          @Order(30.0)
-          public class DownKeyStroke extends AbstractKeyStroke {
-            @Override
-            protected String getConfiguredKeyStroke() {
-              return "alt-down";
-            }
-
-            @Override
-            protected void execAction() throws ProcessingException {
-              moveDown(getSelectedRow());
-            }
-          }
-
-          @Order(10.0)
-          public class KeyColumn extends AbstractColumn<IColumn<?>> {
-
-            @Override
-            protected boolean getConfiguredPrimaryKey() {
-              return true;
-            }
-
-            @Override
-            protected boolean getConfiguredDisplayable() {
-              return false;
-            }
-          }
-
-          @Order(20.0)
-          public class VisibleColumn extends AbstractBooleanColumn {
-
-            @Override
-            protected String getConfiguredHeaderText() {
-              return TEXTS.get("Visible");
-            }
-
-            @Override
-            protected int getConfiguredWidth() {
-              return 20;
-            }
-
-          }
-
-          @Order(30.0)
-          public class TitleColumn extends AbstractStringColumn {
-
-            @Override
-            protected String getConfiguredHeaderText() {
-              return TEXTS.get("Title");
-            }
-
-            @Override
-            protected int getConfiguredWidth() {
-              return 200;
-            }
-
-          }
-
-          @Order(40.0)
-          public class SortingColumn extends AbstractSortOrderColumn {
-
-            @Override
-            protected String getConfiguredHeaderText() {
-              return TEXTS.get("ColumnSorting");
-            }
-
-            @Override
-            protected int getConfiguredWidth() {
-              return 20;
-            }
-
-          }
-
-          @Order(50.0)
-          public class FilterColumn extends AbstractStringColumn {
-
-            @Override
-            protected String getConfiguredHeaderText() {
-              return TEXTS.get("ResetTableColumnFilter");
-            }
-
-            @Override
-            protected int getConfiguredWidth() {
-              return 20;
-            }
-
-          }
-
-          @Order(60.0)
-          public class CustomColumnColumn extends AbstractStringColumn {
-
-            @Override
-            protected int getConfiguredWidth() {
-              return 20;
-            }
-
-          }
-
-        }
-      }
-
-      @Order(20.0)
-      public class ViewBox extends AbstractGroupBox {
-
-        @Override
-        protected int getConfiguredGridColumnCount() {
-          return 1;
-        }
-
-        @Override
-        protected int getConfiguredGridW() {
-          return 1;
-        }
-
-        @Override
-        protected String getConfiguredLabel() {
-          return TEXTS.get("ResetTableColumnsView");
-        }
-
-        @Order(10.0)
-        public class SelectAllButton extends AbstractLinkButton {
-
-          @Override
-          protected String getConfiguredLabel() {
-            return TEXTS.get("ButtonSelectAll");
-          }
-
-          @Override
-          protected boolean getConfiguredProcessButton() {
-            return false;
-          }
-
-          @Override
-          protected void execClickAction() throws ProcessingException {
-            for (ITableRow row : getColumnsTableField().getTable().getRows()) {
-              setColumnVisible(row, true);
-            }
-          }
-
-        }
-
-        @Order(20.0)
-        public class DeselectAllButton extends AbstractLinkButton {
-
-          @Override
-          protected String getConfiguredLabel() {
-            return TEXTS.get("ButtonDeselectAll");
-          }
-
-          @Override
-          protected boolean getConfiguredProcessButton() {
-            return false;
-          }
-
-          @Override
-          protected void execClickAction() throws ProcessingException {
-            for (ITableRow row : getColumnsTableField().getTable().getRows()) {
-              setColumnVisible(row, false);
-            }
-          }
-
-        }
-
-        @Order(30.0)
-        public class MoveUpButton extends AbstractLinkButton {
-
-          @Override
-          protected String getConfiguredLabel() {
-            return TEXTS.get("ButtonMoveUp");
-          }
-
-          @Override
-          protected boolean getConfiguredProcessButton() {
-            return false;
-          }
-
-          @Override
-          protected void execClickAction() throws ProcessingException {
-            moveUp(getColumnsTableField().getTable().getSelectedRow());
-          }
-
-        }
-
-        @Order(40.0)
-        public class MoveDownButton extends AbstractLinkButton {
-
-          @Override
-          protected String getConfiguredLabel() {
-            return TEXTS.get("ButtonMoveDown");
-          }
-
-          @Override
-          protected boolean getConfiguredProcessButton() {
-            return false;
-          }
-
-          @Override
-          protected void execClickAction() {
-            moveDown(getColumnsTableField().getTable().getSelectedRow());
-          }
-
-        }
-
-        @Order(50.0)
-        public class AddCustomColumnButton extends AbstractLinkButton {
-
-          @Override
-          protected String getConfiguredLabel() {
-            return TEXTS.get("AddCustomColumnMenu");
-          }
-
-          @Override
-          protected boolean getConfiguredProcessButton() {
-            return false;
-          }
-
-          @Override
-          protected void execInitField() throws ProcessingException {
-            setVisiblePermission(new CreateCustomColumnPermission());
-            setVisible(m_table.getTableCustomizer() != null);
-          }
-
-          @Override
-          protected void execClickAction() throws ProcessingException {
-            if (m_table != null) {
-              if (m_table.getTableCustomizer() != null) {
-                ArrayList<String> existingColumns = new ArrayList<String>();
-                for (IColumn c : m_table.getColumns()) {
-                  existingColumns.add(c.getColumnId());
-                }
-                m_table.getTableCustomizer().addColumn();
-
-                // find target row (selected row or first row)
-                ITableRow targetOrderRow = getColumnsTableField().getTable().getSelectedRow();
-                if (targetOrderRow == null && getColumnsTableField().getTable().getRowCount() > 0) {
-                  targetOrderRow = getColumnsTableField().getTable().getRow(0);
-                }
-                if (targetOrderRow == null) {
-                  return;
-                }
-
-                // find new row
-                getColumnsTableField().reloadTableData();
-                for (ITableRow newColumnRow : getColumnsTableField().getTable().getRows()) {
-                  if (!existingColumns.contains(getColumnsTableField().getTable().getKeyColumn().getValue(newColumnRow).getColumnId())) {
-                    // move new column
-                    try {
-                      getColumnsTableField().getTable().setTableChanging(true);
-                      if (newColumnRow.getRowIndex() < targetOrderRow.getRowIndex()) {
-                        moveDown(newColumnRow, targetOrderRow.getRowIndex());
-                      }
-                      else {
-                        moveUp(newColumnRow, targetOrderRow.getRowIndex());
-                      }
-                      updateColumnVisibilityAndOrder();
-
-                      // select new row
-                      getColumnsTableField().getTable().selectRow(newColumnRow);
-                    }
-                    finally {
-                      getColumnsTableField().getTable().setTableChanging(false);
-                    }
-                    break;
-                  }
-                }
-              }
-            }
-          }
-
-        }
-
-        @Order(60.0)
-        public class ModifyCustomColumnButton extends AbstractLinkButton {
-
-          @Override
-          protected String getConfiguredLabel() {
-            return TEXTS.get("SC_Label_Change");
-          }
-
-          @Override
-          protected boolean getConfiguredProcessButton() {
-            return false;
-          }
-
-          @Override
-          protected void execInitField() throws ProcessingException {
-            setVisiblePermission(new UpdateCustomColumnPermission());
-          }
-
-          @Override
-          protected void execClickAction() throws ProcessingException {
-            if (m_table != null) {
-              if (m_table.getTableCustomizer() != null) {
-                if (getColumnsTableField().getTable().getSelectedRow() != null) {
-                  IColumn<?> selectedCol = getColumnsTableField().getTable().getKeyColumn().getValue(getColumnsTableField().getTable().getSelectedRow());
-                  if (selectedCol instanceof ICustomColumn<?>) {
-                    m_table.getTableCustomizer().modifyColumn((ICustomColumn<?>) selectedCol);
-                  }
-                }
-              }
-            }
-            getColumnsTableField().reloadTableData();
-          }
-
-        }
-
-        @Order(70.0)
-        public class RemoveCustomColumnButton extends AbstractLinkButton {
-
-          @Override
-          protected String getConfiguredLabel() {
-            return TEXTS.get("Remove");
-          }
-
-          @Override
-          protected boolean getConfiguredProcessButton() {
-            return false;
-          }
-
-          @Override
-          protected void execInitField() throws ProcessingException {
-            setVisiblePermission(new DeleteCustomColumnPermission());
-          }
-
-          @Override
-          protected void execClickAction() throws ProcessingException {
-            if (m_table != null) {
-              if (m_table.getTableCustomizer() != null) {
-                if (getColumnsTableField().getTable().getSelectedRow() != null) {
-                  IColumn<?> selectedCol = getColumnsTableField().getTable().getKeyColumn().getValue(getColumnsTableField().getTable().getSelectedRow());
-                  if (selectedCol instanceof ICustomColumn<?>) {
-                    m_table.getTableCustomizer().removeColumn((ICustomColumn<?>) selectedCol);
-                  }
-                }
-              }
-            }
-            getColumnsTableField().reloadTableData();
-          }
-
-        }
-      }
-
-      @Order(30.0)
-      public class ColumnSortingBox extends AbstractGroupBox {
-
-        @Override
-        protected int getConfiguredGridColumnCount() {
-          return 1;
-        }
-
-        @Override
-        protected int getConfiguredGridW() {
-          return 1;
-        }
-
-        @Override
-        protected String getConfiguredLabel() {
-          return TEXTS.get("ColumnSorting");
-        }
-
-        @Order(10.0)
-        public class AscendingButton extends AbstractLinkButton {
-
-          @Override
-          protected String getConfiguredLabel() {
-            return TEXTS.get("Ascending");
-          }
-
-          @Override
-          protected boolean getConfiguredProcessButton() {
-            return false;
-          }
-
-          @Override
-          protected void execClickAction() throws ProcessingException {
-            setSort(true);
-          }
-
-        }
-
-        @Order(20.0)
-        public class DescendingButton extends AbstractLinkButton {
-
-          @Override
-          protected String getConfiguredLabel() {
-            return TEXTS.get("Descending");
-          }
-
-          @Override
-          protected boolean getConfiguredProcessButton() {
-            return false;
-          }
-
-          @Override
-          protected void execClickAction() throws ProcessingException {
-            setSort(false);
-          }
-
-        }
-
-        @Order(30.0)
-        public class WithoutButton extends AbstractLinkButton {
-
-          @Override
-          protected String getConfiguredLabel() {
-            return TEXTS.get("Without");
-          }
-
-          @Override
-          protected boolean getConfiguredProcessButton() {
-            return false;
-          }
-
-          @Override
-          protected void execClickAction() throws ProcessingException {
-            setSort(null);
-          }
-
-        }
-      }
-
-      @Order(40.0)
-      public class FilterBox extends AbstractGroupBox {
-
-        @Override
-        protected int getConfiguredGridColumnCount() {
-          return 1;
-        }
-
-        @Override
-        protected int getConfiguredGridW() {
-          return 1;
-        }
-
-        @Override
-        protected String getConfiguredLabel() {
-          return TEXTS.get("ResetTableColumnFilter");
-        }
-
-        @Order(10.0)
-        public class EditFilterButton extends AbstractLinkButton {
-
-          @Override
-          protected String getConfiguredLabel() {
-            return TEXTS.get("EditFilterMenu");
-          }
-
-          @Override
-          protected boolean getConfiguredProcessButton() {
-            return false;
-          }
-
-          @Override
-          protected void execClickAction() throws ProcessingException {
-            Integer selectedIndex = null;
-            if (m_table != null && getColumnsTableField().getTable().getSelectedRow() != null) {
-              selectedIndex = getColumnsTableField().getTable().getSelectedRow().getRowIndex();
-              if (m_table.getColumnFilterManager() != null) {
-                IColumn<?> col = getColumnsTableField().getTable().getKeyColumn().getValue(getColumnsTableField().getTable().getSelectedRow());
-                if (col != null) {
-                  m_table.getColumnFilterManager().showFilterForm(col, false);
-                }
-              }
-            }
-            getColumnsTableField().reloadTableData();
-            if (selectedIndex != null) {
-              getColumnsTableField().getTable().selectRow(selectedIndex);
-            }
-          }
-
-        }
-
-        @Order(20.0)
-        public class RemoveFilterButton extends AbstractLinkButton {
-
-          @Override
-          protected String getConfiguredLabel() {
-            return TEXTS.get("Remove");
-          }
-
-          @Override
-          protected boolean getConfiguredProcessButton() {
-            return false;
-          }
-
-          @Override
-          protected void execClickAction() throws ProcessingException {
-            Integer selectedIndex = null;
-            if (m_table != null && getColumnsTableField().getTable().getSelectedRow() != null) {
-              selectedIndex = getColumnsTableField().getTable().getSelectedRow().getRowIndex();
-              if (m_table.getColumnFilterManager() != null) {
-                IColumn<?> col = getColumnsTableField().getTable().getKeyColumn().getValue(getColumnsTableField().getTable().getSelectedRow());
-                if (col != null) {
-                  ITableColumnFilter<?> filter = m_table.getColumnFilterManager().getFilter(col);
-                  m_table.getColumnFilterManager().getFilters().remove(filter);
-                  m_table.applyRowFilters();
-                }
-              }
-            }
-            getColumnsTableField().reloadTableData();
-            if (selectedIndex != null) {
-              getColumnsTableField().getTable().selectRow(selectedIndex);
-            }
-          }
-
-        }
-
-      }
-
-      @Order(50.0)
-      public class ResetBox extends AbstractGroupBox {
-
-        @Override
-        protected int getConfiguredGridColumnCount() {
-          return 1;
-        }
-
-        @Override
-        protected int getConfiguredGridW() {
-          return 1;
-        }
-
-        @Override
-        protected String getConfiguredLabel() {
-          return TEXTS.get("FormReset");
-        }
-
-        @Order(10.0)
-        public class ResetAllButton extends AbstractLinkButton {
-
-          @Override
-          protected String getConfiguredLabel() {
-            return TEXTS.get("ResetTableColumnsAll");
-          }
-
-          @Override
-          protected boolean getConfiguredProcessButton() {
-            return false;
-          }
-
-          @Override
-          protected void execClickAction() throws ProcessingException {
-            doResetAction(ResetAllMenu.class);
-          }
-
-        }
-
-        @Order(20.0)
-        public class ResetViewButton extends AbstractLinkButton {
-
-          @Override
-          protected String getConfiguredLabel() {
-            return TEXTS.get("ResetTableColumnsView");
-          }
-
-          @Override
-          protected boolean getConfiguredProcessButton() {
-            return false;
-          }
-
-          @Override
-          protected void execClickAction() throws ProcessingException {
-            doResetAction(ResetViewMenu.class);
-          }
-
-        }
-
-        @Order(30.0)
-        public class ResetSortingButton extends AbstractLinkButton {
-
-          @Override
-          protected String getConfiguredLabel() {
-            return TEXTS.get("ColumnSorting");
-          }
-
-          @Override
-          protected boolean getConfiguredProcessButton() {
-            return false;
-          }
-
-          @Override
-          protected void execClickAction() throws ProcessingException {
-            doResetAction(ResetSortingMenu.class);
-          }
-
-        }
-
-        @Order(40.0)
-        public class ResetColumnFiltersButton extends AbstractLinkButton {
-
-          @Override
-          protected String getConfiguredLabel() {
-            return TEXTS.get("ResetTableColumnFilter");
-          }
-
-          @Override
-          protected boolean getConfiguredProcessButton() {
-            return false;
-          }
-
-          @Override
-          protected void execClickAction() throws ProcessingException {
-            doResetAction(ResetColumnFiltersMenu.class);
-          }
-
-        }
-      }
-
-    }
-
-    @Order(20.0)
-    public class OkButton extends AbstractOkButton {
-    }
-
-    @Order(30.0)
-    public class CancelButton extends AbstractCancelButton {
-    }
-  }
-
-  private void updateColumnVisibilityAndOrder() {
-    IColumn<?>[] visibleColumns = getColumnsTableField().getTable().getKeyColumn().getValues(getColumnsTableField().getTable().getVisibleColumn().findRows(true));
-    m_table.getColumnSet().setVisibleColumns(visibleColumns);
-  }
-
-  private void setColumnVisible(ITableRow row, Boolean visible) throws ProcessingException {
-    getColumnsTableField().getTable().getVisibleColumn().setValue(row, visible);
-    getColumnsTableField().getTable().getKeyColumn().getValue(row).setVisible(visible);
-
-    updateColumnVisibilityAndOrder();
-  }
-
-  private void moveUp(ITableRow row) {
-    moveUp(row, row.getRowIndex() - 1);
-  }
-
-  private void moveUp(ITableRow row, int targetIndex) {
-    if (row != null && targetIndex >= 0) {
-      getColumnsTableField().getTable().moveRow(row.getRowIndex(), targetIndex);
-    }
-
-    updateColumnVisibilityAndOrder();
-  }
-
-  private void moveDown(ITableRow row) {
-    moveDown(row, row.getRowIndex() + 1);
-  }
-
-  private void moveDown(ITableRow row, int targetIndex) {
-    if (row != null && targetIndex < getColumnsTableField().getTable().getRowCount()) {
-      getColumnsTableField().getTable().moveRow(row.getRowIndex(), targetIndex);
-    }
-
-    updateColumnVisibilityAndOrder();
-  }
-
-  private void validateButtons() {
-    ITableRow selectedRow = getColumnsTableField().getTable().getSelectedRow();
-    boolean selectedRowExists = selectedRow != null;
-    boolean isCustomColumn = selectedRow != null && getColumnsTableField().getTable().getKeyColumn().getValue(selectedRow) instanceof ICustomColumn<?>;
-    boolean selectedRowHasFilter = selectedRowExists && getColumnsTableField().getTable().getKeyColumn().getValue(selectedRow).isColumnFilterActive();
-    boolean sortEnabled = m_table.isSortEnabled();
-    getModifyCustomColumnButton().setEnabled(isCustomColumn);
-    getRemoveCustomColumnButton().setEnabled(isCustomColumn);
-
-    getMoveDownButton().setEnabled(selectedRowExists);
-    getMoveUpButton().setEnabled(selectedRowExists);
-
-    getAscendingButton().setEnabled(sortEnabled && selectedRowExists);
-    getDescendingButton().setEnabled(sortEnabled && selectedRowExists);
-    getWithoutButton().setEnabled(sortEnabled && selectedRowExists);
-
-    getEditFilterButton().setEnabled(selectedRowExists);
-    getRemoveFilterButton().setEnabled(selectedRowHasFilter);
-  }
-
-  private void doResetAction(Class<? extends IMenu> action) throws ProcessingException {
-    ResetColumnsMenu menu = new ResetColumnsMenu(m_table);
-    List<IMenu> childs = menu.getChildActions();
-    for (IMenu child : childs) {
-      if (child.getClass().equals(action)) {
-        child.doAction();
-      }
-    }
-    getColumnsTableField().reloadTableData();
-  }
-
-  private void setSort(Boolean ascending) throws ProcessingException {
-    ITableRow row = getColumnsTableField().getTable().getSelectedRow();
-    if (row == null) {
-      return;
-    }
-
-    try {
-      getColumnsTableField().getTable().setTableChanging(true);
-      IColumn selectedCol = getColumnsTableField().getTable().getKeyColumn().getValue(row);
-      if (ascending == null) {
-        m_table.getColumnSet().removeSortColumn(selectedCol);
-      }
-      else {
-        if (m_table.getColumnSet().isSortColumn(selectedCol)) {
-          m_table.getColumnSet().handleSortEvent(selectedCol, true);
-        }
-        else {
-          m_table.getColumnSet().addSortColumn(selectedCol, ascending);
-        }
-      }
-      m_table.sort();
-
-      getColumnsTableField().reloadTableData();
-      getColumnsTableField().getTable().selectRow(row.getRowIndex());
-    }
-    finally {
-      getColumnsTableField().getTable().setTableChanging(false);
-    }
-  }
-
-  @Override
-  public void validateForm() throws ProcessingException {
-    boolean oneColumnIsVisble = false;
-    for (Boolean visible : getColumnsTableField().getTable().getVisibleColumn().getValues()) {
-      if (BooleanUtility.nvl(visible)) {
-        oneColumnIsVisble = true;
-        break;
-      }
-    }
-
-    if (!oneColumnIsVisble) {
-      throw new VetoException(TEXTS.get("OrganizeTableColumnsMinimalColumnCountMessage"));
-    }
-  }
-
-  public class ModifyHandler extends AbstractFormHandler {
-
-    private byte[] m_tableCustomizerData;
-    private List<TableColumnState> m_oldColumns;
-
-    @Override
-    protected void execLoad() throws ProcessingException {
-      // Back-up the current columns so we may restore them if
-      // the "organize columns" form is canceled:
-      if (m_table.getTableCustomizer() != null) {
-        m_tableCustomizerData = m_table.getTableCustomizer().getSerializedData();
-      }
-      m_oldColumns = BookmarkUtility.backupTableColumns(m_table);
-      getColumnsTableField().reloadTableData();
-    }
-
-    @Override
-    protected void execPostLoad() throws ProcessingException {
-      validateButtons();
-    }
-
-    @Override
-    protected void execStore() throws ProcessingException {
-      // make changes persistent
-      ClientUIPreferences.getInstance().setAllTableColumnPreferences(m_table);
-    }
-
-    @Override
-    protected void execFinally() throws ProcessingException {
-      if (!isFormStored() && isSaveNeeded()) {
-        // revert to original state
-        try {
-          m_table.setTableChanging(true);
-          Object[][] tableData = m_table.getTableData();
-          if (m_table.getTableCustomizer() != null) {
-            m_table.getTableCustomizer().removeAllColumns();
-            m_table.getTableCustomizer().setSerializedData(m_tableCustomizerData);
-          }
-          m_table.resetColumnConfiguration();
-          BookmarkUtility.restoreTableColumns(m_table, m_oldColumns);
-          m_table.addRowsByMatrix(tableData);
-        }
-        finally {
-          m_table.setTableChanging(false);
-        }
-      }
-    }
-
-  }
-}
->>>>>>> 60f91260
+}