/*******************************************************************************
 * Copyright (c) 2014-2015 BSI Business Systems Integration AG.
 * All rights reserved. This program and the accompanying materials
 * are made available under the terms of the Eclipse Public License v1.0
 * which accompanies this distribution, and is available at
 * http://www.eclipse.org/legal/epl-v10.html
 *
 * Contributors:
 *     BSI Business Systems Integration AG - initial API and implementation
 ******************************************************************************/
scout.ContextMenuPopup = function() {
  scout.ContextMenuPopup.parent.call(this);

  // Make sure head won't be rendered, there is a css selector which is applied only if there is a head
  this._headVisible = false;
};
scout.inherits(scout.ContextMenuPopup, scout.PopupWithHead);

scout.ContextMenuPopup.prototype._init = function(options) {
  options.focusableContainer = true; // In order to allow keyboard navigation, the popup must gain focus. Because menu-items are not focusable, make the container focusable instead.
  scout.ContextMenuPopup.parent.prototype._init.call(this, options);

  this.menuItems = options.menuItems;
  this.menuFilter = options.menuFilter;
  this.options = $.extend({
    cloneMenuItems: true
  }, options);
};

/**
 * @override Popup.js
 */
scout.ContextMenuPopup.prototype._initKeyStrokeContext = function(keyStrokeContext) {
  scout.ContextMenuPopup.parent.prototype._initKeyStrokeContext.call(this, keyStrokeContext);

  scout.menuNavigationKeyStrokes.registerKeyStrokes(keyStrokeContext, this, 'menu-item');
};

scout.ContextMenuPopup.prototype._render = function($parent) {
  scout.ContextMenuPopup.parent.prototype._render.call(this, $parent);
  scout.scrollbars.install(this.$body, {
    parent: this
  });
  this._renderMenuItems();

};

scout.ContextMenuPopup.prototype.removeSubMenuItems = function(parentMenu, animated) {
  var duration = 300;

  this.$body = parentMenu.parentMenu.$subMenuBody;
  // move new body to back
  this.$body.insertBefore(parentMenu.$subMenuBody);

  if (parentMenu.parentMenu._doActionTogglesSubMenu) {
    parentMenu.parentMenu._doActionTogglesSubMenu();
  }

  var displayBackup = parentMenu.$subMenuBody.css('display');
  parentMenu.$subMenuBody.css({
    width: 'auto',
    height: 'auto',
    display: 'none'
  });

  var actualBounds = this.htmlComp.getBounds();
  var actualSize = this.htmlComp.getSize();

  this.revalidateLayout();
  this.position();

  parentMenu.$subMenuBody.css('display', displayBackup);
  var position;
  position = parentMenu.$placeHolder.position();

  if (animated && this.rendered) {
    this.bodyAnimating = true;
    parentMenu.$subMenuBody.css({
      width: 'auto',
      height: 'auto'
    });
    var targetSize = this.htmlComp.getSize();
    parentMenu.$subMenuBody.css('box-shadow', 'none');
    this.htmlComp.setBounds(actualBounds);
    if (this.openingDirectionY !== 'up') {
      // set container to element
      parentMenu.$subMenuBody.cssTop();
    }
    // move new body to top of popup
    parentMenu.$subMenuBody.cssHeightAnimated(actualSize.height, parentMenu.$container.cssHeight(), {
      duration: duration,
      queue: false
    });

    var endTopposition = position.top - this.$body.cssHeight(),
      startTopposition = 0 - actualSize.height;

    parentMenu.$subMenuBody.cssTopAnimated(startTopposition, endTopposition, {
      duration: duration,
      queue: false,
      complete: function() {
        if (parentMenu.$container) { //check if $container is not removed before by closing operation.
          scout.scrollbars.uninstall(parentMenu.$subMenuBody, this.session);
          parentMenu.$placeHolder.replaceWith(parentMenu.$container);
          parentMenu.$container.toggleClass('expanded', false);
          this._updateFirstLastClass();
          this.updateNextToSelected('menu-item', parentMenu.$container);

        parentMenu.$subMenuBody.detach();
        scout.scrollbars.install(this.$body, {
          parent: this
        });
        this.$body.css('box-shadow', "");
        this.bodyAnimating = false;
        }
      }.bind(this)
    });

    this.$body.cssWidthAnimated(actualSize.width, targetSize.width, {
      duration: duration,
      progress: this.revalidateLayout.bind(this),
      queue: false
    });

    if (targetSize.height !== actualSize.height) {
      this.$body.cssHeightAnimated(actualSize.height, targetSize.height, {
        duration: duration,
        queue: false
      });
    }
  }
};

scout.ContextMenuPopup.prototype.renderSubMenuItems = function(parentMenu, menus, animated, initialSubMenuRendering) {
  if (!this.session.desktop.rendered && !initialSubMenuRendering) {
    this.initialSubMenusToRender = {
      parentMenu: parentMenu,
      menus: menus
    };
    return;
  }
  var actualBounds = this.htmlComp.getBounds();
  var actualSize = this.htmlComp.getSize();

  parentMenu.parentMenu.$subMenuBody = this.$body;

  var $all = this.$body.find('.' + 'menu-item');
  $all.toggleClass('next-to-selected', false);

  if (!parentMenu.$subMenuBody) {
    var textPaddingLeft = parentMenu.$container.find('.text').css('padding-left'),
      iconOffset = 0;
    if (parentMenu.iconId && parentMenu.$container.data('$icon').cssWidth() > iconOffset) {
      iconOffset = parentMenu.$container.data('$icon').cssWidth();
    }
    if (textPaddingLeft) {
      textPaddingLeft = textPaddingLeft.replace('px', '');
      textPaddingLeft = Number(textPaddingLeft);
    }
    this.$body = this._$createNewBody();
    parentMenu.$subMenuBody = this.$body;
    this._renderMenuItems(menus, initialSubMenuRendering, Math.max(textPaddingLeft, iconOffset));
  } else {
    // append $body
    this.$body = parentMenu.$subMenuBody;
  }
  var $insertAfterElement = parentMenu.$container.prev();
  var position = parentMenu.$container.position();
  parentMenu.$placeHolder = parentMenu.$container.clone();
  if ($insertAfterElement.length) {
    parentMenu.$placeHolder.insertAfter($insertAfterElement);
  } else {
    parentMenu.parentMenu.$subMenuBody.prepend(parentMenu.$placeHolder);
  }

  this.$body.insertAfter(parentMenu.parentMenu.$subMenuBody);
  this.$body.prepend(parentMenu.$container);
  parentMenu.$container.toggleClass('expanded');

  // sets this.animationBounds;
  this.revalidateLayout();
  this.position();

  this.updateNextToSelected();

  if (animated && this.rendered) {
    var duration = 300;
    this.bodyAnimating = true;
    parentMenu.parentMenu.$subMenuBody.css({
      width: 'auto',
      height: 'auto'
    });
    var targetBounds = this.htmlComp.getBounds();
    var targetSize = this.htmlComp.getSize();
    this.$body.css('box-shadow', 'none');
    // set container to element
    this.$body.cssWidthAnimated(actualSize.width, targetSize.width, {
      duration: duration,
      progress: this.revalidateLayout.bind(this),
      complete: function() {
        this.bodyAnimating = false;
      }.bind(this),
      queue: false
    });

    this.$body.cssHeightAnimated(parentMenu.$container.cssHeight(), targetSize.height, {
      duration: duration,
      queue: false
    });

    var endTopposition = 0 - targetSize.height,
      startTopposition = position.top - parentMenu.parentMenu.$subMenuBody.cssHeight(),
      topMargin = 0;

    // move new body to top of popup.
    this.$body.cssTopAnimated(startTopposition, endTopposition, {
      duration: duration,
      queue: false,
      complete: function() {
        if (parentMenu.parentMenu.$subMenuBody) {
          scout.scrollbars.uninstall(parentMenu.parentMenu.$subMenuBody, this.session);
          parentMenu.parentMenu.$subMenuBody.detach();
          this.$body.cssTop(topMargin);
          scout.scrollbars.install(this.$body, {
            parent: this
          });
          this._updateFirstLastClass();
          this.$body.css('box-shadow', '');
        }
      }.bind(this)
    });

    if (actualSize.height !== targetSize.height) {
      parentMenu.parentMenu.$subMenuBody.cssHeightAnimated(actualSize.height, targetSize.height, {
        duration: duration,
        queue: false
      });
      this.$container.cssHeight(actualSize.height, targetSize.height, {
        duration: duration,
        queue: false
      });
    }
    if (this.openingDirectionY === 'up') {
      this.$container.cssTopAnimated(actualBounds.y, targetBounds.y, {
        duration: duration,
        queue: false
      }).css('overflow', 'visible');
      // ajust top of head and deco
      this.$head.cssTopAnimated(actualSize.height, targetSize.height, {
        duration: duration,
        queue: false
      });
      this.$deco.cssTopAnimated(actualSize.height - 1, targetSize.height - 1, {
        duration: duration,
        queue: false
      });
    }
  } else {
    if (!initialSubMenuRendering) {
      scout.scrollbars.uninstall(parentMenu.parentMenu.$subMenuBody, this.session);
    }
    parentMenu.parentMenu.$subMenuBody.detach();
    scout.scrollbars.install(this.$body, {
      parent: this
    });
    this._updateFirstLastClass();
  }
};

scout.ContextMenuPopup.prototype._renderMenuItems = function(menus, initialSubMenuRendering, iconOffset) {
  menus = menus ? menus : this._getMenuItems();
  if (this.menuFilter) {
    menus = this.menuFilter(menus, scout.MenuDestinations.CONTEXT_MENU);
  }

  if (!menus || menus.length === 0) {
    return;
  }

  iconOffset = iconOffset ? iconOffset : 0;
  menus.forEach(function(menu) {
    // Invisible menus are rendered as well because their visibility might change dynamically
    if (menu.separator) {
      return;
    }

    // prevent loosing original parent
    var parentMenu = menu.parent;
    if (this.options.cloneMenuItems && !menu.cloneOf) {
      menu = menu.cloneAdapter({
        parent: this
      });
      menu.on('propertyChange', this._onMenuPropertyChange.bind(this));
    } else {
      menu.oldParentMenu = parentMenu;
      menu.setParent(this);
    }
<<<<<<< HEAD
    menu.on('remove', this._onMenuRemove.bind(this));

=======
    var menuRemoveHandler = function(event) {
      var removedMenu = event.eventOn;
      removedMenu.setParent(oldParent);
    }.bind(this);
    menu.on('remove', menuRemoveHandler);
>>>>>>> 60fa0ed5
    // just set once because on second execution of this menu.parent is set to a popup
    if (!menu.parentMenu) {
      menu.parentMenu = parentMenu;
    }
    menu.render(this.$body);
    menu.afterSendDoAction = this.close.bind(this);
    menu.on('propertyChange', this._onMenuItemPropertyChange.bind(this));
    iconOffset = this._updateIconAndText(menu, iconOffset);
  }, this);

  this._handleInitialSubMenus(initialSubMenuRendering);
  this._updateFirstLastClass();
};

scout.ContextMenuPopup.prototype._handleInitialSubMenus = function(initialSubMenuRendering) {
  var menusObj;
  while(this.initialSubMenusToRender && !initialSubMenuRendering) {
    menusObj = this.initialSubMenusToRender;
    this.initialSubMenusToRender = undefined;
    this.renderSubMenuItems(menusObj.parentMenu, menusObj.menus, false, true);
  }
};

scout.ContextMenuPopup.prototype._updateIconAndText = function(menu, iconOffset) {
  if (menu.iconId && menu.$container.data('$icon').cssWidth() > iconOffset) {
    iconOffset = menu.$container.data('$icon').cssWidth();
    // update already rendered menu-items
    this.$body.children().each(function(index, element) {
      var $element = $(element);
      var $icon = $element.data('$icon');
      if ($icon && $icon.cssWidth() < iconOffset) {
        $element.find('.text').css('padding-left', iconOffset - $icon.cssWidth());
      } else if (element !== menu.$container[0]) {
        $element.find('.text').css('padding-left', iconOffset);
      }
    });
  } else if (iconOffset && !menu.iconId) {
    menu.$container.find('.text').css('padding-left', iconOffset);
  } else if (menu.$container.data('$icon') && menu.$container.data('$icon').cssWidth() < iconOffset) {
    menu.$container.find('.text').css('padding-left', iconOffset - menu.$container.data('$icon').cssWidth());
  }
  return iconOffset;
};

scout.ContextMenuPopup.prototype._onMenuPropertyChange = function(event) {
  if (event.selected) {
    var menu = event.source;
    menu.cloneOf.onModelPropertyChange({
      properties: {
        selected: event.selected
      }
    });
  }
};

scout.ContextMenuPopup.prototype._onMenuRemove = function(event) {
  var menu = event.source;
  menu.setParent(menu.oldParentMenu);
};

/**
 * When cloneMenuItems is true, it means the menu instance is also used elsewhere (for instance in a menu-bar).
 * When cloneMenuItems is false, it means the menu instance is only used in this popup.
 * In the first case we must _not_ call the remove() method, since the menu is still in use outside of the
 * popup. In the second case we must call remove(), because the menu is only used in the popup and no one
 * else would remove the widget otherwise.
 *
 * @override Widget.js
 */
scout.ContextMenuPopup.prototype._remove = function() {
  if (this.options.cloneMenuItems) {
    this._getMenuItems().forEach(unregisterAllAdapterClonesRec, this);
  } else {
    this._getMenuItems().forEach(function(menu) {
      menu.remove();
    }, this);
  }
  scout.scrollbars.uninstall(this.$body, this.session);
  scout.ContextMenuPopup.parent.prototype._remove.call(this);
<<<<<<< HEAD
=======

  // ----- Helper functions -----

  function unregisterAllAdapterClonesRec(menu) {
    menu.children.slice().reverse().forEach(unregisterAllAdapterClonesRec, this);
    if (this.session.hasClones(menu)) {
      this.session.unregisterAllAdapterClones(menu);
    }
  }
};
>>>>>>> 60fa0ed5

  // ----- Helper functions -----

  function unregisterAllAdapterClonesRec(menu) {
    menu.children.slice().reverse().forEach(unregisterAllAdapterClonesRec, this);
    if (this.session.hasClones(menu)) {
      this.session.unregisterAllAdapterClones(menu);
    }
  }
};

/**
 * @override PopupWithHead.js
 */
scout.ContextMenuPopup.prototype._modifyBody = function() {
  this.$body.addClass('context-menu');
};

/**
 * Override this method to return menu items or actions used to render menu items.
 */
scout.ContextMenuPopup.prototype._getMenuItems = function() {
  return this.menuItems;
};

/**
 * Updates the first and last visible menu items with the according css classes.
 * Necessary because invisible menu-items are rendered.
 */
scout.ContextMenuPopup.prototype._updateFirstLastClass = function(event) {
  var $firstMenuItem, $lastMenuItem;

  // TODO [5.2] cgu: after refactoring of menu-item to context-menu-item we can use last/first instead of a fully qualified name. We also could move this function to jquery-scout to make it reusable.
  this.$body.children('.menu-item').each(function() {
    var $menuItem = $(this);
    $menuItem.removeClass('context-menu-item-first context-menu-item-last');

    if ($menuItem.isVisible()) {
      if (!$firstMenuItem) {
        $firstMenuItem = $menuItem;
      }
      $lastMenuItem = $menuItem;
    }
  });
  if ($firstMenuItem) {
    $firstMenuItem.addClass('context-menu-item-first');
  }
  if ($lastMenuItem) {
    $lastMenuItem.addClass('context-menu-item-last');
  }
};

scout.ContextMenuPopup.prototype.updateNextToSelected = function(menuItemClass, $selectedItem) {
  menuItemClass = menuItemClass ? menuItemClass : 'menu-item';
  var $all = this.$body.find('.' + menuItemClass);
  $selectedItem = $selectedItem ? $selectedItem : this.$body.find('.' + menuItemClass + '.selected');

  $all.toggleClass('next-to-selected', false);
  if ($selectedItem.hasClass('selected')) {
    $selectedItem.nextAll(':visible').first().toggleClass('next-to-selected', true);
  }
};

scout.ContextMenuPopup.prototype._onMenuItemPropertyChange = function(event) {
  if (!this.rendered) {
    return;
  }
  if (event.changedProperties.indexOf('visible') !== -1) {
    this._updateFirstLastClass();
  }
  // Make sure menu is positioned correctly afterwards (if it is opened upwards hiding/showing a menu item makes it necessary to reposition)
  this.position();
};<|MERGE_RESOLUTION|>--- conflicted
+++ resolved
@@ -295,16 +295,8 @@
       menu.oldParentMenu = parentMenu;
       menu.setParent(this);
     }
-<<<<<<< HEAD
     menu.on('remove', this._onMenuRemove.bind(this));
 
-=======
-    var menuRemoveHandler = function(event) {
-      var removedMenu = event.eventOn;
-      removedMenu.setParent(oldParent);
-    }.bind(this);
-    menu.on('remove', menuRemoveHandler);
->>>>>>> 60fa0ed5
     // just set once because on second execution of this menu.parent is set to a popup
     if (!menu.parentMenu) {
       menu.parentMenu = parentMenu;
@@ -384,8 +376,6 @@
   }
   scout.scrollbars.uninstall(this.$body, this.session);
   scout.ContextMenuPopup.parent.prototype._remove.call(this);
-<<<<<<< HEAD
-=======
 
   // ----- Helper functions -----
 
@@ -395,8 +385,6 @@
       this.session.unregisterAllAdapterClones(menu);
     }
   }
-};
->>>>>>> 60fa0ed5
 
   // ----- Helper functions -----
 
