--- conflicted
+++ resolved
@@ -97,16 +97,12 @@
   }
 };
 
-<<<<<<< HEAD
 // FIXME awe: (calendar) tuning
-=======
 scout.CalendarComponent.prototype._getHours = function(date){
   var d = scout.dates.parseJsonDate(date);
   return d.getHours() + d.getMinutes() / 60;
 };
 
-// FIXME awe: tuning
->>>>>>> 55d261e7
 scout.CalendarComponent.prototype._findDayInGrid = function(date) {
   var $day;
   $('.calendar-day', this.parent.$grid)
