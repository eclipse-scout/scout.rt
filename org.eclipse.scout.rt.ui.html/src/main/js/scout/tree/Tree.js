--- conflicted
+++ resolved
@@ -185,21 +185,7 @@
   }
 };
 
-<<<<<<< HEAD
-scout.Tree.prototype._initTreeNode = function(node, parentNode) {
-  // FIXME [awe] 6.1 move this code to TreeNode#init
-  this.nodesMap[node.id] = node;
-
-  if (parentNode) {
-    node.parentNode = parentNode;
-    node.level = node.parentNode.level + 1;
-  } else {
-    node.level = 0;
-  }
-
-=======
 scout.Tree.prototype._updateFlatListAndSelectionPath = function(node, parentNode) {
->>>>>>> 4ed85730
   // if this node is selected all parent nodes have to be added to selectionPath
   if (this._isSelectedNode(node) && ((node.parentNode && !this.visibleNodesMap[node.parentNode.id]) || node.level === 0)) {
     var p = node;
@@ -226,14 +212,22 @@
   } else if (node.parentNode && this._isSelectedNode(node.parentNode)) {
     this._inSelectionPathList[node.id] = true;
   }
-<<<<<<< HEAD
-=======
 
   //add visible nodes to visible nodes array when they are initialized
   this._addToVisibleFlatList(node, false);
 };
 
 scout.Tree.prototype._initTreeNode = function(node, parentNode) {
+  // FIXME [awe] 6.1 move this code to TreeNode#init
+  this.nodesMap[node.id] = node;
+
+  if (parentNode) {
+    node.parentNode = parentNode;
+    node.level = node.parentNode.level + 1;
+  } else {
+    node.level = 0;
+  }
+
   this.nodesMap[node.id] = node;
   if (parentNode) {
     node.parentNode = parentNode;
@@ -243,16 +237,6 @@
   }
   node.rendered = false;
   node.attached = false;
-  //create function to check if node is in hierarchy of a parent. is used on removal from flat list.
-  node.isChildOf = function(parentNode) {
-    if (parentNode === this.parentNode) {
-      return true;
-    } else if (!this.parentNode) {
-      return false;
-    }
-    return this.parentNode.isChildOf(parentNode);
-  };
->>>>>>> 4ed85730
   if (node.checked) {
     this.checkedNodes.push(node);
   }
@@ -264,11 +248,6 @@
   this._initTreeNodeInternal(node, parentNode);
   this._applyFiltersForNode(node);
 
-<<<<<<< HEAD
-  // add visible nodes to visible nodes array when they are initialized
-  this._addToVisibleFlatList(node, false);
-=======
->>>>>>> 4ed85730
   this._updateMarkChildrenChecked(node, true, node.checked);
 
   node.initialized = true;
