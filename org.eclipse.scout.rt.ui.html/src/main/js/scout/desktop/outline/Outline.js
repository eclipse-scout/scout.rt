--- conflicted
+++ resolved
@@ -869,13 +869,8 @@
   if (desktop.navigation) {
     elements.push(desktop.navigation.$body);
   }
-<<<<<<< HEAD
-  if (desktop.bench && desktop.bench.outlineContent && desktop.bench.outlineContent.rendered) {
-    elements.push(desktop.bench.outlineContent.$container);
-=======
-  if (desktop.bench.outlineContent) {
+  if (desktop.bench && desktop.bench.outlineContent) {
     scout.arrays.pushAll(elements, desktop.bench.outlineContent.glassPaneTargets());
->>>>>>> 857ab095
   }
   return elements;
 };
