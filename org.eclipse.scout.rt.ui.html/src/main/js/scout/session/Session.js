/*******************************************************************************
 * Copyright (c) 2014-2015 BSI Business Systems Integration AG.
 * All rights reserved. This program and the accompanying materials
 * are made available under the terms of the Eclipse Public License v1.0
 * which accompanies this distribution, and is available at
 * http://www.eclipse.org/legal/epl-v10.html
 *
 * Contributors:
 *     BSI Business Systems Integration AG - initial API and implementation
 ******************************************************************************/
/**
 * $entryPoint is required to create a new session.
 *
 * The 'options' argument holds all optional values that may be used during
 * initialization (it is the same object passed to the scout.init() function).
 * The following 'options' properties are read by this constructor function:
 *   [portletPartId]
 *     Optional, default is 0. Necessary when multiple UI sessions are managed
 *     by the same window (portlet support). Each session's partId must be unique.
 *   [clientSessionId]
 *     Identifies the 'client instance' on the UI server. If the property is not set
 *     (which is the default case), the clientSessionId is taken from the browser's
 *     session storage (per browser window, survives F5 refresh of page). If no
 *     clientSessionId can be found, a new one is generated on the server.
 *   [userAgent]
 *     Default: DESKTOP
 *   [backgroundJobPollingEnabled]
 *     Unless websockets is used, this property turns on (default) or off background
 *     polling using an async ajax call together with setTimeout()
 *   [suppressErrors]
 *     Basically added because of Jasmine-tests. When working with async tests that
 *     use setTimeout(), sometimes the Jasmine-Maven plug-in fails and aborts the
 *     build because there were console errors. These errors always happen in this
 *     class. That's why we can skip suppress error handling with this flag.
 *   [focusManagerActive]
 *     Forces the focus manager to be active or not. If undefined, the value is
 *     auto detected by Device.js.
 */
scout.Session = function($entryPoint, options) {
  options = options || {};

  // Prepare clientSessionId
  var clientSessionId = options.clientSessionId || sessionStorage.getItem('scout:clientSessionId');

  this.scoutUrl = new scout.URL();
  if (this.scoutUrl.getParameter('forceNewClientSession') || options.forceNewClientSession) {
    clientSessionId = null;
    this._forceNewClientSession = true;
  }

  // Set members
  this.$entryPoint = $entryPoint;
  this.uiSessionId; // assigned by server on session init (OWASP recommendation, see https://www.owasp.org/index.php/Cross-Site_Request_Forgery_%28CSRF%29_Prevention_Cheat_Sheet#General_Recommendation:_Synchronizer_Token_Pattern).
  this.partId = scout.nvl(options.portletPartId, 0);
  this.clientSessionId = clientSessionId;
  this.userAgent = options.userAgent || new scout.UserAgent(scout.device.type, scout.device.supportsTouch());
  this.suppressErrors = scout.nvl(options.suppressErrors, false);
  this.modelAdapterRegistry = {};
  this._clonedModelAdapterRegistry = {}; // key = adapter-ID, value = array of clones for that adapter
  this.locale;
  this.ajaxRequests = [];
  this._asyncEvents = [];
  this.responseQueue = new scout.ResponseQueue(this);
  this._deferred;
  this.requestTimeoutCancel = 5000; // ms
  this.requestTimeoutPoll = 75000; // ms
  this.requestTimeoutPing = 5000; // ms
  this.ready = false; // true after desktop has been completely rendered
  this.unloading = false; // true when 'beforeOnload' event has been triggered
  this.unloaded = false; // true after unload event has been received from the window
  this.desktop;
  this.url = 'json';
  this._adapterDataCache = {};
  this._texts = new scout.Texts();
  this._requestsPendingCounter = 0;
  this._busyCounter = 0; // >0 = busy
  this.layoutValidator = new scout.LayoutValidator();
  this.detachHelper = new scout.DetachHelper(this);
  this._backgroundJobPollingSupport = new scout.BackgroundJobPollingSupport(scout.nvl(options.backgroundJobPollingEnabled, true));
  this._fatalMessagesOnScreen = {};
  this._loggedOut = false;

  this.rootAdapter = new scout.ModelAdapter();
  this.rootAdapter.init({
    parent: new scout.NullWidget(),
    session: this,
    id: '1',
    objectType: 'GlobalAdapter'
  });

  // Install focus management for this session.

  this.focusManager = new scout.FocusManager({
    session: this,
    active: options.focusManagerActive
  });
  this.keyStrokeManager = new scout.KeyStrokeManager(this);
};

scout.Session.prototype._throwError = function(message) {
  if (!this.suppressErrors) {
    throw new Error(message);
  }
};

scout.Session.prototype.unregisterModelAdapter = function(modelAdapter) {
  delete this.modelAdapterRegistry[modelAdapter.id];
  if (this.hasClones(modelAdapter)) {
    this.unregisterAllAdapterClones(modelAdapter);
  }
};

scout.Session.prototype.registerModelAdapter = function(modelAdapter) {
  if (modelAdapter.id === undefined) {
    throw new Error('modelAdapter.id must be defined');
  }
  this.modelAdapterRegistry[modelAdapter.id] = modelAdapter;
};

scout.Session.prototype.getModelAdapter = function(id) {
  return this.modelAdapterRegistry[id];
};

/**
 * Creates a new adapter for the given ID or returns an existing instance.
 * When a new adapter is created it will be automatically registered in the
 * model-adpater registry.
 */
scout.Session.prototype.getOrCreateModelAdapter = function(id, parent) {
  $.log.trace('getOrCreate(' + id + (parent ? ', ' + parent : '') + ')');
  if (!id) {
    return;
  }
  if (typeof id !== 'string') {
    throw new Error('typeof id must be string');
  }

  var adapter = this.modelAdapterRegistry[id];
  if (adapter) {
    $.log.trace('model adapter already exists: ' + adapter + ' --> owner = ' + adapter.owner + ', parent = ' + adapter.parent + ', new parent = ' + parent);
    if (!adapter.rendered) {
      // Re-link
      $.log.trace('unlink ' + adapter + ' from ' + adapter.parent + ' and link to new parent ' + parent);
      adapter.setParent(parent);
    } else {
      $.log.trace('adapter ' + adapter + ' is already rendered. keeping link to parent ' + adapter.parent);
    }
    return adapter;
  }

  var adapterData = this._getAdapterData(id);
  if (!adapterData) {
    throw new Error('no adapterData found for id=' + id);
  }

  var owner;
  if (adapterData.owner !== undefined) {
    // Prefer the owner sent by the server
    owner = this.getModelAdapter(adapterData.owner);
    parent = parent || owner; // convenience when 'parent' was not set, e.g. in tests
  } else {
    if (!parent) {
      throw new Error('parent must be defined');
    }
    owner = parent;
  }

  // override previously set owner/parent for adapter-data so
  // we can access them in ModelAdapter#init()
  adapterData.owner = owner;
  adapterData.parent = parent;
  adapterData._register = true;
  adapter = scout.create(adapterData);
  $.log.trace('created new adapter ' + adapter + '. owner=' + owner + ' parent=' + parent);

  owner.addOwnedAdapter(adapter);
  return adapter;
};

scout.Session.prototype.getOrCreateModelAdapters = function(ids, parent) {
  if (!ids) {
    return [];
  }
  var adapters = [];
  for (var i = 0; i < ids.length; i++) {
    adapters[i] = this.getOrCreateModelAdapter(ids[i], parent);
  }
  return adapters;
};

/**
 * Sends the request asynchronously and processes the response later.<br>
 * Furthermore, the request is sent delayed. If send is called multiple times
 * during the same user interaction, the events are collected and sent in one
 * request at the end of the user interaction
 */
scout.Session.prototype.sendEvent = function(event, delay) {
  delay = delay || 0;

  this._asyncEvents = this._coalesceEvents(this._asyncEvents, event);
  this._asyncEvents.push(event);
  // Use the specified delay, except another event is already scheduled. In that case, use the minimal delay.
  // This ensures that an event with a long delay doesn't hold back another event with a short delay.
  this._asyncDelay = Math.min(delay, scout.nvl(this._asyncDelay, delay));

  clearTimeout(this._sendTimeoutId);
  this._sendTimeoutId = setTimeout(function() {
    this._sendTimeoutId = null;
    this._asyncDelay = null;
    if (this.areRequestsPending()) {
      // do not send if there are any requests pending because the order matters -> prevents race conditions
      return;
    }
    this._sendNow();
  }.bind(this), this._asyncDelay);
};

scout.Session.prototype._sendStartupRequest = function() {
  // Build startup request (see JavaDoc for JsonStartupRequest.java for details)
  var request = {
    startup: true
  };
  if (this.partId) {
    request.partId = this.partId;
  }
  if (this.clientSessionId) {
    request.clientSessionId = this.clientSessionId;
  }
  request.userAgent = this.userAgent;
  request.sessionStartupParams = this._createSessionStartupParams();

  // Send request
  var ajaxOptions = this.defaultAjaxOptions(request);

  $.ajax(ajaxOptions)
    .done(onAjaxDone.bind(this))
    .fail(onAjaxFail.bind(this));

  // ----- Helper methods -----

  function onAjaxDone(data) {
    this._processStartupResponse(data);
  }

  function onAjaxFail(jqXHR, textStatus, errorThrown) {
    this._setApplicationLoading(false);
    this._processErrorResponse(jqXHR, textStatus, errorThrown, request);
  }
};

/**
 * Extracts session startup parameters from URL: query string parameters and the URL itself with key 'url'
 */
scout.Session.prototype._createSessionStartupParams = function() {
  var params = {};
  params.url = this.scoutUrl.baseUrlRaw;

  var urlParameterMap = this.scoutUrl.parameterMap;
  for (var prop in urlParameterMap) {
    params[prop] = urlParameterMap[prop];
  }

  return params;
};

scout.Session.prototype._processStartupResponse = function(data) {
  // Handle errors from server
  if (data.error) {
    this._processErrorJsonResponse(data.error);
    return;
  }

  if (!data.startupData) {
    throw new Error('Missing startupData');
  }

  // Store clientSessionId in sessionStorage (to send the same ID again on page reload)
  try {
    sessionStorage.setItem('scout:clientSessionId', data.startupData.clientSessionId);
  } catch (err) {
    // ignore errors (e.g. this can happen in "private mode" on Safari)
    $.log.error('Error while storing "scout:clientSessionId" in sessionStorage: ' + err);
  }

  // Assign server generated uiSessionId. It must be sent along with all further requests.
  this.uiSessionId = data.startupData.uiSessionId;

  // Destroy UI session on server when page is closed or reloaded
  $(window)
    .on('beforeunload.' + this.uiSessionId, this._onWindowBeforeUnload.bind(this))
    .on('unload.' + this.uiSessionId, this._onWindowUnload.bind(this));

  // Special case: Page must be reloaded on startup (e.g. theme changed)
  if (data.startupData.reloadPage) {
    scout.reloadPage();
    return;
  }

  // Register UI session
  this.modelAdapterRegistry[this.uiSessionId] = this; // FIXME cgu: maybe better separate session object from event processing, create ClientSession.js?. If yes, desktop should not have rootadapter as parent, see 406

  // Store adapters to adapter data cache
  if (data.adapterData) {
    this._copyAdapterData(data.adapterData);
  }

  // Create the desktop
  this._putLocaleData(data.startupData.locale, data.startupData.textMap);
  // Extract client session data without creating a model adapter for it. It is (currently) only used to transport the desktop's adapterId.
  var clientSessionData = this._getAdapterData(data.startupData.clientSession);
  this.desktop = this.getOrCreateModelAdapter(clientSessionData.desktop, this.rootAdapter);

  var renderDesktopImpl = function() {
    this._renderDesktop();

    // In case the server sent additional events, process them
    if (data.events) {
      this.processingEvents = true;
      try {
        this._processEvents(data.events);
      } finally {
        this.processingEvents = false;
      }
    }

    // Ensure layout is valid (explicitly layout immediately and don't wait for setTimeout to run to make layouting invisible to the user)
    this.layoutValidator.validate();
    this.focusManager.validateFocus();

    // Start poller
    this._resumeBackgroundJobPolling();

    this.ready = true;

    $.log.info('Session initialized. Detected ' + scout.device);
    if ($.log.isDebugEnabled()) {
      $.log.debug('size of _adapterDataCache after session has been initialized: ' + scout.objects.countOwnProperties(this._adapterDataCache));
      $.log.debug('size of modelAdapterRegistry after session has been initialized: ' + scout.objects.countOwnProperties(this.modelAdapterRegistry));
    }
  }.bind(this);

  // Render desktop after fonts have been preloaded (this fixes initial layouting issues when font icons are not yet ready)
  if (scout.fonts.loadingComplete) {
    renderDesktopImpl();
  } else {
    scout.fonts.preloader().then(renderDesktopImpl());
  }
};

scout.Session.prototype._sendUnloadRequest = function() {
  var request = {
    uiSessionId: this.uiSessionId,
    unload: true,
    showBusyIndicator: false
  };
  // Send request
  this._sendRequest(request);
};

scout.Session.prototype._sendNow = function() {
  if (this._asyncEvents.length === 0) {
    // Nothing to send -> return
    return;
  }
  var request = {
    uiSessionId: this.uiSessionId,
    events: this._asyncEvents
  };
  // Busy indicator required when at least one event requests it
  request.showBusyIndicator = request.events.some(function(event) {
    return scout.nvl(event.showBusyIndicator, true);
  });
  this.responseQueue.prepareRequest(request);
  // Send request
  this._sendRequest(request);
  this._asyncEvents = [];
};

scout.Session.prototype._coalesceEvents = function(previousEvents, event) {
  if (!event.coalesce) {
    return previousEvents;
  }
  var filter = $.negate(event.coalesce).bind(event);
  return previousEvents.filter(filter);
};

scout.Session.prototype._sendRequest = function(request) {
  if (!request) {
    return; // nothing to send
  }

  if (this.offline) {
    this._handleSendWhenOffline(request);
    return;
  }

  if (request.unload && navigator.sendBeacon) {
    // The unload request must _not_ be sent asynchronously, because the browser would cancel
    // it when the page unload is completed. Because the support for synchronous AJAX request
    // will apparently be dropped eventually, we use the "sendBeacon" method to send the unload
    // request to the server (we don't expect an answer). Not all browsers support this method,
    // therefore we check for its existence and fall back to (legacy) synchronous AJAX call
    // when it is missing. More information:
    // - http://stackoverflow.com/questions/15479103/can-beforeunload-unload-be-used-to-send-xmlhttprequests-reliably
    // - https://groups.google.com/a/chromium.org/forum/#!topic/blink-dev/7nKMdg_ALcc
    // - https://developer.mozilla.org/en-US/docs/Web/API/Navigator/sendBeacon
    var msg = new Blob([this._requestToJson(request)], {
      type: 'application/json; charset=UTF-8'
    });
    navigator.sendBeacon(this._decorateUrl(this.url, request), msg);
    return;
  }

  var ajaxOptions = this.defaultAjaxOptions(request);

  var busyHandling = scout.nvl(request.showBusyIndicator, true);
  if (request.unload) {
    ajaxOptions.async = false;
  }
  this._performUserAjaxRequest(ajaxOptions, busyHandling, request);
};

scout.Session.prototype._handleSendWhenOffline = function(request) {
  // Note: Firefox is offline when page is unloaded

  // No need to queue the request when request does not contain events (e.g. log request, unload request)
  if (!request.events) {
    return;
  }

  // Merge request with queued event
  if (this._queuedRequest) {
    if (this._queuedRequest.events) {
      // 1. Remove request events from queued events
      request.events.forEach(function(event) {
        this._queuedRequest.events = this._coalesceEvents(this._queuedRequest.events, event);
      }.bind(this));
      // 2. Add request events to end of queued events
      this._queuedRequest.events = this._queuedRequest.events.concat(request.events);
    } else {
      this._queuedRequest.events = request.events;
    }
  } else {
    this._queuedRequest = request;
  }
  this.layoutValidator.validate();
};

scout.Session.prototype.defaultAjaxOptions = function(request) {
  request = request || {};
  var url = this._decorateUrl(this.url, request);

  var ajaxOptions = {
    async: true,
    type: 'POST',
    dataType: 'json',
    contentType: 'application/json; charset=UTF-8',
    cache: false,
    url: url,
    data: this._requestToJson(request)
  };

  // Ensure that certain request don't run forever. When a timeout occurs, the session
  // is put into offline mode. Note that normal requests should NOT be limited, because
  // the server processing might take very long (e.g. long running database query).
  if (request.cancel) {
    ajaxOptions.timeout = this.requestTimeoutCancel;
  }
  if (request.ping) {
    ajaxOptions.timeout = this.requestTimeoutPing;
  }
  if (request.pollForBackgroundJobs) {
    ajaxOptions.timeout = this.requestTimeoutPoll;
  }
  return ajaxOptions;
};

scout.Session.prototype._decorateUrl = function(url, request) {
  var urlHint = null;
  // Add dummy URL parameter as marker (for debugging purposes)
  if (request.unload) {
    urlHint = 'unload';
  } else if (request.pollForBackgroundJobs) {
    urlHint = 'poll';
  } else if (request.ping) {
    urlHint = 'ping';
  } else if (request.cancel) {
    urlHint = 'cancel';
  } else if (request.log) {
    urlHint = 'log';
  } else if (request.syncResponseQueue) {
    urlHint = 'sync';
  }
  if (urlHint) {
    url = new scout.URL(url).addParameter(urlHint).toString();
  }
  return url;
};

scout.Session.prototype._requestToJson = function(request) {
  return JSON.stringify(request, function(key, value) {
    // Replacer function that filter certain properties from the resulting JSON string.
    // See https://developer.mozilla.org/de/docs/Web/JavaScript/Reference/Global_Objects/JSON/stringify
    var ignore =
      (this === request && key === 'showBusyIndicator') ||
      (this instanceof scout.Event && scout.isOneOf(key, 'showBusyIndicator', 'coalesce'));
    return (ignore ? undefined : value);
  });
};

scout.Session.prototype._performUserAjaxRequest = function(ajaxOptions, busyHandling, request) {
  if (busyHandling) {
    this.setBusy(true);
  }
  this._requestsPendingCounter++;

  var jsError = null,
    success = false;

  var xhr = $.ajax(ajaxOptions)
    .done(onAjaxDone.bind(this))
    .fail(onAjaxFail.bind(this))
    .always(onAjaxAlways.bind(this));
  this.registerAjaxRequest(xhr);

  // ----- Helper methods -----

  function onAjaxDone(data) {
    try {
      // Note: remove busy handling _before_ processing the response, otherwise the focus cannot be set
      // correctly, because the glasspane of the busy indicator is still visible.
      if (busyHandling) {
        this.setBusy(false);
      }
      success = this.responseQueue.process(data);
    } catch (err) {
      jsError = jsError || err;
    }
  }

  function onAjaxFail(jqXHR, textStatus, errorThrown) {
    try {
      if (busyHandling) {
        this.setBusy(false);
      }
      this._processErrorResponse(jqXHR, textStatus, errorThrown, request);
    } catch (err) {
      jsError = jsError || err;
    }
  }

  function onAjaxAlways(data, textStatus, errorThrown) {
    this.unregisterAjaxRequest(xhr);
    this._requestsPendingCounter--;
    this.layoutValidator.validate();

    // "success" is false when either
    // a) an HTTP error occurred or
    // b) a JSON response with the error flag set (UI processing error) was returned
    if (success) {
      this._resumeBackgroundJobPolling();
      this._fireRequestFinished(data);

      // Send events that happened while begin offline
      var queuedRequest = this._queuedRequest;
      if (queuedRequest) {
        this._queuedRequest = null;
        this.responseQueue.prepareRequest(queuedRequest);
        this._sendRequest(queuedRequest);
      }

      // If there already is a another request pending, send it now
      // But only if it should not be sent delayed
      if (!this._sendTimeoutId) {
        this._sendNow();
      }
    }

    // Throw previously caught error
    if (jsError) {
      throw jsError;
    }
  }
};

scout.Session.prototype.registerAjaxRequest = function(xhr) {
  if (xhr) {
    this.ajaxRequests.push(xhr);
  }
};

scout.Session.prototype.unregisterAjaxRequest = function(xhr) {
  if (xhr) {
    scout.arrays.remove(this.ajaxRequests, xhr);
  }
};

/**
 * Enable / disable background job polling.
 */
scout.Session.prototype.enableBackgroundJobPolling = function(enabled) {
  this._backgroundJobPollingSupport.enabled(enabled);
};

/**
 * (Re-)starts background job polling when not started yet or when an error occurred while polling.
 * In the latter case, polling is resumed when a user-initiated request has been successful.
 */
scout.Session.prototype._resumeBackgroundJobPolling = function() {
  if (this._backgroundJobPollingSupport.enabled() && this._backgroundJobPollingSupport.status() !== scout.BackgroundJobPollingStatus.RUNNING) {
    $.log.info('Resume background jobs polling request, status was=' + this._backgroundJobPollingSupport.status());
    this._pollForBackgroundJobs();
  }
};

/**
 * Polls the results of jobs running in the background. Note: we cannot use the _sendRequest method here
 * since we don't want any busy handling in case of background jobs. The request may take a while, since
 * the server doesn't return until either a time-out occurs or there's something in the response when
 * a model job is done and no request initiated by a user is running.
 */
scout.Session.prototype._pollForBackgroundJobs = function() {
  var request = {
    uiSessionId: this.uiSessionId,
    pollForBackgroundJobs: true
  };
  this.responseQueue.prepareRequest(request);

  this._backgroundJobPollingSupport.setRunning();

  var ajaxOptions = this.defaultAjaxOptions(request);

  var xhr = $.ajax(ajaxOptions)
    .done(onAjaxDone.bind(this))
    .fail(onAjaxFail.bind(this))
    .always(onAjaxAlways.bind(this));
  this.registerAjaxRequest(xhr);

  // --- Helper methods ---

  function onAjaxDone(data) {
    if (data.error) {
      // Don't schedule a new polling request, when an error occurs
      // when the next user-initiated request succeeds, we re-enable polling
      // otherwise the polling would ping the server to death in case of an error
      $.log.warn('Polling request failed. Interrupt polling until the next user-initiated request succeeds');
      this._backgroundJobPollingSupport.setFailed();
      if (this.areRequestsPending()) {
        // Add response to queue, handle later by _performUserAjaxRequest()
        this.responseQueue.add(data);
      } else {
        // No user request pending, handle immediately
        this.responseQueue.process(data);
      }
    } else if (data.sessionTerminated) {
      $.log.warn('Session terminated, stopped polling for background jobs');
      // If were are not yet logged out, redirect to the logout URL (the session that initiated the
      // session invalidation will receive a dedicated logout event, redirect is handled there).
      if (!this._loggedOut && data.redirectUrl) {
        this.logout(data.redirectUrl);
      }
    } else {
      if (this.areRequestsPending()) {
        // Add response to queue, handle later by _performUserAjaxRequest()
        this.responseQueue.add(data);
      } else {
        // No user request pending, handle immediately
        this.responseQueue.process(data);
        this.layoutValidator.validate();
      }
      setTimeout(this._pollForBackgroundJobs.bind(this));
    }
  }

  function onAjaxFail(jqXHR, textStatus, errorThrown) {
    this._backgroundJobPollingSupport.setFailed();
    this._processErrorResponse(jqXHR, textStatus, errorThrown, request);
  }

  function onAjaxAlways(data, textStatus, errorThrown) {
    this.unregisterAjaxRequest(xhr);
  }
};

/**
 * Do NOT call this method directly, always use the response queue:
 *
 *   session.responseQueue.process(data);
 *
 * Otherwise, the response queue's expected sequence number will get out of sync.
 */
scout.Session.prototype.processJsonResponseInternal = function(data) {
  var success = false;
  if (data.error) {
    this._processErrorJsonResponse(data.error);
  } else {
    this._processSuccessResponse(data);
    success = true;
  }
  return success;
};

scout.Session.prototype._processSuccessResponse = function(message) {
  if (message.adapterData) {
    this._copyAdapterData(message.adapterData);
  }

  if (message.events) {
    this.processingEvents = true;
    try {
      this._processEvents(message.events);
    } finally {
      this.processingEvents = false;
    }
  }

  if ($.log.isDebugEnabled()) {
    var cacheSize = scout.objects.countOwnProperties(this._adapterDataCache);
    $.log.debug('size of _adapterDataCache after response has been processed: ' + cacheSize);
    cacheSize = scout.objects.countOwnProperties(this.modelAdapterRegistry);
    $.log.debug('size of modelAdapterRegistry after response has been processed: ' + cacheSize);
  }
};

scout.Session.prototype._copyAdapterData = function(adapterData) {
  var count = 0;
  var prop;

  for (prop in adapterData) {
    this._adapterDataCache[prop] = adapterData[prop];
    count++;
  }
  if (count > 0) {
    $.log.debug('Stored ' + count + ' properties in adapterDataCache');
  }
};

/**
 * @param textStatus 'timeout', 'abort', 'error' or 'parseerror' (see http://api.jquery.com/jquery.ajax/)
 */
scout.Session.prototype._processErrorResponse = function(jqXHR, textStatus, errorThrown, request) {
  $.log.error('errorResponse: status=' + jqXHR.status + ', textStatus=' + textStatus + ', errorThrown=' + errorThrown);

  // Status code = 0 -> no connection
  // Status code >= 12000 come from windows, see http://msdn.microsoft.com/en-us/library/aa383770%28VS.85%29.aspx. Not sure if it is necessary for IE >= 9.
  var offline = (!jqXHR.status || jqXHR.status >= 12000);
  if (offline) {
    if (this.ready) {
      this.goOffline();
      if (!this._queuedRequest && request && !request.pollForBackgroundJobs) {
        this._queuedRequest = request;
      }
      return;
    }
    // Not ready yet (startup request)
    errorThrown = errorThrown || this.optText('ui.ConnectionInterrupted', 'Connection interrupted');
  }

  // Show error message
  var boxOptions = {
    header: this.optText('ui.NetworkError', 'Network error'),
    body: scout.strings.join(' ', (jqXHR.status || ''), errorThrown),
    yesButtonText: this.optText('ui.Reload', 'Reload'),
    yesButtonAction: function() {
      scout.reloadPage();
    },
    noButtonText: (this.ready ? this.optText('ui.Ignore', 'Ignore') : null)
  };
  this.showFatalMessage(boxOptions, jqXHR.status + '.net');
};

scout.Session.prototype._processErrorJsonResponse = function(jsonError) {
  // Default values for fatal message boxes
  var boxOptions = {
    header: this.optText('ui.ServerError', 'Server error') + ' (' + this.optText('ui.ErrorCodeX', 'Code ' + jsonError.code, jsonError.code) + ')',
    body: jsonError.message,
    yesButtonText: this.optText('ui.Reload', 'Reload'),
    yesButtonAction: function() {
      scout.reloadPage();
    }
  };

  // Customize for specific error codes
  if (jsonError.code === 5) { // JsonResponse.ERR_STARTUP_FAILED
    // there are no texts yet if session startup failed
    boxOptions.header = jsonError.message;
    boxOptions.body = null;
    boxOptions.yesButtonText = 'Retry';
  } else if (jsonError.code === 10) { // JsonResponse.ERR_SESSION_TIMEOUT
    boxOptions.header = this.optText('ui.SessionTimeout', boxOptions.header);
    boxOptions.body = this.optText('ui.SessionExpiredMsg', boxOptions.body);
  } else if (jsonError.code === 20) { // JsonResponse.ERR_UI_PROCESSING
    boxOptions.header = this.optText('ui.UnexpectedProblem', boxOptions.header);
    boxOptions.body = scout.strings.join('\n\n',
      this.optText('ui.InternalProcessingErrorMsg', boxOptions.body, ' (' + this.optText('ui.ErrorCodeX', 'Code 20', '20') + ')'),
      this.optText('ui.UiInconsistentMsg', ''));
    boxOptions.noButtonText = this.optText('ui.Ignore', 'Ignore');
  } else if (jsonError.code === 30) { // JsonResponse.ERR_UNSAFE_UPLOAD
    boxOptions.header = this.optText('ui.UnsafeUpload', boxOptions.header);
    boxOptions.body = this.optText('ui.UnsafeUploadMsg', boxOptions.body);
    boxOptions.yesButtonText = this.optText('ui.Ok', 'Ok');
    boxOptions.yesButtonAction = function() {};
  }
  this.showFatalMessage(boxOptions, jsonError.code);
};

scout.Session.prototype._fireRequestFinished = function(message) {
  if (!this._deferred) {
    return;
  }
  if (message.events) {
    for (var i = 0; i < message.events.length; i++) {
      this._deferredEventTypes.push(message.events[i].type);
    }
  }
  if (this._requestsPendingCounter === 0) {
    this._deferred.resolve(this._deferredEventTypes);
    this._deferred = null;
    this._deferredEventTypes = null;
  }
};

/**
 * Shows a UI-only message box.
 *
 * @param options
 *          Options for the message box, see scout.MessageBox
 * @param errorCode
 *          If defined, a second call to this method with the same errorCode will
 *          do nothing. Can be used to prevent double messages for the same error.
 */
scout.Session.prototype.showFatalMessage = function(options, errorCode) {
  if (errorCode) {
    if (this._fatalMessagesOnScreen[errorCode]) {
      return;
    }
    this._fatalMessagesOnScreen[errorCode] = true;
  }
  this._setApplicationLoading(false);

  options = options || {};
  var model = {
      session: this,
      parent: this.desktop || new scout.NullWidget(),
      iconId: options.iconId,
      severity: scout.nvl(options.severity, scout.MessageBox.SEVERITY.ERROR),
      header: options.header,
      body: options.body,
      hiddenText: options.hiddenText,
      yesButtonText: options.yesButtonText,
      noButtonText: options.noButtonText,
      cancelButtonText: options.cancelButtonText
    },
    messageBox = scout.create('MessageBox', model),
    $entryPoint = options.entryPoint || this.$entryPoint;

  messageBox.remoteHandler = function(event) {
    if ('action' === event.type) {
      delete this._fatalMessagesOnScreen[errorCode];
      messageBox.remove();
      var option = event.option;
      if (option === 'yes' && options.yesButtonAction) {
        options.yesButtonAction.apply(this);
      } else if (option === 'no' && options.noButtonAction) {
        options.noButtonAction.apply(this);
      } else if (option === 'cancel' && options.cancelButtonAction) {
        options.cancelButtonAction.apply(this);
      }
    }
  }.bind(this);
  messageBox.render($entryPoint);
};

scout.Session.prototype.uploadFiles = function(target, files, uploadProperties, maxTotalSize, allowedTypes) {
  var formData = new FormData(),
    totalSize = 0;

  if (uploadProperties) {
    $.each(uploadProperties, function(key, value) {
      formData.append(key, value);
    });
  }

  $.each(files, function(index, value) {
    if (!allowedTypes || allowedTypes.length === 0 || scout.isOneOf(value.type, allowedTypes)) {
      totalSize += value.size;
      formData.append('files', value, value.name || '');
    }
  }.bind(this));

  if (!maxTotalSize) {
    maxTotalSize = 5 * 1024 * 1024; // 5 MB as default maximum size
  }

  // very large files must not be sent to server otherwise the whole system might crash (for all users).
  if (totalSize > maxTotalSize) {
    var boxOptions = {
      header: this._texts.get('ui.FileSizeLimitTitle'),
      body: this._texts.get('ui.FileSizeLimit', (maxTotalSize / 1024 / 1024)),
      yesButtonText: this.optText('Ok', 'Ok')
    };

    this.showFatalMessage(boxOptions);
    return;
  }

  var uploadAjaxOptions = {
    async: true,
    type: 'POST',
    url: 'upload/' + this.uiSessionId + '/' + target.id,
    cache: false,
    // Don't touch the data (do not convert it to string)
    processData: false,
    // Do not automatically add content type (otherwise, multipart boundary would be missing)
    contentType: false,
    data: formData
  };
  // Special handling for FormData polyfill
  if (formData.polyfill) {
    formData.applyToAjaxOptions(uploadAjaxOptions);
  }

  var busyHandling = !this.areRequestsPending();
  this._performUserAjaxRequest(uploadAjaxOptions, busyHandling);
};

scout.Session.prototype.goOffline = function() {
  if (this.offline) {
    return; // already offline
  }
  this.offline = true;

  // Abort pending ajax requests. Because the error handlers alter the "this.ajaxRequest" array,
  // the loop must operate on a copy of the original array.
  this.ajaxRequests.slice().forEach(function(xhr) {
    xhr.abort();
  });

  // In Firefox, the current async polling request is interrupted immediately when the page is unloaded. Therefore,
  // an offline message would appear at once on the desktop. When reloading the page, all elements are cleared anyway,
  // thus we wait some short period of time before displaying the message and starting the reconnector. If
  // we find that goOffline() was called because of request unloading, we skip the unnecessary part. Note that
  // FF doesn't guarantee that _onWindowUnload() is called before this setTimeout() function is called. Therefore,
  // we have to look at another property "unloading" that is set earlier in _onWindowBeforeUnload().
  setTimeout(function() {
    if (this.unloading || this.unloaded) {
      return;
    }
    this.rootAdapter.goOffline();
    if (!this.reconnector) {
      this.reconnector = new scout.Reconnector(this);
    }
    this.reconnector.start();
  }.bind(this), 100);
};

scout.Session.prototype.goOnline = function() {
  this.offline = false;

  var request = {
    uiSessionId: this.uiSessionId,
    syncResponseQueue: true
  };
  this._sendRequest(request); // implies "_resumeBackgroundJobPolling", and also sends queued request

  this.rootAdapter.goOnline();
};

scout.Session.prototype.onReconnecting = function() {
  if (this.desktop) {
    this.desktop.onReconnecting();
  }
};

scout.Session.prototype.onReconnectingSucceeded = function() {
  if (this.desktop) {
    this.desktop.onReconnectingSucceeded();
  }
  this.goOnline();
};

scout.Session.prototype.onReconnectingFailed = function() {
  if (this.desktop) {
    this.desktop.onReconnectingFailed();
  }
};

scout.Session.prototype.listen = function() {
  if (!this._deferred) {
    this._deferred = $.Deferred();
    this._deferredEventTypes = [];
  }
  return this._deferred;
};

scout.Session.prototype.areEventsQueued = function() {
  return this._asyncEvents.length > 0;
};

scout.Session.prototype.areBusyIndicatedEventsQueued = function() {
  return this._asyncEvents.some(function(event) {
    return scout.nvl(event.showBusyIndicator, true);
  });
};

scout.Session.prototype.areResponsesQueued = function() {
  return this.responseQueue.size() > 0;
};

scout.Session.prototype.areRequestsPending = function() {
  return this._requestsPendingCounter > 0;
};

scout.Session.prototype.setBusy = function(busy) {
  if (busy) {
    if (this._busyCounter === 0) {
      this._renderBusy();
    }
    this._busyCounter++;
  } else {
    this._busyCounter--;
    // Do not remove busy indicators if there is a scheduled request which will run immediately to prevent busy cursor flickering
    if (this._busyCounter === 0 && (!this.areBusyIndicatedEventsQueued() || this.offline)) {
      this._removeBusy();
    }
  }
};

scout.Session.prototype._renderBusy = function() {
  if (this._busyIndicatorTimeoutId !== null && this._busyIndicatorTimeoutId !== undefined) {
    // Do not schedule it twice
    return;
  }
  // Don't show the busy indicator immediately. Set a short timer instead (which may be
  // cancelled again if the busy state returns to false in the meantime).
  this._busyIndicatorTimeoutId = setTimeout(function() {
    if (this._busyIndicator) {
      // busy indicator is already showing
      return;
    }
    if (!this.desktop || !this.desktop.rendered) {
      return; // No busy indicator without desktop (e.g. during shutdown)
    }
    this._busyIndicator = scout.create('BusyIndicator', {
      parent: this.desktop
    });
    this._busyIndicator.on('cancel', this._onCancelProcessing.bind(this));
    this._busyIndicator.render(this.$entryPoint);
  }.bind(this), 500);
};

scout.Session.prototype._removeBusy = function() {
  // Clear pending timer
  clearTimeout(this._busyIndicatorTimeoutId);
  this._busyIndicatorTimeoutId = null;

  // Remove busy indicator (if it was already created)
  if (this._busyIndicator) {
    this._busyIndicator.remove();
    this._busyIndicator = null;
  }
};

scout.Session.prototype._onCancelProcessing = function(event) {
  var busyIndicator = this._busyIndicator;
  if (!busyIndicator) {
    return; // removed in the mean time
  }
  busyIndicator.off('cancel');

  // Set "canceling" state in busy indicator (after 100ms, would not look good otherwise)
  setTimeout(function() {
    if (busyIndicator.rendered) { // not closed yet
      busyIndicator.$label.addClass('cancelled');
      busyIndicator.$buttons.remove();
      busyIndicator.$content.addClass('no-buttons');
    }
  }.bind(this), 100);

  this._sendCancelRequest();
};

scout.Session.prototype._sendCancelRequest = function() {
  this._sendRequest({
    uiSessionId: this.uiSessionId,
    cancel: true
  });
};

/**
 * Sends a request containing the error message for logging purpose.
 * The request is sent immediately (does not await pending requests)
 */
scout.Session.prototype.sendLogRequest = function(message) {
  var request = {
    uiSessionId: this.uiSessionId,
    log: true,
    message: message
  };
  if (this.currentEvent) {
    request.event = {
      target: this.currentEvent.target,
      type: this.currentEvent.type
    };
  }

  // Do not use _sendRequest to make sure a log request has no side effects and will be sent only once
  var ajaxOptions = this.defaultAjaxOptions(request);

  var xhr = $.ajax(ajaxOptions)
    .always(onAjaxAlways.bind(this));
  this.registerAjaxRequest(xhr);

  // ----- Helper methods -----

  function onAjaxAlways(data, textStatus, errorThrown) {
    this.unregisterAjaxRequest(xhr);
  }
};

scout.Session.prototype._setApplicationLoading = function(applicationLoading) {
  if (applicationLoading) {
    this._applicationLoadingTimeoutId = setTimeout(function() {
      if (!this.desktop || !this.desktop.rendered) {
        this.$entryPoint.appendDiv('application-loading').hide().fadeIn();
      }
    }.bind(this), 500);
  } else {
    clearTimeout(this._applicationLoadingTimeoutId);
    this._applicationLoadingTimeoutId = null;
    this.$entryPoint.children('.application-loading').remove();
  }
};

scout.Session.prototype._processEvents = function(events) {
  var i, j, event, adapter, adapterClones, eventTargets;
  for (i = 0; i < events.length; i++) {
    event = events[i];
    this.currentEvent = event;

    $.log.debug("Processing event '" + event.type + "' for adapter with ID " + event.target);
    adapter = this.getModelAdapter(event.target);
    if (!adapter) {
      // FIXME bsh, cgu: Check if this should only be getModelAdapter()
      // See commit by CGU 2014-08-15 18:20:43 ("HtmlUi: Fixed 'No adapter' bug")
      // --> This re-links the parent adapter to the root adapter!!!
      adapter = this.getOrCreateModelAdapter(event.target, this.rootAdapter);
    }
    if (!adapter) {
      throw new Error('No adapter registered for ID ' + event.target);
    }
    eventTargets = [adapter];
    scout.arrays.pushAll(eventTargets, this.getAdapterClones(adapter));
    for (j = 0; j < eventTargets.length; j++) {
      var target = eventTargets[j];
      if (event.type === 'property') { // Special handling for 'property' type
        target.onModelPropertyChange(event);
      } else {
        target.onModelAction(event);
      }
    }
  }
  this.currentEvent = null;
};

scout.Session.prototype.init = function() {
  $.log.info('Session initializing...');

  // After a short time, display a loading animation (will be removed again in _renderDesktop)
  this._setApplicationLoading(true);

  // Send startup request
  this._sendStartupRequest();
};

scout.Session.prototype.onModelAction = function(event) {
  if (event.type === 'localeChanged') {
    this._onLocaleChanged(event);
  } else if (event.type === 'logout') {
    this._onLogout(event);
  } else if (event.type === 'disposeAdapter') {
    this._onDisposeAdapter(event);
  } else if (event.type === 'reloadPage') {
    this._onReloadPage(event);
  } else {
    $.log.warn('Model action "' + event.type + '" is not supported by UI session');
  }
};

scout.Session.prototype._onLocaleChanged = function(event) {
  this._putLocaleData(event.locale, event.textMap);
};

scout.Session.prototype._putLocaleData = function(locale, textMap) {
  this.locale = new scout.Locale(locale);
  this._texts = new scout.Texts(textMap);
  // FIXME bsh: inform components to reformat display text? also check Collator in scout.comparators.TEXT
};

scout.Session.prototype._renderDesktop = function() {
  this.desktop.render(this.$entryPoint);
  this.desktop.invalidateLayoutTree(false);
  this._setApplicationLoading(false);
};

scout.Session.prototype._onLogout = function(event) {
  this.logout(event.redirectUrl);
};

scout.Session.prototype.logout = function(logoutUrl) {
  this._loggedOut = true;
<<<<<<< HEAD
  if (this._forceNewClientSession) {
    this.desktop.$container.window(true).close();
  } else {
    // remember current url to not lose query parameters
    sessionStorage.setItem('scout:loginUrl', window.location.href);
    // Clear everything and reload the page. We wrap that in setTimeout() to allow other events to be executed normally before.
    setTimeout(function() {
      scout.reloadPage({
        redirectUrl: logoutUrl
      });
    }.bind(this));
  }
=======
  // remember current url to not lose query parameters
  try {
    sessionStorage.setItem('scout:loginUrl', window.location.href);
  } catch (err) {
    // ignore errors (e.g. this can happen in "private mode" on Safari)
    $.log.error('Error while storing "scout:loginUrl" in sessionStorage: ' + err);
  }
  // Clear everything and reload the page. We wrap that in setTimeout() to allow other events to be executed normally before.
  setTimeout(function() {
    scout.reloadPage({
      redirectUrl: logoutUrl
    });
  }.bind(this));
>>>>>>> afc806f2
};

scout.Session.prototype._onDisposeAdapter = function(event) {
  // Model adapter was disposed on server -> dispose it on the UI, too
  var adapter = this.getModelAdapter(event.adapter);
  if (adapter) { // adapter may be null if it was never sent to the UI, e.g. a form that was opened and closed in the same request
    adapter.destroy();
  }
};

scout.Session.prototype._onReloadPage = function(event) {
  // Don't clear the body, because other events might be processed before the reload and
  // it could cause errors when all DOM elements are already removed.
  scout.reloadPage({
    clearBody: false
  });
};

scout.Session.prototype._onWindowBeforeUnload = function() {
  $.log.info('Session before unloading...');
  // TODO BSH Cancel pending requests

  // Set a flag that indicates unloading before _onWindowUnload() is called.
  // See goOffline() why this is necessary.
  this.unloading = true;
  setTimeout(function() {
    // Because there is no callback when the unloading was cancelled, we always
    // reset the flag after a short period of time.
    this.unloading = false;
  }.bind(this), 200);
};

scout.Session.prototype._onWindowUnload = function() {
  $.log.info('Session unloading...');
  this.unloaded = true;

  // Close popup windows
  if (this.desktop) {
    this.desktop.formController.closePopupWindows();
  }

  // Destroy UI session on server (only when the server did not not initiate the logout,
  // otherwise the UI session would already be dispoed)
  if (!this._loggedOut) {
    this._sendUnloadRequest();
  }
};

/**
 * Returns the adapter-data sent with the JSON response from the adapter-data cache. Note that this operation
 * removes the requested element from the cache, thus you cannot request the same ID twice. Typically once
 * you've requested an element from this cache an adapter for that ID is created and stored in the adapter
 * registry which too exists on this session object.
 */
scout.Session.prototype._getAdapterData = function(id) {
  var adapterData = this._adapterDataCache[id];
  delete this._adapterDataCache[id];
  return adapterData;
};

scout.Session.prototype.getAdapterData = function(id) {
  return this._adapterDataCache[id];
};

scout.Session.prototype.text = function(textKey) {
  return scout.Texts.prototype.get.apply(this._texts, arguments);
};

scout.Session.prototype.optText = function(textKey, defaultValue) {
  return scout.Texts.prototype.optGet.apply(this._texts, arguments);
};

scout.Session.prototype.textExists = function(textKey) {
  return this._texts.exists(textKey);
};

scout.Session.prototype.registerAdapterClone = function(adapter, clone) {
  clone.cloneOf = adapter;
  var entry = this._clonedModelAdapterRegistry[adapter.id];
  if (entry) {
    entry.push(clone);
  } else {
    this._clonedModelAdapterRegistry[adapter.id] = [clone];
  }
};

scout.Session.prototype.getAdapterClones = function(adapter) {
  var entry = this._clonedModelAdapterRegistry[adapter.id];
  return scout.arrays.ensure(entry);
};

scout.Session.prototype.hasClones = function(adapter) {
  return this.getAdapterClones(adapter).length > 0;
};

scout.Session.prototype.unregisterAllAdapterClones = function(adapter) {
  var entry = this._clonedModelAdapterRegistry[adapter.id];
  if (entry === undefined) {
    throw new Error('No clones registered for the given adapter');
  }
  delete this._clonedModelAdapterRegistry[adapter.id];
};

scout.Session.prototype.unregisterAdapterClone = function(clone) {
  if (clone.cloneOf === undefined) {
    throw new Error('Tried to unregister a clone but the property cloneOf is not set');
  }
  var entry = this._clonedModelAdapterRegistry[clone.cloneOf.id];
  if (!entry) {
    throw new Error('No clones registered for adapter');
  }
  var i = entry.indexOf(clone);
  if (i === -1) {
    throw new Error('Adapter found, but clone is not registered');
  }
  entry.splice(i, 1);
};<|MERGE_RESOLUTION|>--- conflicted
+++ resolved
@@ -1209,12 +1209,16 @@
 
 scout.Session.prototype.logout = function(logoutUrl) {
   this._loggedOut = true;
-<<<<<<< HEAD
   if (this._forceNewClientSession) {
     this.desktop.$container.window(true).close();
   } else {
     // remember current url to not lose query parameters
+  try {
     sessionStorage.setItem('scout:loginUrl', window.location.href);
+  } catch (err) {
+    // ignore errors (e.g. this can happen in "private mode" on Safari)
+    $.log.error('Error while storing "scout:loginUrl" in sessionStorage: ' + err);
+  }
     // Clear everything and reload the page. We wrap that in setTimeout() to allow other events to be executed normally before.
     setTimeout(function() {
       scout.reloadPage({
@@ -1222,21 +1226,6 @@
       });
     }.bind(this));
   }
-=======
-  // remember current url to not lose query parameters
-  try {
-    sessionStorage.setItem('scout:loginUrl', window.location.href);
-  } catch (err) {
-    // ignore errors (e.g. this can happen in "private mode" on Safari)
-    $.log.error('Error while storing "scout:loginUrl" in sessionStorage: ' + err);
-  }
-  // Clear everything and reload the page. We wrap that in setTimeout() to allow other events to be executed normally before.
-  setTimeout(function() {
-    scout.reloadPage({
-      redirectUrl: logoutUrl
-    });
-  }.bind(this));
->>>>>>> afc806f2
 };
 
 scout.Session.prototype._onDisposeAdapter = function(event) {
