/*******************************************************************************
 * Copyright (c) 2014-2015 BSI Business Systems Integration AG.
 * All rights reserved. This program and the accompanying materials
 * are made available under the terms of the Eclipse Public License v1.0
 * which accompanies this distribution, and is available at
 * http://www.eclipse.org/legal/epl-v10.html
 *
 * Contributors:
 *     BSI Business Systems Integration AG - initial API and implementation
 ******************************************************************************/
/**
 * A ModelAdapter has a these naming-based contracts. Each property the model (=JSON data) has, is automatically
 * synchronized with the property with the same name in the ModelAdapter. When a property is synchronized it
 * happens in this defined order:
 *
 * <ol>
 * <li><b>_sync[propertyName](newValue, oldValue) method</b> [optional] if this method is present, it is called with the new- and the old value.
 *   Use this method to perform required conversions on the values provided by the model (for instance, convert a date-string into a date object),
 *   or use it when you have to do something based on the old-value.</li>
 * <li><b>Set property [propertyName]</b> if a _sync method is not present, the property is simply set. If the property is an adapter, as specified
 *   by the <code>_adapterProperties</code> list, the property is automatically transformed to an adapter instance.</li>
 * <li><b>_render[propertyName] method</b> at the point the _render method is called, the property is already set, so you can access its value
 *   by using this.[propertyName]. The _render method is required to update the UI based on the new property-value.</li>
 * </ol>
 */
scout.ModelAdapter = function() {
  this._adapterProperties = []; // FIXME [awe, cgu] 6.1 - hier löschen (nur noch auf Widget.js)

  /**
   * Widget properties which should be sent to server on property change.
   */
  this._remoteProperties = [];
  this._widgetListener;

  this._propertyChangeEventFilter = new scout.PropertyChangeEventFilter();
  this._widgetEventTypeFilter = new scout.WidgetEventTypeFilter();
  this.eventFilters = [this._propertyChangeEventFilter, this._widgetEventTypeFilter];
};

// FIXME CGU [6.1] ev. renamen to RemoteAdapter
scout.ModelAdapter.prototype.init = function(model) {
  this._init(model);
  this.initialized = true;
};

/**
 * @param model expects a plain-object with properties: id, session
 */
scout.ModelAdapter.prototype._init = function(model) {
  scout.objects.mandatoryParameter('id', model.id);
  scout.objects.mandatoryParameter('session', model.session);
  $.extend(this, model);
  this.session.registerModelAdapter(this);
};

scout.ModelAdapter.prototype.destroy = function() {
  this._detachWidget();
  this.widget.destroy();
  this.widget = null;
  this.session.unregisterModelAdapter(this);
  this.destroyed = true;
};

scout.ModelAdapter.prototype.createWidget = function(adapterData, parent) {
  var model = this._prepareModel(adapterData, parent);
  this.widget = this._createWidget(model);
  this._attachWidget();
  return this.widget;
};

scout.ModelAdapter.prototype._prepareModel = function(model, parent) {
  // Make a copy to prevent a modification of the given model
  model = $.extend({}, model);

  // Fill in the missing default values
  scout.defaultValues.applyTo(model);

  model.parent = parent;
  model.remoteAdapter = this;

  if (model.owner !== undefined) {
    // Prefer the owner sent by the server
    model.owner = this.session.getModelAdapter(model.owner).widget;
    if (!model.owner) {
      throw new Error('owner not found.');
    }
  }
  return model;
};

/**
<<<<<<< HEAD
 * @returns Creates a scout.Event object from the current adapter instance and
 *   sends the event by using the Session#sendEvent() method. Local objects may
 *   set a different remoteHandler to call custom code instead of the Session#sendEvent()
 *   method.
 *
 * @param type of event
 * @param data of event
 * @param options (optional) options according to the following table:
 *
 * Option name         Default value   Description
 * -----------------------------------------------------------------------------------------
 * delay               0               Delay in milliseconds before the event is sent.
 *
 * coalesce            undefined       Coalesce function added to event-object.
 *
 * showBusyIndicator   undefined       Whether sending the event should block the UI
 *                     (true*)         after a certain delay.
 *                                     * The default value 'undefined' means that the
 *                                       default value ('true') is determined in Session.js.
 *                                       We don't write it explicitly to the event here
 *                                       because that would break many Jasmine tests.
 */
scout.ModelAdapter.prototype._send = function(type, data, options) {
  // Legacy fallback with all options as arguments
  var opts = {};
  if (arguments.length > 2) {
    if (options !== null && typeof options === 'object') {
      opts = options;
    } else {
      opts.delay = arguments[2];
      opts.coalesce = arguments[3];
      opts.showBusyIndicator = arguments[4];
    }
  }
  options = opts;
  // (End legacy fallback)

  // If adapter is a clone, get original adapter and get its id
  var adapter = this.original();
  var event = new scout.Event(adapter.id, type, data);
  // The following properties will not be sent to the server, see Session._requestToJson().
  if (options.coalesce !== undefined) {
    event.coalesce = options.coalesce;
  }
  if (options.showBusyIndicator !== undefined) {
    event.showBusyIndicator = options.showBusyIndicator;
  }
  adapter.remoteHandler(event, options.delay);
=======
 * @returns A new widget instance. The default impl. uses calls scout.create() with property objectType from given model.
 */
scout.ModelAdapter.prototype._createWidget = function(model) {
  return scout.create(model.objectType, model);
>>>>>>> 37588a15
};

scout.ModelAdapter.prototype._attachWidget = function() {
  if (this._widgetListener) {
    return;
  }
  this._widgetListener = {
    func: this._onWidgetEventInternal.bind(this)
  };
  this.widget.events.addListener(this._widgetListener);
};

scout.ModelAdapter.prototype._detachWidget = function() {
  if (!this._widgetListener) {
    return;
  }
  this.widget.events.removeListener(this._widgetListener);
  this._widgetListener = null;
};

// FIXME [6.1] cgu move to widget? still needed?
scout.ModelAdapter.prototype._renderInternal = function($parent) {
  scout.ModelAdapter.parent.prototype._renderInternal.call(this, $parent);
  this._renderUniqueId();
};

scout.ModelAdapter.prototype._renderUniqueId = function(qualifier, $target) {
  if (typeof qualifier !== 'string' && $target === undefined) {
    $target = qualifier;
    qualifier = undefined;
  }
  $target = $target || this.$container;
  if ($target && !$target.attr('id')) { // don't overwrite
    $target.attr('id', this.uniqueId(qualifier));
  }
};

scout.ModelAdapter.prototype.goOffline = function() {
  this.widget.children.forEach(function(child) {
    if (!child.rendered) {
      // going offline must not modify model state -> only necessary to inform rendered objects
      return;
    }
    if (!child.remoteAdapter) {
      return;
    }
    child.remoteAdapter.goOffline();
  }, this);
  this._goOffline();
};

scout.ModelAdapter.prototype._goOffline = function() {
  // NOP may be implemented by subclasses
};

scout.ModelAdapter.prototype.goOnline = function() {
  this.widget.children.forEach(function(child) {
    if (!child.rendered) {
      // going online must not modify model state -> only necessary to inform rendered objects
      return;
    }
    if (!child.remoteAdapter) {
      return;
    }
    child.remoteAdapter.goOnline();
  }, this);
  this._goOnline();
};

scout.ModelAdapter.prototype._goOnline = function() {
  // NOP may be implemented by subclasses
};

/**
 * Returns a unique identifier for the modelAdapter, consisting of the object type,
 * the session's partId and the adapter ID. An optional qualifier argument allows
 * generation of multiple unique IDs per adapter.
 *
 * The return value is suitable for use in the HTML 'id' attribute.
 *
 * @see http://www.w3.org/TR/html5/dom.html#the-id-attribute
 */
scout.ModelAdapter.prototype.uniqueId = function(qualifier) {
  var s = 'scout.';
  if (!this.objectType && qualifier) {
    s += qualifier;
  } else {
    s += scout.nvl(this.objectType, 'NO_TYPE');
    if (qualifier) {
      s += '@' + qualifier;
    }
  }
  s += '[' + this.session.partId + '-' + scout.nvl(this.id, 'NO_ID') + ']';
  return s.replace(/\s/g, '');
};

scout.ModelAdapter.prototype._isAdapterProperty = function(propertyName) {
  return this._adapterProperties.indexOf(propertyName) > -1;
};

scout.ModelAdapter.prototype._isRemoteProperty = function(propertyName) {
  return this._remoteProperties.indexOf(propertyName) > -1;
};

/**
 * Adds property name(s) of model properties which must be converted automatically to a model adapter.
 *
 * @param properties String or String-array with property names.
 */
scout.ModelAdapter.prototype._addAdapterProperties = function(properties) {
  this._addProperties('_adapterProperties', properties);
};

scout.ModelAdapter.prototype._addRemoteProperties = function(properties) {
  this._addProperties('_remoteProperties', properties);
};

scout.ModelAdapter.prototype._addProperties = function(propertyName, properties) {
  if (Array.isArray(properties)) {
    this[propertyName] = this[propertyName].concat(properties);
  } else {
    this[propertyName].push(properties);
  }
};

/**
 * Removes  property name(s) of model properties which must be converted automatically to a model adapter.
 *
 * Only used for special cases (e.g. when a model adapter wraps another adapter).
 */
scout.ModelAdapter.prototype._removeAdapterProperties = function(properties) {
  if (Array.isArray(properties)) {
    scout.arrays.removeAll(this._adapterProperties, properties);
  } else {
    scout.arrays.remove(this._adapterProperties, properties);
  }
};

/**
 * @returns Creates a scout.Event object from the current adapter instance and
 *   sends the event by using the Session#sendEvent() method.
 *
 * @param type of event
 * @param data of event
 * @param delay (optional) delay before event is sent. default 0
 * @param coalesceFunc (optional) coalesce function added to event-object
 */
scout.ModelAdapter.prototype._send = function(type, data, delay, coalesceFunc) {
  var event = new scout.Event(this.id, type, data);
  if (coalesceFunc) {
    event.coalesce = coalesceFunc;
  }
  this.session.sendEvent(event, delay);
};

/**
 * This method is used to directly send an event triggered by a Widget to the server.
 * Use this method in your _onWidgetEvent code when it makes no sense to implement an
 * own _sendXxx method.
 *
 * @param widgetEvent
 */
scout.ModelAdapter.prototype._sendWidgetEvent = function(widgetEvent) {
  this._send(widgetEvent.type, widgetEvent);
};

/**
 * Sends the current state of the given property to the server.
 */
scout.ModelAdapter.prototype._sendProperty = function(propertyName) {
  var data = {};
  data[propertyName] = this.widget[propertyName];
  this._send('property', data);
};

scout.ModelAdapter.prototype.addFilterForWidgetEventType = function(eventType) {
  this._widgetEventTypeFilter.addFilterForEventType(eventType);
};

scout.ModelAdapter.prototype._isPropertyChangeEventFiltered = function(propertyName, value) {
  return this._propertyChangeEventFilter.filter(propertyName, value);
};

scout.ModelAdapter.prototype._isWidgetEventFiltered = function(event) {
  return this._widgetEventTypeFilter.filter(event);
};

scout.ModelAdapter.prototype.resetEventFilters = function() {
  this.eventFilters.forEach(function(filter) {
    filter.reset();
  });
};

scout.ModelAdapter.prototype._onWidgetPropertyChange = function(event) {
  event.changedProperties.forEach(function(propertyName) {
    var value = event.newProperties[propertyName];

    if (this._isPropertyChangeEventFiltered(propertyName, value)) {
      return;
    }

    if (this._isRemoteProperty(propertyName)) {
      if (value && this._isAdapterProperty(propertyName)) {
        value = value.remoteAdapter;
      }
      this._callSendProperty(propertyName, value);
    }
  }, this);
};

scout.ModelAdapter.prototype._callSendProperty = function(propertyName, value) {
  var sendFuncName = '_send' + scout.strings.toUpperCaseFirstLetter(propertyName);
  if (this[sendFuncName]) {
    this[sendFuncName](value);
  } else {
    this._sendProperty(propertyName, value);
  }
};

scout.ModelAdapter.prototype._onWidgetDestroy = function() {
  this.destroy();
};

/**
 * Do not override this method. Widget event filtering is done here, before _onWidgetEvent is called.
 * @param event
 */
scout.ModelAdapter.prototype._onWidgetEventInternal = function(event) {
  if (!this._isWidgetEventFiltered(event)) {
    this._onWidgetEvent(event);
  }
};

scout.ModelAdapter.prototype._onWidgetEvent = function(event) {
  if (event.type === 'destroy') {
    this._onWidgetDestroy(event);
  } else if (event.type === 'propertyChange') {
    this._onWidgetPropertyChange(event);
  } else {
    // FIXME CGU [6.1] temporary, until model adapter separation - anmerkung von AWE: eigentlich ist das kein schlechter
    // default. Häufig gibt es events vom Widget, die man 1:1 an den server leiten will, ohne eine eigene _sendXxx Methode
    // zu implementieren. Siehe: _sendWidgetEvent
    if (event.sendToServer) {
      event = $.extend({}, event); // copy
      delete event.source;
      delete event.sendToServer;
      this._send(event.type, event);
    }
  }
};

scout.ModelAdapter.prototype._syncPropertiesOnPropertyChange = function(newProperties) {
  for (var propertyName in newProperties) {
    var value = newProperties[propertyName];

    // Call the setter of the widget
    this.widget.callSetter(propertyName, value);
  }
};

/**
 * Processes the JSON event from the server and calls the corresponding setter of the widget for each property.
 */
scout.ModelAdapter.prototype.onModelPropertyChange = function(event) {
  this._propertyChangeEventFilter.addFilterForProperties(event.properties);
  this._syncPropertiesOnPropertyChange(event.properties);
};

/**
 * The default impl. only logs a warning that the event is not supported.
 */
scout.ModelAdapter.prototype.onModelAction = function(event) {
  $.log.warn('Model action "' + event.type + '" is not supported by model-adapter ' + this.objectType);
};

scout.ModelAdapter.prototype.toString = function() {
  return 'ModelAdapter[objectType=' + this.objectType + ' id=' + this.id + ']';
};<|MERGE_RESOLUTION|>--- conflicted
+++ resolved
@@ -89,7 +89,149 @@
 };
 
 /**
-<<<<<<< HEAD
+ * @returns A new widget instance. The default impl. uses calls scout.create() with property objectType from given model.
+ */
+scout.ModelAdapter.prototype._createWidget = function(model) {
+  return scout.create(model.objectType, model);
+};
+
+scout.ModelAdapter.prototype._attachWidget = function() {
+  if (this._widgetListener) {
+    return;
+  }
+  this._widgetListener = {
+    func: this._onWidgetEventInternal.bind(this)
+  };
+  this.widget.events.addListener(this._widgetListener);
+};
+
+scout.ModelAdapter.prototype._detachWidget = function() {
+  if (!this._widgetListener) {
+    return;
+  }
+  this.widget.events.removeListener(this._widgetListener);
+  this._widgetListener = null;
+};
+
+// FIXME [6.1] cgu move to widget? still needed?
+scout.ModelAdapter.prototype._renderInternal = function($parent) {
+  scout.ModelAdapter.parent.prototype._renderInternal.call(this, $parent);
+  this._renderUniqueId();
+};
+
+scout.ModelAdapter.prototype._renderUniqueId = function(qualifier, $target) {
+  if (typeof qualifier !== 'string' && $target === undefined) {
+    $target = qualifier;
+    qualifier = undefined;
+  }
+  $target = $target || this.$container;
+  if ($target && !$target.attr('id')) { // don't overwrite
+    $target.attr('id', this.uniqueId(qualifier));
+  }
+};
+
+scout.ModelAdapter.prototype.goOffline = function() {
+  this.widget.children.forEach(function(child) {
+    if (!child.rendered) {
+      // going offline must not modify model state -> only necessary to inform rendered objects
+      return;
+    }
+    if (!child.remoteAdapter) {
+      return;
+    }
+    child.remoteAdapter.goOffline();
+  }, this);
+  this._goOffline();
+};
+
+scout.ModelAdapter.prototype._goOffline = function() {
+  // NOP may be implemented by subclasses
+};
+
+scout.ModelAdapter.prototype.goOnline = function() {
+  this.widget.children.forEach(function(child) {
+    if (!child.rendered) {
+      // going online must not modify model state -> only necessary to inform rendered objects
+      return;
+    }
+    if (!child.remoteAdapter) {
+      return;
+    }
+    child.remoteAdapter.goOnline();
+  }, this);
+  this._goOnline();
+};
+
+scout.ModelAdapter.prototype._goOnline = function() {
+  // NOP may be implemented by subclasses
+};
+
+/**
+ * Returns a unique identifier for the modelAdapter, consisting of the object type,
+ * the session's partId and the adapter ID. An optional qualifier argument allows
+ * generation of multiple unique IDs per adapter.
+ *
+ * The return value is suitable for use in the HTML 'id' attribute.
+ *
+ * @see http://www.w3.org/TR/html5/dom.html#the-id-attribute
+ */
+scout.ModelAdapter.prototype.uniqueId = function(qualifier) {
+  var s = 'scout.';
+  if (!this.objectType && qualifier) {
+    s += qualifier;
+  } else {
+    s += scout.nvl(this.objectType, 'NO_TYPE');
+    if (qualifier) {
+      s += '@' + qualifier;
+    }
+  }
+  s += '[' + this.session.partId + '-' + scout.nvl(this.id, 'NO_ID') + ']';
+  return s.replace(/\s/g, '');
+};
+
+scout.ModelAdapter.prototype._isAdapterProperty = function(propertyName) {
+  return this._adapterProperties.indexOf(propertyName) > -1;
+};
+
+scout.ModelAdapter.prototype._isRemoteProperty = function(propertyName) {
+  return this._remoteProperties.indexOf(propertyName) > -1;
+};
+
+/**
+ * Adds property name(s) of model properties which must be converted automatically to a model adapter.
+ *
+ * @param properties String or String-array with property names.
+ */
+scout.ModelAdapter.prototype._addAdapterProperties = function(properties) {
+  this._addProperties('_adapterProperties', properties);
+};
+
+scout.ModelAdapter.prototype._addRemoteProperties = function(properties) {
+  this._addProperties('_remoteProperties', properties);
+};
+
+scout.ModelAdapter.prototype._addProperties = function(propertyName, properties) {
+  if (Array.isArray(properties)) {
+    this[propertyName] = this[propertyName].concat(properties);
+  } else {
+    this[propertyName].push(properties);
+  }
+};
+
+/**
+ * Removes  property name(s) of model properties which must be converted automatically to a model adapter.
+ *
+ * Only used for special cases (e.g. when a model adapter wraps another adapter).
+ */
+scout.ModelAdapter.prototype._removeAdapterProperties = function(properties) {
+  if (Array.isArray(properties)) {
+    scout.arrays.removeAll(this._adapterProperties, properties);
+  } else {
+    scout.arrays.remove(this._adapterProperties, properties);
+  }
+};
+
+/**
  * @returns Creates a scout.Event object from the current adapter instance and
  *   sends the event by using the Session#sendEvent() method. Local objects may
  *   set a different remoteHandler to call custom code instead of the Session#sendEvent()
@@ -127,9 +269,7 @@
   options = opts;
   // (End legacy fallback)
 
-  // If adapter is a clone, get original adapter and get its id
-  var adapter = this.original();
-  var event = new scout.Event(adapter.id, type, data);
+  var event = new scout.Event(this.id, type, data);
   // The following properties will not be sent to the server, see Session._requestToJson().
   if (options.coalesce !== undefined) {
     event.coalesce = options.coalesce;
@@ -137,166 +277,7 @@
   if (options.showBusyIndicator !== undefined) {
     event.showBusyIndicator = options.showBusyIndicator;
   }
-  adapter.remoteHandler(event, options.delay);
-=======
- * @returns A new widget instance. The default impl. uses calls scout.create() with property objectType from given model.
- */
-scout.ModelAdapter.prototype._createWidget = function(model) {
-  return scout.create(model.objectType, model);
->>>>>>> 37588a15
-};
-
-scout.ModelAdapter.prototype._attachWidget = function() {
-  if (this._widgetListener) {
-    return;
-  }
-  this._widgetListener = {
-    func: this._onWidgetEventInternal.bind(this)
-  };
-  this.widget.events.addListener(this._widgetListener);
-};
-
-scout.ModelAdapter.prototype._detachWidget = function() {
-  if (!this._widgetListener) {
-    return;
-  }
-  this.widget.events.removeListener(this._widgetListener);
-  this._widgetListener = null;
-};
-
-// FIXME [6.1] cgu move to widget? still needed?
-scout.ModelAdapter.prototype._renderInternal = function($parent) {
-  scout.ModelAdapter.parent.prototype._renderInternal.call(this, $parent);
-  this._renderUniqueId();
-};
-
-scout.ModelAdapter.prototype._renderUniqueId = function(qualifier, $target) {
-  if (typeof qualifier !== 'string' && $target === undefined) {
-    $target = qualifier;
-    qualifier = undefined;
-  }
-  $target = $target || this.$container;
-  if ($target && !$target.attr('id')) { // don't overwrite
-    $target.attr('id', this.uniqueId(qualifier));
-  }
-};
-
-scout.ModelAdapter.prototype.goOffline = function() {
-  this.widget.children.forEach(function(child) {
-    if (!child.rendered) {
-      // going offline must not modify model state -> only necessary to inform rendered objects
-      return;
-    }
-    if (!child.remoteAdapter) {
-      return;
-    }
-    child.remoteAdapter.goOffline();
-  }, this);
-  this._goOffline();
-};
-
-scout.ModelAdapter.prototype._goOffline = function() {
-  // NOP may be implemented by subclasses
-};
-
-scout.ModelAdapter.prototype.goOnline = function() {
-  this.widget.children.forEach(function(child) {
-    if (!child.rendered) {
-      // going online must not modify model state -> only necessary to inform rendered objects
-      return;
-    }
-    if (!child.remoteAdapter) {
-      return;
-    }
-    child.remoteAdapter.goOnline();
-  }, this);
-  this._goOnline();
-};
-
-scout.ModelAdapter.prototype._goOnline = function() {
-  // NOP may be implemented by subclasses
-};
-
-/**
- * Returns a unique identifier for the modelAdapter, consisting of the object type,
- * the session's partId and the adapter ID. An optional qualifier argument allows
- * generation of multiple unique IDs per adapter.
- *
- * The return value is suitable for use in the HTML 'id' attribute.
- *
- * @see http://www.w3.org/TR/html5/dom.html#the-id-attribute
- */
-scout.ModelAdapter.prototype.uniqueId = function(qualifier) {
-  var s = 'scout.';
-  if (!this.objectType && qualifier) {
-    s += qualifier;
-  } else {
-    s += scout.nvl(this.objectType, 'NO_TYPE');
-    if (qualifier) {
-      s += '@' + qualifier;
-    }
-  }
-  s += '[' + this.session.partId + '-' + scout.nvl(this.id, 'NO_ID') + ']';
-  return s.replace(/\s/g, '');
-};
-
-scout.ModelAdapter.prototype._isAdapterProperty = function(propertyName) {
-  return this._adapterProperties.indexOf(propertyName) > -1;
-};
-
-scout.ModelAdapter.prototype._isRemoteProperty = function(propertyName) {
-  return this._remoteProperties.indexOf(propertyName) > -1;
-};
-
-/**
- * Adds property name(s) of model properties which must be converted automatically to a model adapter.
- *
- * @param properties String or String-array with property names.
- */
-scout.ModelAdapter.prototype._addAdapterProperties = function(properties) {
-  this._addProperties('_adapterProperties', properties);
-};
-
-scout.ModelAdapter.prototype._addRemoteProperties = function(properties) {
-  this._addProperties('_remoteProperties', properties);
-};
-
-scout.ModelAdapter.prototype._addProperties = function(propertyName, properties) {
-  if (Array.isArray(properties)) {
-    this[propertyName] = this[propertyName].concat(properties);
-  } else {
-    this[propertyName].push(properties);
-  }
-};
-
-/**
- * Removes  property name(s) of model properties which must be converted automatically to a model adapter.
- *
- * Only used for special cases (e.g. when a model adapter wraps another adapter).
- */
-scout.ModelAdapter.prototype._removeAdapterProperties = function(properties) {
-  if (Array.isArray(properties)) {
-    scout.arrays.removeAll(this._adapterProperties, properties);
-  } else {
-    scout.arrays.remove(this._adapterProperties, properties);
-  }
-};
-
-/**
- * @returns Creates a scout.Event object from the current adapter instance and
- *   sends the event by using the Session#sendEvent() method.
- *
- * @param type of event
- * @param data of event
- * @param delay (optional) delay before event is sent. default 0
- * @param coalesceFunc (optional) coalesce function added to event-object
- */
-scout.ModelAdapter.prototype._send = function(type, data, delay, coalesceFunc) {
-  var event = new scout.Event(this.id, type, data);
-  if (coalesceFunc) {
-    event.coalesce = coalesceFunc;
-  }
-  this.session.sendEvent(event, delay);
+  this.session.sendEvent(event, options.delay);
 };
 
 /**
