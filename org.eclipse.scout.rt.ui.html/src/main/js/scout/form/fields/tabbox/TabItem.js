/*******************************************************************************
 * Copyright (c) 2014-2015 BSI Business Systems Integration AG.
 * All rights reserved. This program and the accompanying materials
 * are made available under the terms of the Eclipse Public License v1.0
 * which accompanies this distribution, and is available at
 * http://www.eclipse.org/legal/epl-v10.html
 *
 * Contributors:
 *     BSI Business Systems Integration AG - initial API and implementation
 ******************************************************************************/
scout.TabItem = function() {
  scout.TabItem.parent.call(this);
  this.$tabContainer;
  this._tabRendered = false;
  this._tabActive = false;
};
scout.inherits(scout.TabItem, scout.GroupBox);

scout.TabItem.prototype._init = function(model) {
  scout.TabItem.parent.prototype._init.call(this, model);
  this._syncStatusVisible(this.statusVisible);
  this._syncMenusVisible(this.menusVisible);
};

scout.TabItem.prototype._removeCssClass = function() {
  // Call super only if the group-box is rendered or is rendering
  if (this.$container) {
    scout.TabItem.parent.prototype._removeCssClass.call(this);
  }

  this.$tabContainer.removeClass(this.cssClass);
};

scout.TabItem.prototype._renderCssClass = function() {
  // Call super only if the group-box is rendered or is rendering
  if (this.$container) {
    scout.TabItem.parent.prototype._renderCssClass.call(this);
  }

  this.$tabContainer.addClass(this.cssClass);
};

scout.TabItem.prototype._render = function($parent) {
  scout.TabItem.parent.prototype._render.call(this, $parent);
  // LogicalGridData.isValidateRoot would always return true which is wrong if the data has not been validated yet.
  // Since the tabbox does not use the logical grid layout, noone validates the griddata -> isValidateRoot is never correct.
  // Because there is no logical grid layout, there is no use for the logical grid data.
  // TODO CGU [6.0] we should consider removing new scout.LogicalGridData(this) from addContainer and set it explicitly in the composites which use a logical grid layout
  this.htmlComp.layoutData = null;
};

scout.TabItem.prototype._createLayout = function() {
  return new scout.TabItemLayout(this);
};

/**
 * This method has nothing to do with the regular rendering of the GroupBox. It is an additional method
 * to render a single tab for this tab-item. Since tab and tab-item share the same model.
 */
scout.TabItem.prototype.renderTab = function($parent) {
  if (this._tabRendered) {
    throw new Error('Tab already rendered');
  }
  this.$tabContainer = $parent.appendDiv('tab-item')
    .data('tabItem', this)
    .on('mousedown', this._onTabMouseDown.bind(this));
  this.tabHtmlComp = new scout.HtmlComponent(this.$tabContainer, this.session);

  this.addLabel();
  this.addStatus();
  this._renderTabActive();
  this._renderLabel();
  this._renderMarked();
  this._renderVisible();
  this._renderCssClass();
  this._renderTooltipText();
  this._renderErrorStatus();
  this._tabRendered = true;
};

scout.TabItem.prototype._onTabMouseDown = function(event) {
  if (this._preventTabActivation) {
    this._preventTabActivation = false;
    return;
  }
  this.parent._selectTab(this);
  // Focus tab on mouse down, normally done when the tab get selected, but not if focus manger is deactivated.
  // -> If user explicitly clicks a tab it needs to get the focus otherwise keystrokes to switch tabs would not work.
  if (!this.session.focusManager.active) {
    this.$tabContainer.focus();
  }
};

scout.TabItem.prototype._onStatusMousedown = function(event) {
  scout.TabItem.parent.prototype._onStatusMousedown.call(this, event);
  // Prevent switching tabs when status gets clicked
  // Don't use event.preventDefault, otherwise other mouse listener (like tooltip mouse down) will not be executed as well
  this._preventTabActivation = true;
  // Prevent focusing the tab
  event.preventDefault();
};

scout.TabItem.prototype.focusTab = function() {
  if (this._tabRendered) {
    this.session.focusManager.requestFocus(this.$tabContainer);
  }
};

scout.TabItem.prototype.setTabActive = function(active) {
  var oldTabActive = this._tabActive;
  this._tabActive = active;
  if (this._tabRendered && oldTabActive !== active) {
    this._renderTabActive();
  }
};

scout.TabItem.prototype._renderTabActive = function() {
  this.$tabContainer.select(this._tabActive);
  this.$tabContainer.setTabbable(this._tabActive && !scout.device.supportsTouch());
};

/**
 * It's allowed to call removeTab() even when the tab is _not_ rendered.
 * This may be the case, when a tab is placed in the overflow-menu of the tab-area.
 * Thus it happens that some tabs are rendered and some are not.
 */
scout.TabItem.prototype.removeTab = function() {
  if (this._tabRendered) {
    this.$tabContainer.remove();
    this.$tabContainer = null;
    this._removeStatus();
    this._removeLabel();
    this._tabRendered = false;
  }
};

<<<<<<< HEAD
scout.TabItem.prototype.setMarked = function(marked) {
  if (this.marked === marked) {
    return;
  }
  this._setProperty('marked', marked);
  // Marked affects the tab item -> it needs to be rendered even if groupox is not
=======
scout.TabItem.prototype._syncMarked = function(marked) {
  this.marked = marked;
  // Marked affects the tab item -> it needs to be rendered even if group box is not
>>>>>>> 47d55088
  if (this._tabRendered) {
    this._renderMarked();
  }
  return false;
};

scout.TabItem.prototype._renderMarked = function(marked) {
  this.$tabContainer.toggleClass('marked', this.marked);
};

<<<<<<< HEAD
/**
 * @override
 */
scout.TabItem.prototype.setVisible = function(visible) {
  if (this.visible === visible) {
    return;
  }
  this._setProperty('visible', visible);
  // Visible affects the tab item -> it needs to be rendered even if groupox is not
=======
scout.TabItem.prototype._syncVisible = function(visible) {
  this.visible = visible;
  // Visible affects the tab item -> it needs to be rendered even if group box is not
>>>>>>> 47d55088
  if (this._tabRendered) {
    this._renderVisible();
  }
  return false;
};

/**
 * @override
 */
scout.TabItem.prototype._renderVisible = function() {
  // Call super only if the group-box is rendered or is rendering
  if (this.$container) {
    scout.TabItem.parent.prototype._renderVisible.call(this);
  }
  this.$tabContainer.setVisible(this.visible);
};

<<<<<<< HEAD
scout.TabItem.prototype.setLabel = function(label) {
  if (this.label === label) {
    return;
  }
  this._setProperty('label', label);
  // Label affects the tab item -> it needs to be rendered even if groupox is not
=======
scout.TabItem.prototype._syncLabel = function(label) {
  this.label = label;
  // Label affects the tab item -> it needs to be rendered even if group box is not
>>>>>>> 47d55088
  if (this._tabRendered) {
    this._renderLabel();
  }
  return false;
};

scout.TabItem.prototype._renderLabel = function() {
  this.$label.textOrNbsp(scout.strings.removeAmpersand(this.label));
};

scout.TabItem.prototype._renderLabelVisible = function() {
  // Never make the title of the group box visible -> label is rendered into tabContainer
  scout.TabItem.parent.prototype._renderLabelVisible.call(this, false);
};

scout.TabItem.prototype.addLabel = function() {
  if (this.$label) {
    return;
  }
  this.$label = this.$tabContainer.appendSpan('label');
};

scout.TabItem.prototype.addStatus = function() {
  if (this.$status) {
    return;
  }
  this.$status = this.$tabContainer
    .appendSpan('status')
    .on('mousedown', this._onStatusMousedown.bind(this))
    .cssWidth(scout.HtmlEnvironment.fieldStatusWidth);
};

scout.TabItem.prototype._syncStatusVisible = function() {
  // Always invisible to not waste space, icon will be visible if status needs to be shown
  this._setProperty('statusVisible', false);
};

/**
 * @Override
 */
scout.TabItem.prototype._renderStatusPosition = function() {
  // Skip implementation of GroupBox.js, because that would move the status to a different place in DOM!
  scout.TabItem.parent.parent.prototype._renderStatusPosition.call(this);
};

scout.TabItem.prototype._renderTooltipText = function() {
  if (this.$container) {
    scout.TabItem.parent.prototype._renderTooltipText.call(this);
  } else {
    // Normally done by renderTooltipText, but since it is not called -> call explicitly
    this._updateStatusVisible();
  }
  var hasTooltipText = scout.strings.hasText(this.tooltipText);
  this.$tabContainer.toggleClass('has-tooltip', hasTooltipText);
};

scout.TabItem.prototype._renderErrorStatus = function() {
  var hasStatus = !!this.errorStatus,
    statusClass = hasStatus ? this.errorStatus.cssClass() : '';

  if (this.$container) {
    this.$container.removeClass(scout.Status.cssClasses);
    this.$container.addClass(statusClass, hasStatus);
  }
  this.$tabContainer.removeClass(scout.Status.cssClasses);
  this.$tabContainer.addClass(statusClass, hasStatus);

  this._updateStatusVisible();
  if (hasStatus) {
    this._showStatusMessage();
  } else {
    this._hideStatusMessage();
  }
};

scout.TabItem.prototype._renderStatusVisible = function() {
  var wasVisible = this.$status.isVisible();
  scout.TabItem.parent.prototype._renderStatusVisible.call(this);
  if (this.rendered && wasVisible !== this._computeStatusVisible()) {
    // Make sure tab area gets re layouted on status visibility changes, it may necessary to show ellipsis now if status got visible
    this.tabHtmlComp.invalidateLayoutTree();
  }
};

scout.TabItem.prototype._syncMenusVisible = function() {
  // Always invisible because menus are displayed in menu bar and not with status icon
  // Actually not needed at the moment because only value fields have menus (at least at the java model).
  // But actually we should change this so that menus are possible for every form field
  // TODO CGU [6.0] remove this comment if java model supports form field menus
  this._setProperty('menusVisible', false);
};

/**
 * @override Widgets.js
 */
scout.TabItem.prototype._attach = function() {
  this.$parent.append(this.$container);
  this.session.detachHelper.afterAttach(this.$container);
  scout.TabItem.parent.prototype._attach.call(this);
};

/**
 * @override Widgets.js
 */
scout.TabItem.prototype._detach = function() {
  this.session.detachHelper.beforeDetach(this.$container, {
    storeFocus: false
  });
  this.$container.detach();
  scout.TabItem.parent.prototype._detach.call(this);
};<|MERGE_RESOLUTION|>--- conflicted
+++ resolved
@@ -134,18 +134,12 @@
   }
 };
 
-<<<<<<< HEAD
 scout.TabItem.prototype.setMarked = function(marked) {
   if (this.marked === marked) {
     return;
   }
   this._setProperty('marked', marked);
   // Marked affects the tab item -> it needs to be rendered even if groupox is not
-=======
-scout.TabItem.prototype._syncMarked = function(marked) {
-  this.marked = marked;
-  // Marked affects the tab item -> it needs to be rendered even if group box is not
->>>>>>> 47d55088
   if (this._tabRendered) {
     this._renderMarked();
   }
@@ -156,7 +150,6 @@
   this.$tabContainer.toggleClass('marked', this.marked);
 };
 
-<<<<<<< HEAD
 /**
  * @override
  */
@@ -166,11 +159,6 @@
   }
   this._setProperty('visible', visible);
   // Visible affects the tab item -> it needs to be rendered even if groupox is not
-=======
-scout.TabItem.prototype._syncVisible = function(visible) {
-  this.visible = visible;
-  // Visible affects the tab item -> it needs to be rendered even if group box is not
->>>>>>> 47d55088
   if (this._tabRendered) {
     this._renderVisible();
   }
@@ -188,22 +176,15 @@
   this.$tabContainer.setVisible(this.visible);
 };
 
-<<<<<<< HEAD
 scout.TabItem.prototype.setLabel = function(label) {
   if (this.label === label) {
     return;
   }
   this._setProperty('label', label);
   // Label affects the tab item -> it needs to be rendered even if groupox is not
-=======
-scout.TabItem.prototype._syncLabel = function(label) {
-  this.label = label;
-  // Label affects the tab item -> it needs to be rendered even if group box is not
->>>>>>> 47d55088
   if (this._tabRendered) {
     this._renderLabel();
   }
-  return false;
 };
 
 scout.TabItem.prototype._renderLabel = function() {
