/*******************************************************************************
 * Copyright (c) 2014-2015 BSI Business Systems Integration AG.
 * All rights reserved. This program and the accompanying materials
 * are made available under the terms of the Eclipse Public License v1.0
 * which accompanies this distribution, and is available at
 * http://www.eclipse.org/legal/epl-v10.html
 *
 * Contributors:
 *     BSI Business Systems Integration AG - initial API and implementation
 ******************************************************************************/
scout.Table = function(model) {
  scout.Table.parent.call(this, model);
  this.$container;
  this.$data;
  this.header;
  this.footer;
  this.footerVisible = false;
  this.selectionHandler;
  this.columns = [];
  this.tableControls = [];
  this.menus = [];
  this.rows = [];
  this.rowsMap = {}; // rows by id
  this.rowWidth = 0;
  this.rowBorderWidth; // read-only, set by _calculateRowBorderWidth(), also used in TableLayout.js
  this.rowBorderLeftWidth = 0; // read-only, set by _calculateRowBorderWidth(), also used in TableHeader.js
  this.rowBorderRightWidth = 0; // read-only, set by _calculateRowBorderWidth(), also used in TableHeader.js
  this.staticMenus = [];
  this.selectionHandler = new scout.TableSelectionHandler(this);
  this.loadingSupport = new scout.LoadingSupport({widget: this});
  this._filterMap = {};
  this._filteredRows = [];
  this._filteredRowsDirty = true;
  this.tooltips = [];
  this._aggregateRows = [];
  this._animationRowLimit = 25;
  this._blockLoadThreshold = 25;
  this.menuBar;
  this._renderRowsInProgress = false;
  this._drawDataInProgress = false;
  this._doubleClickSupport = new scout.DoubleClickSupport();
  this.checkableStyle = scout.Table.CheckableStyle.CHECKBOX;
  this._addAdapterProperties(['tableControls', 'menus', 'keyStrokes']);

  this._permanentHeadSortColumns = [];
  this._permanentTailSortColumns = [];
  // Initial value must be > 0 to make prefSize work (if it is 0, no filler will be generated).
  // If rows have a variable height, prefSize is only correct for 10 rows.
  // Layout will adjust this value depending on the view port size.
  this.viewRangeSize = 10;
  this.viewRangeRendered = new scout.Range(0, 0);
  this._filterMenusHandler = this._filterMenus.bind(this);
  this.virtual = true;
};
scout.inherits(scout.Table, scout.ModelAdapter);

scout.Table.CheckableStyle = {
  /**
   * When row is checked a boolean column with a checkbox is inserted into the table.
   */
  CHECKBOX: 'checkbox',
  /**
   * When a row is checked the table-row is marked as checked. By default a background
   * color is set on the table-row when the row is checked.
   */
  TABLE_ROW: 'tableRow'
};
scout.Table.SELECTION_CLASSES = 'select-middle select-top select-bottom select-single selected';

scout.Table.prototype._init = function(model) {
  scout.Table.parent.prototype._init.call(this, model);
  this._initColumns();

  this.rows.forEach(function(row) {
    this._initRow(row);
  }, this);

  this.menuBar = scout.create('MenuBar', {
    parent: this,
    menuOrder: new scout.MenuItemsOrder(this.session, 'Table'),
    menuFilter: this._filterMenusHandler
  });
  this.menuBar.bottom();

  this._syncSelectedRows(this.selectedRows);
  this._syncFilters(this.filters);
  this._syncKeyStrokes(this.keyStrokes);
  this._syncMenus(this.menus);
  this._syncTableControls(this.tableControls);
  this._syncTableStatus(this.tableStatus);
  this._applyFilters(this.rows);
  this._calculateValuesForBackgroundEffect();
  this._group();
};

scout.Table.prototype._initRow = function(row) {
  scout.defaultValues.applyTo(row, 'TableRow');
  this._initCells(row);
  this.rowsMap[row.id] = row;
  this.trigger('rowInitialized', {
    row: row
  });
};

scout.Table.prototype._initColumns = function() {
  var column, i;
  for (i = 0; i < this.columns.length; i++) {
    this.columns[i].session = this.session;
    column = scout.create(this.columns[i]);
    column.table = this;
    this.columns[i] = column;

    if (column.checkable) {
      // set checkable column if this column is the checkable one
      this.checkableColumn = column;
    }
  }

  // Add gui only checkbox column at the beginning
  if (this.rowIconVisible) {
    this._insertRowIconColumn();
  }
  this._syncCheckable(this.checkable);

  // Sync head and tail sort columns
  this._syncHeadAndTailSortColumns();
};

scout.Table.prototype._initCells = function(row) {
  this.columns.forEach(function(column) {
    if (!column.guiOnly) {
      var cell = row.cells[column.index];
      cell = column.initCell(cell);
      row.cells[column.index] = cell;
    }
  });
};

/**
 * @override ModelAdapter.js
 */
scout.Table.prototype._initKeyStrokeContext = function(keyStrokeContext) {
  scout.Table.parent.prototype._initKeyStrokeContext.call(this, keyStrokeContext);

  this._initTableKeyStrokeContext(keyStrokeContext);
};

scout.Table.prototype._initTableKeyStrokeContext = function(keyStrokeContext) {
  keyStrokeContext.registerKeyStroke([
      new scout.TableNavigationUpKeyStroke(this),
      new scout.TableNavigationDownKeyStroke(this),
      new scout.TableNavigationPageUpKeyStroke(this),
      new scout.TableNavigationPageDownKeyStroke(this),
      new scout.TableNavigationHomeKeyStroke(this),
      new scout.TableNavigationEndKeyStroke(this),

      new scout.TableFocusFilterFieldKeyStroke(this),
      new scout.TableStartCellEditKeyStroke(this),
      new scout.TableSelectAllKeyStroke(this),
      new scout.TableRefreshKeyStroke(this),
      new scout.TableToggleRowKeyStroke(this),
      new scout.TableCopyKeyStroke(this),
      new scout.ContextMenuKeyStroke(this, this.onContextMenu, this),
      new scout.AppLinkKeyStroke(this, this.handleAppLinkAction)
    ]);

  // Prevent default action and do not propagate ↓ or ↑ keys if ctrl- or alt-modifier is not pressed.
  // Otherwise, an '↑-event' on the first row, or an '↓-event' on the last row will bubble up (because not consumed by table navigation keystrokes) and cause a superior table to move its selection.
  // Use case: - outline page table with search form that contains a table field;
  //           - shift + '↑-event'/'↓-event' are not consumed by a single selection table, and would propagate otherwise;
  //           - preventDefault because of smartfield, so that the cursor is not moved on first or last row;
  keyStrokeContext.registerStopPropagationInterceptor(function(event) {
    if (!event.ctrlKey && !event.altKey && scout.isOneOf(event.which, scout.keys.UP, scout.keys.DOWN)) {
      event.stopPropagation();
      event.preventDefault();
    }
  });
};

scout.Table.prototype._insertBooleanColumn = function() {
  // don't add checkbox column when we're in checkableStyle mode
  if (this.checkableStyle === scout.Table.CheckableStyle.TABLE_ROW) {
    return;
  }
  var column = scout.create('BooleanColumn', {
    session: this.session,
    fixedWidth: true,
    fixedPosition: true,
    guiOnly: true,
    disallowHeaderMenu: true,
    showSeparator: false,
    width: scout.Column.NARROW_MIN_WIDTH,
    table: this
  });

  scout.arrays.insert(this.columns, column, 0);
  this.checkableColumn = column;
};

scout.Table.prototype._insertRowIconColumn = function() {
  var position = 0,
    column = scout.create('IconColumn', {
      session: this.session,
      fixedWidth: true,
      fixedPosition: true,
      guiOnly: true,
      disallowHeaderMenu: true,
      showSeparator: false,
      width: scout.Column.NARROW_MIN_WIDTH,
      table: this
    });
  if (this.columns[0] === this.checkableColumn) {
    position = 1;
  }
  scout.arrays.insert(this.columns, column, position);
  this.rowIconColumn = column;
};

scout.Table.prototype.handleAppLinkAction = function(event) {
  var $appLink = $(event.target);
  var column = this._columnAtX($appLink.offset().left);
  this._sendAppLinkAction(column.id, $appLink.data('ref'));
};

scout.Table.prototype._render = function($parent) {
  this.$container = this._$parent.appendDiv('table');
  this.htmlComp = new scout.HtmlComponent(this.$container, this.session);
  this.htmlComp.setLayout(new scout.TableLayout(this));
  this.htmlComp.pixelBasedSizing = false;

  if (this.uiCssClass) {
    this.$container.addClass(this.uiCssClass);
  }

  this.$data = this.$container.appendDiv('table-data');
  this.$data.on('mousedown', '.table-row', this._onRowMouseDown.bind(this))
    .on('mouseup', '.table-row', this._onRowMouseUp.bind(this))
    .on('dblclick', '.table-row', this._onRowDoubleClick.bind(this))
    .on('scroll', this._onDataScroll.bind(this))
    .on('contextmenu', '.table-row', function(event) {
      event.preventDefault();
      event.stopPropagation();
      return false;
    });
  scout.scrollbars.install(this.$data, {
    parent: this,
    axis: 'both'
  });
  this._installImageListeners();
  this._installCellTooltipSupport();
  this.menuBar.render(this.$container);

  // layout bugfix for IE9 (and maybe other browsers)
  if (scout.device.tableAdditionalDivRequired) {
    // determine @table-cell-padding-left and @table-cell-padding-right (actually the sum)
    var test = this.$data.appendDiv('table-cell');
    test.text('&nbsp;');
    this.cellHorizontalPadding = test.cssPxValue('padding-left') + test.cssPxValue('padding-right');
    test.remove();
  }

  this.scrollTop = 0;
  this._calculateRowBorderWidth();
  this._updateRowWidth();
  this._updateRowHeight();
  this._renderViewport();
  if (this.scrollToSelection) {
    // Execute delayed because table may be not layouted yet
    setTimeout(this.revealSelection.bind(this));
  }
};

scout.Table.prototype._renderProperties = function() {
  scout.Table.parent.prototype._renderProperties.call(this);
  this._renderTableHeader();
  this._renderFooterVisible();
  this._renderMenus();
  this._renderEnabled();
  this._renderDropType();
  this._renderCheckableStyle();
  this._renderLoading();
};

scout.Table.prototype._remove = function() {
  scout.scrollbars.uninstall(this.$data, this.session);
  // FIXME CGU do not delete header, implement according to footer
  this.header = null;
  this._removeAggregateRows();
  this._uninstallImageListeners();
  this._uninstallCellTooltipSupport();
  this._removeRows();
  this.$fillBefore = null;
  this.$fillAfter = null;
  this.$data = null;
  this.$emptyData = null;
  scout.Table.parent.prototype._remove.call(this);
};

// FIXME AWE: refactor all _render* methods --> remove parameter, always use this.*
// reason: the property on this is already synced at this point, the argument may contain
// just a data-model value (and not a adpater).
scout.Table.prototype._renderTableControls = function() {
  if (this.footer) {
    this.footer._renderControls();
  }
};

scout.Table.prototype._renderSortEnabled = function() {
  // nop
};

scout.Table.prototype._renderUiSortPossible = function() {
  // nop
};

scout.Table.prototype._renderColumnAddable = function() {
  // nop
};

scout.Table.prototype._syncTableControls = function(controls) {
  var i;
  for (i = 0; i < this.tableControls.length; i++) {
    this.keyStrokeContext.unregisterKeyStroke(this.tableControls[i]);
  }
  this.tableControls = controls;
  for (i = 0; i < this.tableControls.length; i++) {
    this.keyStrokeContext.registerKeyStroke(this.tableControls[i]);
  }
  this._updateFooterVisibility();
  this.tableControls.forEach(function(control) {
    control.tableFooter = this.footer;
  }, this);
};

/**
 * When an IMG has been loaded we must update the stored height in the model-row.
 * Note: we don't change the width of the row or table.
 */
scout.Table.prototype._onImageLoadOrError = function(event) {
  var
    $row = $(event.target).closest('.table-row'),
    row = $row.data('row');
  row.height = $row.outerHeight(true);
  this.invalidateLayoutTree();
};

scout.Table.prototype._onRowMouseDown = function(event) {
  this._doubleClickSupport.mousedown(event);
  this._$mouseDownRow = $(event.currentTarget);
  this._mouseDownColumn = this._columnAtX(event.pageX);
  this._$mouseDownRow.window().one('mouseup', function() {
    this._$mouseDownRow = null;
  }.bind(this));
  this.selectionHandler.onMouseDown(event);

  if (this.checkableStyle === scout.Table.CheckableStyle.TABLE_ROW) {
    var row = this._$mouseDownRow.data('row');
    this.checkRow(row, !row.checked);
  }
};

scout.Table.prototype._onRowMouseUp = function(event) {
  var $row, $mouseUpRow, column, $appLink,
    mouseButton = event.which;

  if (this._doubleClickSupport.doubleClicked()) {
    // Don't execute on double click events
    return;
  }

  $mouseUpRow = $(event.currentTarget);
  this.selectionHandler.onMouseUp(event, $mouseUpRow);

  if (!this._$mouseDownRow || this._$mouseDownRow[0] !== $mouseUpRow[0]) {
    // Don't accept if mouse up happens on another row than mouse down, or mousedown didn't happen on a row at all
    return;
  }

  $row = $mouseUpRow;
  column = this._columnAtX(event.pageX);
  if (column !== this._mouseDownColumn) {
    // Don't execute click / appLinks when the mouse gets pressed and moved outside of a cell
    return;
  }
  if (mouseButton === 1) {
    column.onMouseUp(event, $row);
    $appLink = this._find$AppLink(event);
  }
  if ($appLink) {
    this._sendAppLinkAction(column.id, $appLink.data('ref'));
  } else if (column.guiOnly) {
    this._sendRowClicked($row, mouseButton);
  } else {
    this._sendRowClicked($row, mouseButton, column.id);
  }
};

scout.Table.prototype._onRowDoubleClick = function(event) {
  var $row = $(event.currentTarget),
    column = this._columnAtX(event.pageX);

  this.doRowAction($row.data('row'), column);
};

scout.Table.prototype.onContextMenu = function(event) {
  var func = function(event) {
    event.preventDefault();

    var menuItems, popup;
    if (this.selectedRows.length > 0) {
      menuItems = this._filterMenus(this.menus, scout.MenuDestinations.CONTEXT_MENU, true, false, ['Header']);
      if (!event.pageX && !event.pageY) {
        var $rowToDisplay = this.selectionHandler.lastActionRow ? this.selectionHandler.lastActionRow.$row : this.selectedRows[this.selectedRows.length - 1].$row;
        var offset = $rowToDisplay.offset();
        event.pageX = offset.left + 10;
        event.pageY = offset.top + $rowToDisplay.outerHeight() / 2;
      }
      if (menuItems.length > 0) {
        popup = scout.create('ContextMenuPopup', {
          parent: this,
          menuItems: menuItems,
          location: {
            x: event.pageX,
            y: event.pageY
          },
          $anchor: this.$data,
          menuFilter: this._filterMenusHandler
        });
        popup.open();

        // Set table style to focused, so that it looks as it still has the focus.
        // Must be called after open(), because opening the popup might cause another
        // popup to close first (which will remove the 'focused' class).
        if (this.enabled) {
          this.$container.addClass('focused');
          popup.on('close', function(event) {
            this.$container.removeClass('focused');
          }.bind(this));
        }
      }
    }
  };

  scout.menus.showContextMenuWithWait(this.session, func.bind(this), event);
};

scout.Table.prototype._onDataScroll = function() {
  var scrollTop = this.$data[0].scrollTop;
  if (this.scrollTop === scrollTop) {
    return;
  }
  this._renderViewport();
  this.scrollTop = scrollTop;
};

/**
 * @override
 */
scout.Table.prototype._onChildAdapterCreation = function(propertyName, model) {
  if (propertyName === 'tableControls') {
    model.table = this;
  }
};

scout.Table.prototype._renderTableStatusVisible = function() {
  // nop
};

scout.Table.prototype._renderTableStatus = function() {
  this.trigger('statusChanged');
};

scout.Table.prototype._renderLoading = function() {
  this.loadingSupport.renderLoading();
};

scout.Table.prototype._hasVisibleTableControls = function() {
  return this.tableControls.some(function(control) {
    if (control.visible) {
      return true;
    }
    return false;
  });
};

scout.Table.prototype.hasAggregateTableControl = function() {
  return this.tableControls.some(function(control) {
    if (control instanceof scout.AggregateTableControl) {
      return true;
    }
    return false;
  });
};

scout.Table.prototype._createHeader = function() {
  return scout.create('TableHeader', {
    parent: this,
    table: this,
    enabled: this.headerEnabled
  });
};

scout.Table.prototype._createFooter = function() {
  return scout.create('TableFooter', {
    parent: this,
    table: this
  });
};

scout.Table.prototype._installCellTooltipSupport = function() {
  scout.tooltips.install(this.$data, {
    parent: this,
    selector: '.table-cell',
    text: this._cellTooltipText.bind(this),
    arrowPosition: 50,
    arrowPositionUnit: '%',
    nativeTooltip: !scout.device.isCustomEllipsisTooltipPossible()
  });
};

scout.Table.prototype._uninstallCellTooltipSupport = function() {
  scout.tooltips.uninstall(this.$data);
};

scout.Table.prototype._cellTooltipText = function($cell) {
  var cell, tooltipText,
    $row = $cell.parent(),
    cellIndex = this.$cellsForRow($row).index($cell),
    column = this.columns[cellIndex],
    row = $row.data('row');

  if (row) {
    cell = this.cell(column, row);
    tooltipText = cell.tooltipText;
  }

  if (tooltipText) {
    return tooltipText;
  } else if (this._isTruncatedCellTooltipEnabled(column) && $cell.isContentTruncated()) {
    return $cell.text();
  }
};

/**
 * Show cell tooltip only if it is not possible to resize the column
 */
scout.Table.prototype._isTruncatedCellTooltipEnabled = function(column) {
  return !this.headerVisible || column.fixedWidth;
};

scout.Table.prototype.reload = function() {
  if (!this.hasReloadHandler) {
    return;
  }
  this._removeRows();
  this._renderFiller();
  this._sendReload();
};

scout.Table.prototype.exportToClipboard = function() {
  this._sendExportToClipboard();
};

scout.Table.prototype.toggleSelection = function() {
  if (this.selectedRows.length === this.filteredRows().length) {
    this.deselectAll();
  } else {
    this.selectAll();
  }
};

scout.Table.prototype.selectAll = function(notifyServer) {
  this.selectRows(this.filteredRows(), notifyServer);
};

scout.Table.prototype.deselectAll = function(notifyServer) {
  this.selectRows([], notifyServer);
};

scout.Table.prototype.checkAll = function(checked) {
  this.checkRows(this.filteredRows(), {
    checked: checked
  });
};

scout.Table.prototype.uncheckAll = function() {
  this.checkAll(false);
};

scout.Table.prototype.updateScrollbars = function() {
  scout.scrollbars.update(this.$data);
};

scout.Table.prototype.storeScrollPosition = function() {
  this.storedScrollTop = this.scrollTop;
};

scout.Table.prototype.restoreScrollPosition = function() {
  if (this.storedScrollTop) {
    this.setScrollTop(this.storedScrollTop);
    this.storedScrollTop = null;
  }
};

scout.Table.prototype._sort = function(animateAggregateRows) {
  var sortColumns = this._sortColumns();

  // Initialize comparators
  var clientSideSortingPossible = this.uiSortPossible && this._prepareColumnsForSorting(sortColumns);
  if (!clientSideSortingPossible) {
    return false;
  }
  this.clearAggregateRows(animateAggregateRows);
  if (!sortColumns.length) {
    // no sort column defined.
    return true;
  }

  // add all visible columns as fallback sorting to guarantee same sorting as in Java.
  sortColumns = scout.arrays.union(sortColumns, this.columns);

  this._sortImpl(sortColumns);
  this._filteredRowsDirty = true; // order has been changed
  this._triggerRowOrderChanged();
  if (this.rendered) {
    this._renderRowOrderChanges();
  }

  // Do it after row order has been rendered, because renderRowOrderChanges rerenders the whole viewport which would destroy the animation
  this._group(animateAggregateRows);

  // Sort was possible -> return true
  return true;
};

scout.Table.prototype._sortColumns = function() {
  var sortColumns = [];
  for (var c = 0; c < this.columns.length; c++) {
    var column = this.columns[c];
    var sortIndex = column.sortIndex;
    if (sortIndex >= 0) {
      sortColumns[sortIndex] = column;
    }
  }
  return sortColumns;
};

scout.Table.prototype._sortImpl = function(sortColumns) {
  // compare rows
  function compare(row1, row2) {
    for (var s = 0; s < sortColumns.length; s++) {
      var column = sortColumns[s];
      var result = column.compare(row1, row2);
      if (column.sortActive && !column.sortAscending) {
        // only consider sortAscending flag when sort is active
        // columns with !sortActive are always sorted ascending (sortAscending represents last state for those, thus not considered)
        result = -result;
      }

      if (result !== 0) {
        return result;
      }
    }

    return 0;
  }
  this.rows.sort(compare.bind(this));
};

// initialize comparators
scout.Table.prototype._prepareColumnsForSorting = function(sortColumns) {
  var i, column;
  for (i = 0; i < sortColumns.length; i++) {
    column = sortColumns[i];
    if (!column.uiSortPossible) {
      return false;
    }
    if (!column.prepareForSorting()) {
      return false;
    }
  }
  return true;
};

scout.Table.prototype._renderRowOrderChanges = function() {
  var animate,
    $rows = this.$rows(),
    oldRowPositions = {};

  // store old position
  // animate only if every row is rendered, otherwise some rows would be animated and some not
  if ($rows.length === this.filteredRows().length) {
    $rows.each(function(index, elem) {
      var rowWasInserted = false,
        $row = $(elem),
        row = $row.data('row');

      // Prevent the order animation for newly inserted rows (to not confuse the user)
      if (this._insertedRows) {
        for (var i = 0; i < this._insertedRows.length; i++) {
          if (this._insertedRows[i].id === row.id) {
            rowWasInserted = true;
            break;
          }
        }
      }

      if (!rowWasInserted) {
        animate = true;
        oldRowPositions[row.id] = $row.offset().top;
      }
    }.bind(this));
  }

  this._rerenderViewport();
  // If aggregate rows are being removed by animation, rerenderViewport does not delete them -> reorder
  // This may happen if grouping gets deactivated and another column will get the new first sort column
  this._order$AggregateRows();

  // for less than animationRowLimit rows: move to old position and then animate
  if (animate) {
    $rows = this.$rows();
    $rows.each(function(index, elem) {
      var $row = $(elem),
        row = $row.data('row'),
        oldTop = oldRowPositions[row.id];

      if (oldTop !== undefined) {
        $row.css('top', oldTop - $row.offset().top).animate({
          top: 0
        }, {
          progress: this._triggerRowOrderChanged.bind(this, row, true)
        });
      }
    }.bind(this));
  }
};

/**
 * @param multiSort true to add the column to list of sorted columns. False to use this column exclusively as sort column (reset other columns)
 * @param remove true to remove the column from the sort columns
 */
scout.Table.prototype.sort = function(column, direction, multiSort, remove) {
  var data, sorted, animateAggregateRows;
  multiSort = scout.nvl(multiSort, false);
  remove = scout.nvl(remove, false);
  // Animate if sort removes aggregate rows
  animateAggregateRows = !multiSort;
  if (remove) {
    this._removeSortColumn(column);
  } else {
    this._addSortColumn(column, direction, multiSort);
  }
  if (this.header) {
    this.header.onSortingChanged();
  }
  sorted = this._sort(animateAggregateRows);

  data = {
    columnId: column.id,
    sortAscending: column.sortAscending
  };
  if (remove) {
    data.sortingRemoved = true;
  }
  if (multiSort) {
    data.multiSort = true;
  }
  if (sorted) {
    this._send('rowsSorted', data);
  } else {
    // Delegate sorting to server when it is not possible on client side
    this._send('sortRows', data);
    // hint to animate the aggregate after the row order changed event
    this._animateAggregateRows = animateAggregateRows;
  }
};

scout.Table.prototype._addSortColumn = function(column, direction, multiSort) {
  var groupColCount, sortColCount;
  direction = scout.nvl(direction, column.sortAscending ? 'asc' : 'desc');
  multiSort = scout.nvl(multiSort, true);

  this._updateSortIndexForColumn(column, multiSort);

  // Reset grouped flag if column should be sorted exclusively
  if (!multiSort) {
    groupColCount = this._groupedColumns().length;
    sortColCount = this._sortColumns().length;
    if (sortColCount === 1 && groupColCount === 1) {
      // special case: if it is the only sort column and also grouped, do not remove grouped property.
    } else {
      column.grouped = false;
    }
  }

  column.sortAscending = direction === 'asc' ? true : false;
  column.sortActive = true;
};

/**
 * Intended to be called for new sort columns.
 * Sets the sortIndex of the given column and its siblings.
 */
scout.Table.prototype._updateSortIndexForColumn = function(column, multiSort) {
  var deviation,
    sortIndex = -1;

  if (multiSort) {
    // if not already sorted set the appropriate sort index (check for sortIndex necessary if called by _onColumnHeadersUpdated)
    if (!column.sortActive || column.sortIndex === -1) {
      sortIndex = Math.max(-1, scout.arrays.max(this.columns.map(function(c) {
        return (c.sortIndex === undefined || c.initialAlwaysIncludeSortAtEnd) ? -1 : c.sortIndex;
      })));
      column.sortIndex = sortIndex + 1;

      // increase sortIndex for all permanent tail columns (a column has been added in front of them)
      this._permanentTailSortColumns.forEach(function(c) {
        c.sortIndex++;
      });
    }
  } else {
    // do not update sort index for permanent head/tail sort columns, their order is fixed (see ColumnSet.java)
    if (!(column.initialAlwaysIncludeSortAtBegin || column.initialAlwaysIncludeSortAtEnd)) {
      column.sortIndex = this._permanentHeadSortColumns.length;
    }

    // remove sort index for siblings (ignore permanent head/tail columns, only if not multi sort)
    scout.arrays.eachSibling(this.columns, column, function(siblingColumn) {
      if (siblingColumn.sortActive) {
        this._removeSortColumnInternal(siblingColumn);
      }
    }.bind(this));

    // set correct sort index for all permanent tail sort columns
    deviation = (column.initialAlwaysIncludeSortAtBegin || column.initialAlwaysIncludeSortAtEnd) ? 0 : 1;
    this._permanentTailSortColumns.forEach(function(c, index) {
      c.sortIndex = this._permanentHeadSortColumns.length + deviation + index;
    }, this);
  }
};

scout.Table.prototype._removeSortColumn = function(column) {
  if (column.initialAlwaysIncludeSortAtBegin || column.initialAlwaysIncludeSortAtEnd) {
    return;
  }
  // Adjust sibling columns with higher index
  scout.arrays.eachSibling(this.columns, column, function(siblingColumn) {
    if (siblingColumn.sortIndex > column.sortIndex) {
      siblingColumn.sortIndex = siblingColumn.sortIndex - 1;
    }
  });
  this._removeSortColumnInternal(column);
};

scout.Table.prototype._removeSortColumnInternal = function(column) {
  if (column.initialAlwaysIncludeSortAtBegin || column.initialAlwaysIncludeSortAtEnd) {
    return;
  }
  column.sortActive = false;
  column.grouped = false;
  column.sortIndex = -1;
};

scout.Table.prototype.isGroupingPossible = function(column) {
  var possible = true;

  if (!this.sortEnabled) {
    // grouping without sorting is not possible
    return false;
  }

  if (this._permanentHeadSortColumns && this._permanentHeadSortColumns.length === 0) {
    // no permanent head sort columns. grouping ok.
    return true;
  }

  if (column.initialAlwaysIncludeSortAtBegin) {
    possible = true;
    scout.arrays.eachSibling(this._permanentHeadSortColumns, column, function(c) {
      if (c.sortIndex < column.sortIndex) {
        possible = possible && c.grouped;
      }
    });
    return possible;
  }

  if (column.initialAlwaysIncludeSortAtEnd) {
    // it is a tail sort column. Grouping does not make sense.
    return false;
  }

  // column itself is not a head or tail sort column. Therefore, all head sort columns must be grouped.
  this._permanentHeadSortColumns.forEach(function(c) {
    possible = possible && c.grouped;
  });
  return possible;
};

scout.Table.prototype.isAggregationPossible = function(column) {
  if (!(column instanceof scout.NumberColumn)) {
    return false;
  }

  if (column.grouped) {
    // Aggregation is not possible if column is grouped
    return false;
  }

  // Aggregation is possible if it is grouped by another column or aggregation control is available
  return this.isGrouped() || this.hasAggregateTableControl();
};

scout.Table.prototype.changeAggregation = function(column, func) {
  column.setAggregationFunction(func);

  this._sendAggregationFunctionChanged(column);
  this._triggerAggregationFunctionChanged(column);

  this._group();
};

scout.Table.prototype._addGroupColumn = function(column, direction, multiGroup) {
  var sortIndex = -1;

  if (!this.isGroupingPossible(column)) {
    return;
  }

  direction = scout.nvl(direction, column.sortAscending ? 'asc' : 'desc');
  multiGroup = scout.nvl(multiGroup, true);
  if (!(column.initialAlwaysIncludeSortAtBegin || column.initialAlwaysIncludeSortAtEnd)) {
    // do not update sort index for permanent head/tail sort columns, their order is fixed (see ColumnSet.java)
    if (multiGroup) {

      sortIndex = Math.max(-1, scout.arrays.max(this.columns.map(function(c) {
        return (c.sortIndex === undefined || c.initialAlwaysIncludeSortAtEnd || !c.grouped) ? -1 : c.sortIndex;
      })));

      if (!column.sortActive) {
        // column was not yet present: insert at determined position
        // and move all subsequent nodes by one.
        // add just after all other grouping columns in column set.
        column.sortIndex = sortIndex + 1;
        scout.arrays.eachSibling(this.columns, column, function(siblingColumn) {
          if (siblingColumn.sortActive && !(siblingColumn.initialAlwaysIncludeSortAtBegin || siblingColumn.initialAlwaysIncludeSortAtEnd) && siblingColumn.sortIndex > sortIndex) {
            siblingColumn.sortIndex++;
          }
        });

        // increase sortIndex for all permanent tail columns (a column has been added in front of them)
        this._permanentTailSortColumns.forEach(function(c) {
          c.sortIndex++;
        });
      } else {
        // column already sorted, update position:
        // move all sort columns between the newly determined sortindex and the old sortindex by one.
        scout.arrays.eachSibling(this.columns, column, function(siblingColumn) {
          if (siblingColumn.sortActive && !(siblingColumn.initialAlwaysIncludeSortAtBegin || siblingColumn.initialAlwaysIncludeSortAtEnd) &&
            (siblingColumn.sortIndex > sortIndex) &&
            (siblingColumn.sortIndex < column.sortIndex)) {
            siblingColumn.sortIndex++;
          }
        });
        column.sortIndex = sortIndex + 1;
      }
    } else {
      // no multigroup:
      sortIndex = this._permanentHeadSortColumns.length;

      if (column.sortActive) {
        // column already sorted, update position:
        // move all sort columns between the newly determined sortindex and the old sortindex by one.
        scout.arrays.eachSibling(this.columns, column, function(siblingColumn) {
          if (siblingColumn.sortActive && !(siblingColumn.initialAlwaysIncludeSortAtBegin || siblingColumn.initialAlwaysIncludeSortAtEnd) &&
            (siblingColumn.sortIndex >= sortIndex) &&
            (siblingColumn.sortIndex < column.sortIndex)) {
            siblingColumn.sortIndex++;
          }
        });
        column.sortIndex = sortIndex;
      } else { //not sorted yet
        scout.arrays.eachSibling(this.columns, column, function(siblingColumn) {
          if (siblingColumn.sortActive && !(siblingColumn.initialAlwaysIncludeSortAtBegin || siblingColumn.initialAlwaysIncludeSortAtEnd) && siblingColumn.sortIndex >= sortIndex) {
            siblingColumn.sortIndex++;
          }
        });

        column.sortIndex = sortIndex;

        // increase sortIndex for all permanent tail columns (a column has been added in front of them)
        this._permanentTailSortColumns.forEach(function(c) {
          c.sortIndex++;
        });
      }

      // remove all other grouped properties:
      scout.arrays.eachSibling(this.columns, column, function(siblingColumn) {
        if (siblingColumn.sortActive && !(siblingColumn.initialAlwaysIncludeSortAtBegin || siblingColumn.initialAlwaysIncludeSortAtEnd) && siblingColumn.sortIndex >= sortIndex) {
          siblingColumn.grouped = false;
        }
      });

    }

    column.sortAscending = direction === 'asc' ? true : false;
    column.sortActive = true;

  } else {

    if (column.initialAlwaysIncludeSortAtBegin) {
      // do not change order or direction. just set grouped to true.
      column.grouped = true;
    }

  }

  column.grouped = true;
};

scout.Table.prototype._removeGroupColumn = function(column) {
  column.grouped = false;

  if (column.initialAlwaysIncludeSortAtBegin) {
    // head sort case: remove all groupings after this column.
    this.columns.forEach(function(c) {
      if (c.sortIndex >= column.sortIndex) {
        c.grouped = false;
      }
    });
  }

  this._removeSortColumn(column);
};

scout.Table.prototype._buildRowDiv = function(row) {
  var rowWidth = this.rowWidth;
  var rowClass = 'table-row';
  if (!row.enabled) {
    rowClass += ' disabled';
  }
  if (row.checked && this.checkableStyle === scout.Table.CheckableStyle.TABLE_ROW) {
    rowClass += ' checked';
  }
  var rowDiv = '<div class="' + rowClass + '" style="width: ' + rowWidth + 'px"' + scout.device.unselectableAttribute.string + '>';
  for (var c = 0; c < this.columns.length; c++) {
    rowDiv += this.columns[c].buildCellForRow(row);
  }
  rowDiv += '</div>';

  return rowDiv;
};

scout.Table.prototype._calculateRowBorderWidth = function() {
  var $tableRowDummy = this.$data.appendDiv('table-row');
  this.rowBorderLeftWidth = $tableRowDummy.cssBorderLeftWidth();
  this.rowBorderRightWidth = $tableRowDummy.cssBorderRightWidth();
  this.rowBorderWidth = this.rowBorderLeftWidth + this.rowBorderRightWidth;
  $tableRowDummy.remove();
};

scout.Table.prototype._updateRowWidth = function() {
  this.rowWidth = this.rowBorderWidth;
  for (var i = 0; i < this.columns.length; i++) {
    this.rowWidth += this.columns[i].width;
  }
};

scout.Table.prototype._updateRowHeight = function() {
  var $emptyRow = this.$data.appendDiv('table-row');
  var $emptyAggrRow = this.$data.appendDiv('table-aggregate-row');

  $emptyRow.appendDiv('table-cell').html('&nbsp;');
  $emptyAggrRow.appendDiv('table-cell').html('&nbsp;');
  this.rowHeight = $emptyRow.outerHeight(true);
  this.aggregateRowHeight = $emptyAggrRow.outerHeight(true);
  $emptyRow.remove();
  $emptyAggrRow.remove();
};

/**
 * Updates the row heights for every visible row and aggregate row and clears the height of the others
 */
scout.Table.prototype._updateRowHeights = function() {
  this.rows.forEach(function(row) {
    if (!row.$row) {
      row.height = null;
    } else {
      row.height = row.$row.outerHeight(true);
    }
  });
  this._aggregateRows.forEach(function(aggregateRow) {
    if (!aggregateRow.$row) {
      aggregateRow.height = null;
    } else {
      aggregateRow.height = aggregateRow.$row.outerHeight(true);
    }
  });
};

/**
 * @param new rows to append at the end of this.$data. If undefined this.rows is used.
 */
scout.Table.prototype._renderRowsInRange = function(range) {
  var $rows,
    rowString = '',
    numRowsRendered = 0,
    prepend = false;

  var rows = this.filteredRows();
  if (rows.length === 0) {
    return;
  }

  var maxRange = new scout.Range(0, this.rows.length);
  range = maxRange.intersect(range);
  if (!range.intersect(this.viewRangeRendered).equals(new scout.Range(0, 0))) {
    throw new Error('New range must not intersect with existing.');
  }
  if (range.to <= this.viewRangeRendered.from) {
    prepend = true;
  }
  var newRange = this.viewRangeRendered.union(range);
  if (newRange.length === 2) {
    throw new Error('Can only prepend or append rows to the existing range. Existing: ' + this.viewRangeRendered + '. New: ' + newRange);
  }
  this.viewRangeRendered = newRange[0];
  this._removeEmptyData();

  // Build $rows (as string instead of jQuery objects due to efficiency reasons)
  for (var r = range.from; r < range.to; r++) {
    var row = rows[r];
    rowString += this._buildRowDiv(row);
    numRowsRendered++;
  }

  // append block of rows
  $rows = this.$data.makeElement(rowString);
  if (prepend) {
    if (this.$fillBefore) {
      $rows = $rows.insertAfter(this.$fillBefore);
    } else {
      $rows = $rows.prependTo(this.$data);
    }
  } else {
    if (this.$fillAfter) {
      $rows = $rows.insertBefore(this.$fillAfter);
    } else {
      $rows = $rows.appendTo(this.$data);
    }
  }

  $rows.each(function(index, rowObject) {
    var $row = $(rowObject);
    var row = rows[range.from + index];
    scout.Table.linkRowToDiv(row, $row);
    this._installRow(row);
  }.bind(this));

  if ($.log.isTraceEnabled()) {
    $.log.trace(numRowsRendered + ' new rows rendered from ' + range);
    $.log.trace(this._rowsRenderedInfo());
  }
};

scout.Table.prototype._rowsRenderedInfo = function() {
  var numRenderedRows = this.$rows().length,
    renderedRowsRange = '(' + this.viewRangeRendered + ')',
    text = numRenderedRows + ' rows rendered ' + renderedRowsRange;
  return text;
};

scout.Table.prototype._removeRowsInRange = function(range) {
  var fromRow, toRow, row, i,
    numRowsRemoved = 0,
    rows = this.filteredRows();

  var maxRange = new scout.Range(0, rows.length);
  range = maxRange.intersect(range);
  fromRow = rows[range.from];
  toRow = rows[range.to];

  var newRange = this.viewRangeRendered.subtract(range);
  if (newRange.length === 2) {
    throw new Error('Can only remove rows at the beginning or end of the existing range. ' + this.viewRangeRendered + '. New: ' + newRange);
  }
  this.viewRangeRendered = newRange[0];
  this._removeEmptyData();

  for (i = range.from; i < range.to; i++) {
    row = rows[i];
    this._removeRow(row);
    numRowsRemoved++;
  }

  if ($.log.isTraceEnabled()) {
    $.log.trace(numRowsRemoved + ' rows removed from ' + range + '.');
    $.log.trace(this._rowsRenderedInfo());
  }
};

scout.Table.prototype._removeAllRows = function() {
  this.$rows().each(function(i, elem) {
    var $row = $(elem),
      row = $row.data('row');
    if ($row.hasClass('hiding')) {
      // Do not remove rows which are removed using an animation
      // row.$row may already point to a new row -> don't call removeRow to not accidentally remove the new row
      return;
    }
    this._removeRow(row);
  }.bind(this));
  this.viewRangeRendered = new scout.Range(0, 0);
};

/**
 *
 * @param rows if undefined, all rows are removed
 */
scout.Table.prototype._removeRows = function(rows) {
  if (!rows) {
    rows = scout.arrays.ensure(rows);
    this._removeAllRows();
    return;
  }
  rows = scout.arrays.ensure(rows);
  rows.forEach(function(row) {
    var rowIndex = this.filteredRows().indexOf(row);

    if (rowIndex === -1) {
      throw new Error('Row not found, cannot remove $row');
    }
    // if row is not rendered but its rowindex is inside the view range -> inconsistency
    if (!row.$row && this.viewRangeRendered.contains(rowIndex) && !row.$row) {
      throw new Error('Inconsistency found while removing row. Row is not but inside rendered view range. RowIndex: ' + rowIndex);
    }
    // if row is rendered but its rowindex is not inside the view range -> inconsistency
    if (row.$row && !this.viewRangeRendered.contains(rowIndex)) {
      throw new Error('Inconsistency found while removing row. Row is rendered but not inside rendered view range. RowIndex: ' + rowIndex);
    }

    this._removeRow(row);

    // Adjust view range if row is inside or before range
    if (this.viewRangeRendered.contains(rowIndex) || rowIndex < this.viewRangeRendered.from) {
      if (rowIndex < this.viewRangeRendered.from) {
        this.viewRangeRendered.from--;
        this.viewRangeRendered.to--;
      } else if (rowIndex <= this.viewRangeRendered.to) {
        this.viewRangeRendered.to--;
      }
    }
  }.bind(this));
};

/**
 * Just removes the row, does NOT adjust this.viewRangeRendered
 */
scout.Table.prototype._removeRow = function(row) {
  var $row = row.$row;
  if (!$row) {
    return;
  }

  this._removeTooltipsForRow(row);
  this._removeCellEditorForRow(row);

  // Do not remove rows which are removed using an animation
  if (!$row.hasClass('hiding')) {
    $row.remove();
    row.$row = null;
  }
};

/**
 * Animates the rendering of a row by setting it to invisible before doing a slideDown animation. The row needs to already be rendered.
 */
scout.Table.prototype._showRow = function(row) {
  var $row = row.$row;
  if (!$row) {
    return;
  }
  if ($row.is('.showing')) {
    return;
  }

  $row.setVisible(false);
  $row.addClass('showing');
  $row.removeClass('hiding');
  $row.stop().slideDown({
    duration: 250,
    complete: function() {
      $row.removeClass('showing');
      this.updateScrollbars();
    }.bind(this)
  });
};

/**
 * Animates the removal of a row by doing a slideUp animation. The row will be removed after the animation finishes.
 */
scout.Table.prototype._hideRow = function(row) {
  var $row = row.$row;
  if (!$row) {
    return;
  }
  if ($row.is('.hiding')) {
    return;
  }

  $row.addClass('hiding');
  $row.removeClass('showing');
  $row.stop().slideUp({
    duration: 250,
    complete: function() {
      if (!row.$row) {
        // ignore already removed rows
        return;
      }
      $row.remove();
      if ($row[0] === row.$row[0]) {
        // Only set to null if row still is linked to to original $row
        // If row got rendered again while the animation is still running, row.$row points to the new $row
        row.$row = null;
      }
      this.updateScrollbars();
    }.bind(this)
  });
};

/**
 * This method should be used after a row is added to the DOM (new rows, updated rows). The 'row'
 * is expected to be linked with the corresponding '$row' (row.$row and $row.data('row')).
 */
scout.Table.prototype._installRow = function(row) {
  row.height = row.$row.outerHeight(true);

  if (row.hasError) {
    this._showCellErrorForRow(row);
  }
  // Reopen editor popup (closed when row was removed)
  if (this.cellEditorPopup && !this.cellEditorPopup.rendered && this.cellEditorPopup.row.id === row.id) {
    var editorField = this.cellEditorPopup.cell.field;
    this._startCellEdit(this.cellEditorPopup.column, row, editorField.id);
  }
};

scout.Table.prototype._showCellErrorForRow = function(row) {
  var $cells = this.$cellsForRow(row.$row),
    that = this;

  $cells.each(function(index) {
    var $cell = $(this);
    var cell = that.cellByCellIndex(index, row);
    if (cell.errorStatus) {
      that._showCellError(row, $cell, cell.errorStatus);
    }
  });
};

scout.Table.prototype._showCellError = function(row, $cell, errorStatus) {
  var tooltip, opts,
    text = errorStatus.message;

  opts = {
    parent: this,
    text: text,
    autoRemove: false,
    $anchor: $cell,
    table: this
  };
  tooltip = scout.create('TableTooltip', opts);
  tooltip.render();
  // link to be able to remove it when row gets deleted
  tooltip.row = row;
  this.tooltips.push(tooltip);
};

/**
 * @returns the column at position x (e.g. from event.pageX)
 */
scout.Table.prototype._columnAtX = function(x) {
  var columnOffsetRight = 0,
    columnOffsetLeft = this.$data.offset().left + this.rowBorderLeftWidth,
    scrollLeft = this.$data.scrollLeft();

  if (x < columnOffsetLeft) {
    // Clicked left of first column (on selection border) --> return first column
    return this.columns[0];
  }

  columnOffsetLeft -= scrollLeft;
  var column = scout.arrays.find(this.columns, function(column) {
    columnOffsetRight = columnOffsetLeft + column.width;
    if (x >= columnOffsetLeft && x < columnOffsetRight) {
      return true;
    }
    columnOffsetLeft = columnOffsetRight;
  });
  if (!column) {
    // No column found (clicked right of last column, on selection border) --> return last column
    column = this.columns[this.columns.length - 1];
  }
  return column;
};

scout.Table.prototype._find$AppLink = function(event) {
  // bubble up from target to delegateTarget
  var $elem = $(event.target);
  var $stop = $(event.delegateTarget);
  while ($elem.length > 0) {
    if ($elem.hasClass('app-link')) {
      return $elem;
    }
    if ($elem[0] === $stop[0]) {
      return null;
    }
    $elem = $elem.parent();
  }
  return null;
};

scout.Table.prototype._filterMenus = function(menus, destination, onlyVisible, enableDisableKeyStroke, notAllowedTypes) {
  return scout.menus.filterAccordingToSelection('Table', this.selectedRows.length, menus, destination, onlyVisible, enableDisableKeyStroke, notAllowedTypes);
};

scout.Table.prototype.setStaticMenus = function(staticMenus) {
  this.staticMenus = staticMenus;
  this._updateMenuBar();
};

scout.Table.prototype._renderMenus = function() {
  // NOP
};

scout.Table.prototype._removeMenus = function() {
  // menubar takes care about removal
};

scout.Table.prototype.notifyRowSelectionFinished = function() {
  if (this._sendRowsPending) {
    this._sendRowsSelected(this._rowsToIds(this.selectedRows));
    this._sendRowsPending = false;
  }
  this._triggerRowsSelected();
  this._updateMenuBar();
};

<<<<<<< HEAD
=======
// Only necessary if the table is a root html comp (outline table)
scout.Table.prototype.onResize = function() {
  if (!this.rendered) {
    return;
  }
  this.htmlComp.revalidateLayoutTree();
};

>>>>>>> 46c97b62
scout.Table.prototype._sendRowClicked = function($row, mouseButton, columnId) {
  var data = {
    rowId: $row.data('row').id,
    mouseButton: mouseButton
  };
  if (columnId !== undefined) {
    data.columnId = columnId;
  }
  this._send('rowClicked', data);
};

/**
 * @param openFieldPopupOnCellEdit when this parameter is set to true, the CellEditorPopup sets an
 *    additional property 'cellEditor' on the editor-field. The field instance may use this property
 *    to decide whether or not it should open a popup immediately after it is rendered. This is used
 *    for Smart- and DateFields.
 */
scout.Table.prototype.prepareCellEdit = function(rowId, columnId, openFieldPopupOnCellEdit) {
  this.openFieldPopupOnCellEdit = scout.nvl(openFieldPopupOnCellEdit, false);
  this._sendPrepareCellEdit(rowId, columnId);
};

scout.Table.prototype._sendPrepareCellEdit = function(rowId, columnId) {
  var data = {
    rowId: rowId,
    columnId: columnId
  };
  this._send('prepareCellEdit', data);
};

scout.Table.prototype._sendCompleteCellEdit = function(fieldId) {
  var data = {
    fieldId: fieldId
  };
  this._send('completeCellEdit', data);
};

scout.Table.prototype._sendCancelCellEdit = function(fieldId) {
  var data = {
    fieldId: fieldId
  };
  this._send('cancelCellEdit', data);
};

scout.Table.prototype._sendRowsChecked = function(rows) {
  var data = {
    rows: []
  };

  for (var i = 0; i < rows.length; i++) {
    data.rows.push({
      rowId: rows[i].id,
      checked: rows[i].checked
    });
  }

  this._send('rowsChecked', data);
};

scout.Table.prototype._sendRowsSelected = function(rowIds, debounceSend) {
  var eventData = {
    rowIds: rowIds
  };

  // send delayed to avoid a lot of requests while selecting
  // coalesce: only send the latest selection changed event for a field
  this._send('rowsSelected', eventData, debounceSend ? 250 : 0, function(previous) {
    return this.id === previous.id && this.type === previous.type;
  });
};

scout.Table.prototype._sendRowsFiltered = function(rowIds) {
  var eventData = {};
  if (rowIds.length === this.rows.length) {
    eventData.remove = true;
  } else {
    eventData.rowIds = rowIds;
  }

  // send with timeout, mainly for incremental load of a large table
  // coalesce: only send last event (don't coalesce remove and 'add' events, the UI server needs both)
  this._send('rowsFiltered', eventData, 250, function(previous) {
    return this.id === previous.id && this.type === previous.type && this.remove === previous.remove;
  });
};

scout.Table.prototype._sendRowAction = function(row, column) {
  this._send('rowAction', {
    rowId: row.id,
    columnId: column.id
  });
};

scout.Table.prototype._sendAppLinkAction = function(columnId, ref) {
  this._send('appLinkAction', {
    columnId: columnId,
    ref: ref
  });
};

scout.Table.prototype._sendReload = function() {
  this._send('reload');
};

scout.Table.prototype._sendExportToClipboard = function() {
  this._send('exportToClipboard');
};

scout.Table.prototype.cell = function(column, row) {
  var cell;
  // Row Icon column and cell icon column don't not have cells -> generate one
  if (column === this.rowIconColumn || column === this.checkableColumn) {
    if (column === this.rowIconColumn) {
      cell = {
        iconId: row.iconId,
        cssClass: 'row-icon-cell ' + row.cssClass
      };
    } else if (column === this.checkableColumn) {
      cell = {
        value: row.checked,
        editable: true,
        cssClass: row.cssClass
      };
    }
    scout.defaultValues.applyTo(cell, 'Cell');
    return cell;
  }
  return row.cells[column.index];
};

scout.Table.prototype.cellByCellIndex = function(cellIndex, row) {
  return this.cell(this.columns[cellIndex], row);
};

scout.Table.prototype.cellValue = function(column, row) {
  var cell = this.cell(column, row);
  if (!cell) {
    return cell;
  }
  if (cell.value !== undefined) {
    return cell.value;
  }
  return cell.text || '';
};

scout.Table.prototype.cellText = function(column, row) {
  var cell = this.cell(column, row);
  if (!cell) {
    return '';
  }
  return cell.text || '';
};

/**
 *
 * @returns the next editable position in the table, starting from the cell at (currentColumn / currentRow).
 * A position is an object containing row and column (cell has no reference to a row or column due to memory reasons).
 */
scout.Table.prototype.nextEditableCellPos = function(currentColumn, currentRow, backwards) {
  var pos, startColumnIndex, rowIndex, startRowIndex, predicate,
    colIndex = this.columns.indexOf(currentColumn);

  startColumnIndex = colIndex + 1;
  if (backwards) {
    startColumnIndex = colIndex - 1;
  }
  pos = this.nextEditableCellPosForRow(startColumnIndex, currentRow, backwards);
  if (pos) {
    return pos;
  }

  predicate = function(row) {
    if (!row.$row) {
      return false;
    }

    startColumnIndex = 0;
    if (backwards) {
      startColumnIndex = this.columns.length - 1;
    }
    pos = this.nextEditableCellPosForRow(startColumnIndex, row, backwards);
    if (pos) {
      return true;
    }
  }.bind(this);

  rowIndex = this.rows.indexOf(currentRow);
  startRowIndex = rowIndex + 1;
  if (backwards) {
    startRowIndex = rowIndex - 1;
  }
  scout.arrays.findFrom(this.rows, startRowIndex, predicate, backwards);

  return pos;
};

scout.Table.prototype.nextEditableCellPosForRow = function(startColumnIndex, row, backwards) {
  var cell, column, predicate;

  predicate = function(column) {
    if (column.guiOnly) {
      // does not support tabbing
      return false;
    }
    cell = this.cell(column, row);
    return this.enabled && row.enabled && cell.editable;
  }.bind(this);

  column = scout.arrays.findFrom(this.columns, startColumnIndex, predicate, backwards);
  if (column) {
    return {
      column: column,
      row: row
    };
  }
};

scout.Table.prototype.clearAggregateRows = function(animate) {
  // Remove "hasAggregateRow" markers from real rows
  this._aggregateRows.forEach(function(aggregateRow) {
    if (aggregateRow.prevRow) {
      aggregateRow.prevRow.aggregateRowAfter = null;
    }
    if (aggregateRow.nextRow) {
      aggregateRow.nextRow.aggregateRowBefore = null;
    }
  }, this);

  if (this.rendered) {
    this._removeAggregateRows(animate);
    this._renderSelection(); // fix selection borders
  }
  this._aggregateRows = [];
};

/**
 * Executes the aggregate function with the given funcName for each column, but only if the Column
 * has that function, which is currently only the case for NumberColumns.
 *
 * @param states is a reference to an Array containig the results for each column.
 * @param row (optional) if set, an additional cell-value parameter is passed to the aggregate function
 */
scout.Table.prototype._forEachColumn = function(funcName, states, row) {
  var value, that = this;
  this.columns.forEach(function(column, i) {
    if (column[funcName]) {
      if (row) {
        value = column.cellValueForGrouping(row);
      }
      states[i] = column[funcName](states[i], value);
    }
  });
};

scout.Table.prototype._group = function(animate) {
  var rows, nextRow, newGroup,
    groupColumns = this._groupedColumns(),
    states = [];

  this.clearAggregateRows();
  if (!groupColumns.length) {
    return;
  }

  rows = this.filteredRows();
  this._forEachColumn('aggrStart', states);
  rows.forEach(function(row, r) {
    this._forEachColumn('aggrStep', states, row);
    // test if sum should be shown, if yes: reset sum-array
    nextRow = rows[r + 1];
    // test if group is finished
    newGroup = (r === rows.length - 1) || this._isNewGroup(groupColumns, row, nextRow);
    // if group is finished: add group row
    if (newGroup) {
      //finish aggregation
      this._forEachColumn('aggrFinish', states);
      //append sum row
      this._addAggregateRow(states, row, nextRow);
      //reset after group
      this._forEachColumn('aggrStart', states);
    }
  }.bind(this));

  if (this.rendered) {
    this._renderAggregateRows(animate);
    this._renderSelection(); // fix selection borders
  }
};

scout.Table.prototype._isNewGroup = function(groupedColumns, row, nextRow) {
  var i, col, newRow = false,
    hasCellTextForGroupingFunction;

  if (!nextRow) {
    return true; //row is last row
  }

  for (i = 0; i < groupedColumns.length; i++) {
    col = groupedColumns[i];
    hasCellTextForGroupingFunction = col && col.cellTextForGrouping && typeof col.cellTextForGrouping === 'function';
    newRow = newRow || (hasCellTextForGroupingFunction && col.cellTextForGrouping(row) !== col.cellTextForGrouping(nextRow));
    newRow = newRow || (!hasCellTextForGroupingFunction && this.cellText(col, row) !== this.cellText(col, nextRow));
    if (newRow) {
      return true;
    }
  }
  return false;
};

scout.Table.prototype._groupedColumns = function() {
  return this.columns.filter(function(col) {
    return col.grouped;
  });
};

/**
 * Inserts a new aggregation row between 'prevRow' and 'nextRow'.
 *
 * @param contents cells of the new aggregate row
 * @param prevRow row _before_ the new aggregate row
 * @param nextRow row _after_ the new aggregate row
 */
scout.Table.prototype._addAggregateRow = function(contents, prevRow, nextRow) {
  var aggregateRow = {
    contents: contents.slice(),
    prevRow: prevRow,
    nextRow: nextRow
  };
  this._aggregateRows.push(aggregateRow);
  if (prevRow) {
    prevRow.aggregateRowAfter = aggregateRow;
  }
  if (nextRow) {
    nextRow.aggregateRowBefore = aggregateRow;
  }
};

scout.Table.prototype._removeAggregateRows = function(animate) {
  if (this._aggregateRows.length === 0) {
    return;
  }
  animate = scout.nvl(animate, false);
  if (!animate) {
    this._aggregateRows.forEach(function(aggregateRow) {
      this._removeRow(aggregateRow);
    }, this);
    this.updateScrollbars();
  } else {
    this._aggregateRows.forEach(function(aggregateRow, i) {
      this._hideRow(aggregateRow);
    }, this);
  }
};

scout.Table.prototype._renderAggregateRows = function(animate) {
  var c, cell, column, row, contents, $cell, $aggregateRow;
  animate = scout.nvl(animate, false);

  this._aggregateRows.forEach(function(aggregateRow, r) {
    if (aggregateRow.$row) {
      // already rendered, no need to update again (necessary for subsequent renderAggregateRows calls (eg. in insertRows -> renderRows)
      return;
    }
    row = aggregateRow.prevRow;
    if (!row || !row.$row) {
      return;
    }

    $aggregateRow = this.$container.makeDiv('table-aggregate-row')
      .data('aggregateRow', aggregateRow);
    contents = aggregateRow.contents;

    for (c = 0; c < this.columns.length; c++) {
      column = this.columns[c];
      if (column.grouped) {
        cell = column.createAggrGroupCell(row);
      } else if (column instanceof scout.NumberColumn) {
        cell = column.createAggrValueCell(contents[c]);
      } else {
        cell = column.createAggrEmptyCell(row);
      }
      $cell = $(column.buildCell(cell, {}));
      $cell.appendTo($aggregateRow);
    }

    $aggregateRow.insertAfter(row.$row).width(this.rowWidth);
    aggregateRow.height = $aggregateRow.outerHeight(true);
    aggregateRow.$row = $aggregateRow;
    if (animate) {
      this._showRow(aggregateRow);
    }
  }, this);
};

scout.Table.prototype.groupColumn = function(column, multiGroup, direction, remove) {
  var data, sorted;
  multiGroup = scout.nvl(multiGroup, false);
  remove = scout.nvl(remove, false);
  if (remove) {
    this._removeGroupColumn(column);
  }
  if (!this.isGroupingPossible(column)) {
    return;
  }
  if (!remove) {
    this._addGroupColumn(column, direction, multiGroup);
  }

  if (this.header) {
    this.header.onSortingChanged();
  }
  sorted = this._sort(true);

  data = {
    columnId: column.id,
    groupAscending: column.sortAscending
  };
  if (remove) {
    data.groupingRemoved = true;
  }
  if (multiGroup) {
    data.multiGroup = true;
  }
  this._triggerGroupingChanged();
  if (sorted) {
    this._send('rowsGrouped', data);
  } else {
    // Delegate sorting to server when it is not possible on client side
    this._send('groupRows', data);

    // hint to animate the aggregate after the row order changed event
    this._animateAggregateRows = true;
  }
};

scout.Table.prototype.removeColumnGrouping = function(column) {
  if (column) {
    this.groupColumn(column, false, 'asc', true);
  }
};

/**
 * @returns true if at least one column has grouped=true
 */
scout.Table.prototype.isGrouped = function() {
  return this.columns.some(function(column) {
    if (column.grouped) {
      return true;
    }
    return false;
  });
};

scout.Table.prototype.setColumnBackgroundEffect = function(column, effect) {
  column.setBackgroundEffect(effect);
};

/**
 * Updates the background effect of every column, if column.backgroundEffect is set.
 * Meaning: Recalculates the min / max values and renders the background effect again.
 */
scout.Table.prototype._updateBackgroundEffect = function() {
  this.columns.forEach(function(column) {
    if (!column.backgroundEffect) {
      return;
    }
    column.updateBackgroundEffect();
  }, this);
};

/**
 * Recalculates the values necessary for the background effect of every column, if column.backgroundEffect is set
 */
scout.Table.prototype._calculateValuesForBackgroundEffect = function() {
  this.columns.forEach(function(column) {
    if (!column.backgroundEffect) {
      return;
    }
    column.calculateMinMaxValues();
  }, this);
};

scout.Table.prototype.checkRow = function(row, checked) {
  this.checkRows([row], {
    checked: checked
  });
};

scout.Table.prototype.checkRows = function(rows, options) {
  var opts = {
    checked: true,
    notifyServer: true,
    checkOnlyEnabled: true
  };
  $.extend(opts, options);
  var updatedRows = [];
  if (!this.checkable || (!this.enabled && opts.checkOnlyEnabled)) {
    return;
  }
  rows = scout.arrays.ensure(rows);
  rows.forEach(function(row) {
    if ((!row.enabled && opts.checkOnlyEnabled) || row.checked === opts.checked) {
      return;
    }
    if (!this.multiCheck && opts.checked) {
      for (var i = 0; i < this.rows.length; i++) {
        if (this.rows[i].checked) {
          this.rows[i].checked = false;
          updatedRows.push(this.rows[i]);
        }
      }
    }
    row.checked = opts.checked;
    updatedRows.push(row);
  }, this);

  if (opts.notifyServer) {
    this._sendRowsChecked(updatedRows);
  }
  if (this.rendered) {
    updatedRows.forEach(function(row) {
      this._renderRowChecked(row);
    }, this);
  }
  this._triggerRowsChecked();
};

scout.Table.prototype.uncheckRow = function(row, notifyServer) {
  this.uncheckRows([row], {
    notifyServer: notifyServer
  });
};

scout.Table.prototype.uncheckRows = function(rows, options) {
  options.checked = false;
  this.checkRows(rows, options);
};

scout.Table.prototype.doRowAction = function(row, column) {
  if (this.selectedRows.length !== 1 || this.selectedRows[0] !== row) {
    // Only allow row action if the selected row was double clicked because the handler of the event expects a selected row.
    // This may happen if the user modifies the selection using ctrl or shift while double clicking.
    return;
  }

  column = column || this.columns[0];
  if (column && column.guiOnly) {
    column = scout.arrays.find(this.columns, function(col) {
      return !col.guiOnly;
    });
  }
  if (!row || !column) {
    return;
  }
  this._sendRowAction(row, column);
};

scout.Table.prototype.insertRow = function(row) {
  this.insertRows([row]);
};

scout.Table.prototype.insertRows = function(rows, fromServer) {
  var wasEmpty = this.rows.length === 0;

  // Update model
  rows.forEach(function(row) {
    this._initRow(row);
    // Always insert new rows at the end, if the order is wrong a rowOrderChange event will follow
    this.rows.push(row);
  }, this);

  this._applyFilters(rows);
  this._calculateValuesForBackgroundEffect();
  fromServer = scout.nvl(fromServer, false);
  if (!fromServer) {
    // If event comes from server, there will be a row order changed event as well -> no sorting necessary
    this._sort();
  } else {
    // There will only be a row order changed event if table was not empty.
    // If it was empty, there will be NO row order changed event (tableEventBuffer) -> inserted rows are already in correct order -> no sort necessary but group is
    if (wasEmpty) {
      this._group();
    }
  }
  this._rebuildingTable = false;

  // Update HTML
  if (this.rendered) {
    // Remember inserted rows for future events like rowOrderChanged
    if (!this._insertedRows) {
      this._insertedRows = rows;
      setTimeout(function() {
        this._insertedRows = null;
      }.bind(this), 0);
    } else {
      scout.arrays.pushAll(this._insertedRows, rows);
    }

    this.viewRangeDirty = true;
    this._renderViewport();
    this.invalidateLayoutTree();
  }
  this._triggerRowsInserted(rows);
};

scout.Table.prototype.deleteRow = function(row) {
  this.deleteRows([row]);
};

scout.Table.prototype.deleteRows = function(rows) {
  var invalidate, filterChanged;

  rows.forEach(function(row) {
    // Update HTML
    if (this.rendered) {
      // Cancel cell editing if cell editor belongs to a cell of the deleted row
      if (this.cellEditorPopup && this.cellEditorPopup.row.id === row.id) {
        this.cellEditorPopup.cancelEdit();
      }

      this._removeRows(row);
      invalidate = true;
    }

    // Update model
    scout.arrays.remove(this.rows, row);
    if (scout.arrays.remove(this._filteredRows, row)) {
      filterChanged = true;
    }
    delete this.rowsMap[row.id];

    if (this.selectionHandler.lastActionRow === row) {
      this.selectionHandler.clearLastSelectedRowMarker();
    }
  }.bind(this));

  this.deselectRows(rows, false);
  if (filterChanged) {
    this._rowsFiltered();
  }
  this._group();
  this._updateBackgroundEffect();
  this._triggerRowsDeleted(rows);

  if (invalidate) {
    this._renderViewport();
    // Update markers and filler because row may be removed by removeRows. RenderViewport doesn't do it if view range is already correctly rendered.
    this._renderRangeMarkers();
    this._renderFiller();
    this.invalidateLayoutTree();
  }
};

scout.Table.prototype.deleteAllRows = function() {
  var filterChanged = this._filteredRows.length > 0;

  // Update HTML
  if (this.rendered) {
    // Cancel cell editing
    if (this.cellEditorPopup) {
      this.cellEditorPopup.cancelEdit();
    }

    this.selectionHandler.clearLastSelectedRowMarker();
    this._removeRows();
  }

  // Update model
  this.rows = [];
  this.rowsMap = {};
  this.deselectAll(false);
  this._filteredRows = [];

  if (filterChanged) {
    this._rowsFiltered();
  }
  this._group();
  this._updateBackgroundEffect();
  this._triggerAllRowsDeleted();

  // Update HTML
  if (this.rendered) {
    this._renderFiller();
    this._renderViewport();
    this.invalidateLayoutTree();
  }
};

scout.Table.prototype.updateRows = function(rows) {
  var filterChanged, newHiddenRows = [];

  // Update model
  for (var i = 0; i < rows.length; i++) {
    var updatedRow = rows[i];

    var oldRow = this.rowsMap[updatedRow.id];
    if (!oldRow) {
      throw new Error('Update event received for non existing row. RowId: ' + updatedRow.id);
    }

    // Replace old row
    this._initRow(updatedRow);
    if (this.selectionHandler.lastActionRow === oldRow) {
      this.selectionHandler.lastActionRow = updatedRow;
    }
    //TODO CGU remove this replace functions, they are slow due to indexOf. Either create maps (rowId/rowIndex) before the loop or even store rowIndex for each row
    scout.arrays.replace(this.rows, oldRow, updatedRow);
    scout.arrays.replace(this.selectedRows, oldRow, updatedRow);

    // Apply row filter
    updatedRow.filterAccepted = oldRow.filterAccepted;
    if (this._filterCount() > 0) {
      if (this._applyFiltersForRow(updatedRow)) {
        filterChanged = true;
        if (!updatedRow.filterAccepted) {
          newHiddenRows.push(updatedRow);
        }
      } else {
        // If filter state has not changed, just make sure filteredRows will be recalculated the next time its used
        this._filteredRowsDirty = true;
      }
    }

    // Replace old $row
    if (this.rendered && oldRow.$row) {
      // render row and replace div in DOM
      var $updatedRow = $(this._buildRowDiv(updatedRow));
      scout.Table.linkRowToDiv(updatedRow, $updatedRow);
      $updatedRow.copyCssClasses(oldRow.$row, scout.Table.SELECTION_CLASSES + ' first last');
      oldRow.$row.replaceWith($updatedRow);
      this._removeTooltipsForRow(updatedRow);
      this._removeCellEditorForRow(updatedRow);
      this._installRow(updatedRow);
    }
  }

  if (filterChanged) {
    this._rowsFiltered(newHiddenRows);
    if (this.rendered) {
      // Make sure filtered rows get removed and viewport is completely rendered
      this._rerenderViewport();
    }
  }
  this._group();
  this._updateBackgroundEffect();
};

scout.Table.prototype.updateRowOrder = function(rows) {
  rows = scout.arrays.ensure(rows);
  if (rows.length !== this.rows.length) {
    throw new Error('Row order may not be updated because lengths of the arrays differ.');
  }

  // update model (make a copy so that original array stays untouched)
  this.rows = rows.slice();
  this._filteredRowsDirty = true; // order has changed

  this.clearAggregateRows(this._animateAggregateRows);
  if (this.rendered) {
    this._renderRowOrderChanges();
  }
  this._triggerRowOrderChanged();

  this._group(this._animateAggregateRows);
  this._animateAggregateRows = false;
};

scout.Table.prototype._removeTooltipsForRow = function(row) {
  for (var i = this.tooltips.length - 1; i >= 0; i--) {
    if (this.tooltips[i].row.id === row.id) {
      this.tooltips[i].remove();
      this.tooltips.splice(i, 1);
    }
  }
};

scout.Table.prototype._removeCellEditorForRow = function(row) {
  if (this.cellEditorPopup && this.cellEditorPopup.rendered && this.cellEditorPopup.row.id === row.id) {
    this.cellEditorPopup.remove();
  }
};

scout.Table.prototype._startCellEdit = function(column, row, fieldId) {
  this.ensureRowRendered(row);
  var popup = column.startCellEdit(row, fieldId);
  this.cellEditorPopup = popup;
  return popup;
};

scout.Table.prototype.scrollTo = function(row) {
  if (this.viewRangeRendered.size() === 0) {
    // Cannot scroll to a row no row is rendered
    return;
  }
  this.ensureRowRendered(row);
  scout.scrollbars.scrollTo(this.$data, row.$row);
};

scout.Table.prototype.scrollPageUp = function() {
  var newScrollTop = Math.max(0, this.$data[0].scrollTop - this.$data.height());
  this.setScrollTop(newScrollTop);
};

scout.Table.prototype.scrollPageDown = function() {
  var newScrollTop = Math.min(this.$data[0].scrollHeight, this.$data[0].scrollTop + this.$data.height());
  this.setScrollTop(newScrollTop);
};

scout.Table.prototype.setScrollTop = function(scrollTop) {
  scout.scrollbars.scrollTop(this.$data, scrollTop);
  this.scrollTop = scrollTop;

  // call _renderViewport to make sure rows are rendered immediately. The browser fires the scroll event handled by onDataScroll delayed
  this._renderViewport();
};

scout.Table.prototype.revealSelection = function() {
  if (this.selectedRows.length > 0) {
    this.scrollTo(this.selectedRows[0]);
  }
};

scout.Table.prototype.revealChecked = function() {
  var firstCheckedRow = scout.arrays.find(this.rows, function(row) {
    return row.checked === true;
  });
  if (firstCheckedRow) {
    this.scrollTo(firstCheckedRow);
  }
};

scout.Table.prototype._rowById = function(id) {
  return this.rowsMap[id];
};

scout.Table.prototype._rowsByIds = function(ids) {
  return ids.map(this._rowById.bind(this));
};

scout.Table.prototype._rowsToIds = function(rows) {
  return rows.map(function(row) {
    return row.id;
  });
};

/**
 * render borders and selection of row. default select if no argument or false is passed in deselect
 * model has to be updated before calling this method.
 */
scout.Table.prototype._renderSelection = function(rows) {
  rows = scout.arrays.ensure(rows || this.selectedRows);

  // helper function adds/removes a class for a row only if necessary, return true if classes have been changed
  var addOrRemoveClassIfNeededFunc = function($row, condition, classname) {
    var hasClass = $row.hasClass(classname);
    if (condition && !hasClass) {
      $row.addClass(classname);
      return true;
    } else if (!condition && hasClass) {
      $row.removeClass(classname);
      return true;
    }
    return false;
  };

  for (var i = 0; i < rows.length; i++) { // traditional for loop, elements might be added during loop
    var row = rows[i];
    if (!row.$row) {
      continue;
    }

    var thisRowSelected = this.selectedRows.indexOf(row) !== -1,
      filteredRows = this.filteredRows(),
      previousIndex = filteredRows.indexOf(row) - 1,
      previousRowSelected = previousIndex >= 0 && this.selectedRows.indexOf(filteredRows[previousIndex]) !== -1,
      followingIndex = filteredRows.indexOf(row) + 1,
      followingRowSelected = followingIndex < filteredRows.length && this.selectedRows.indexOf(filteredRows[followingIndex]) !== -1;

    // Don't collapse selection borders if two consecutively selected (real) rows are separated by an aggregation row
    if (thisRowSelected && previousRowSelected && row.aggregateRowBefore) {
      previousRowSelected = false;
    }
    if (thisRowSelected && followingRowSelected && row.aggregateRowAfter) {
      followingRowSelected = false;
    }

    // Note: We deliberately use the '+' operator on booleans here! That way, _all_ methods are executed (boolean
    // operators might stop in between) and the variable classChanged contains a number > 1 (which is truthy) when
    // at least one method call returned true.
    var classChanged = 0 +
      addOrRemoveClassIfNeededFunc(row.$row, thisRowSelected, 'selected') +
      addOrRemoveClassIfNeededFunc(row.$row, thisRowSelected && !previousRowSelected && followingRowSelected, 'select-top') +
      addOrRemoveClassIfNeededFunc(row.$row, thisRowSelected && previousRowSelected && !followingRowSelected, 'select-bottom') +
      addOrRemoveClassIfNeededFunc(row.$row, thisRowSelected && !previousRowSelected && !followingRowSelected, 'select-single') +
      addOrRemoveClassIfNeededFunc(row.$row, thisRowSelected && previousRowSelected && followingRowSelected, 'select-middle');

    if (classChanged && previousRowSelected && rows.indexOf(filteredRows[previousIndex]) == -1) {
      rows.push(filteredRows[previousIndex]);
    }
    if (classChanged && followingRowSelected && rows.indexOf(filteredRows[followingIndex]) == -1) {
      rows.push(filteredRows[followingIndex]);
    }
  }

  // Make sure the cell editor popup is correctly layouted because selection changes the cell bounds
  if (this.cellEditorPopup && this.cellEditorPopup.rendered && this.selectedRows.indexOf(this.cellEditorPopup.row) > -1) {
    this.cellEditorPopup.position();
    this.cellEditorPopup.pack();
  }
};

scout.Table.prototype._removeSelection = function() {
  this.selectedRows.forEach(function(row) {
    if (!row.$row) {
      return;
    }
    row.$row.select(false);
    row.$row.toggleClass(scout.Table.SELECTION_CLASSES, false);
  }, this);
};

scout.Table.prototype.addRowToSelection = function(row, ongoingSelection) {
  if (this.selectedRows.indexOf(row) > -1) {
    return;
  }
  ongoingSelection = ongoingSelection !== undefined ? ongoingSelection : true;
  this.selectedRows.push(row);

  if (row.$row && this.rendered) {
    row.$row.select(true);
    this._renderSelection(row);
    if (this.scrollToSelection) {
      this.revealSelection();
    }
  }

  this._sendRowsPending = true;
  if (!ongoingSelection) {
    this.notifyRowSelectionFinished();
  }
};

scout.Table.prototype.removeRowFromSelection = function(row, ongoingSelection) {
  ongoingSelection = ongoingSelection !== undefined ? ongoingSelection : true;
  if (scout.arrays.remove(this.selectedRows, row)) {
    if (this.rendered) {
      this._renderSelection(row);
    }
    if (!ongoingSelection) {
      this._triggerRowsSelected();
      this._sendRowsSelected(this._rowsToIds(this.selectedRows));
    } else {
      this._sendRowsPending = true;
    }
  }
};

scout.Table.prototype.selectRows = function(rows, notifyServer, debounceSend) {
  rows = scout.arrays.ensure(rows);
  var selectedEqualRows = scout.arrays.equalsIgnoreOrder(rows, this.selectedRows);
  // TODO CGU maybe make sure selectedRows are in correct order, this would make logic in AbstractTableNavigationKeyStroke or renderSelection easier
  // but requires some effort (remember rowIndex, keep array in order after sort, ... see java Table)
  if (selectedEqualRows) {
    return;
  }

  if (this.rendered) {
    this._removeSelection();
  }

  if (!this.multiSelect && rows.length > 1) {
    rows = [rows[0]];
  }

  // Make a copy so that original array stays untouched
  this.selectedRows = rows.slice();
  notifyServer = scout.nvl(notifyServer, true);
  if (notifyServer) {
    this._sendRowsSelected(this._rowsToIds(rows), debounceSend);
  }
  this._triggerRowsSelected();

  this._updateMenuBar();
  if (this.rendered) {
    this._renderSelection();
    if (this.scrollToSelection) {
      this.revealSelection();
    }
  }
};

scout.Table.prototype.deselectRows = function(rows, notifyServer) {
  rows = scout.arrays.ensure(rows);
  notifyServer = notifyServer !== undefined ? notifyServer : true;
  var selectedRows = this.selectedRows.slice(); // copy
  if (scout.arrays.removeAll(selectedRows, rows)) {
    this.selectRows(selectedRows, notifyServer);
  }
};

scout.Table.prototype.isRowSelected = function(row) {
  return this.selectedRows.indexOf(row) > -1;
};

scout.Table.prototype._filterCount = function() {
  return Object.keys(this._filterMap).length;
};

scout.Table.prototype.filteredRows = function() {
  // filtered rows are cached to avoid unnecessary loops
  if (this._filteredRowsDirty) {
    if (this._filterCount() === 0) {
      this._filteredRows = this.rows;
    } else {
      this._filteredRows = [];
      this.rows.forEach(function(row) {
        if (row.filterAccepted) {
          this._filteredRows.push(row);
        }
      }, this);
    }
    this._filteredRowsDirty = false;
  }
  return this._filteredRows;
};

scout.Table.prototype.$rows = function(includeAggrRows) {
  var selector = '.table-row';
  if (includeAggrRows) {
    selector += ', .table-aggregate-row';
  }
  return this.$data.find(selector);
};

scout.Table.prototype.$aggregateRows = function() {
  return this.$data.find('.table-aggregate-row');
};

scout.Table.prototype.$selectedRows = function() {
  if (!this.$data) {
    return $();
  }
  return this.$data.find('.selected');
};

scout.Table.prototype.$cellsForColIndex = function(colIndex, includeAggrRows) {
  var selector = '.table-row > div:nth-of-type(' + colIndex + ')';
  if (includeAggrRows) {
    selector += ', .table-aggregate-row > div:nth-of-type(' + colIndex + ')';
  }
  return this.$data.find(selector);
};

scout.Table.prototype.$cellsForColIndexWidthFix = function(colIndex, includeAggrRows) {
  var selector = '.table-row > div:nth-of-type(' + colIndex + ') > .width-fix ';
  if (includeAggrRows) {
    selector += ', .table-aggregate-row > div:nth-of-type(' + colIndex + ') > .width-fix';
  }
  return this.$data.find(selector);
};

scout.Table.prototype.$cellsForRow = function($row) {
  return $row.children('.table-cell');
};

scout.Table.prototype.$cell = function(column, $row) {
  var columnIndex = this.columns.indexOf(column);
  return $row.children().eq(columnIndex);
};

scout.Table.prototype._columnById = function(columnId) {
  return scout.arrays.find(this.columns, function(column) {
    return column.id === columnId;
  });
};

scout.Table.prototype.filter = function() {
  var animate = true,
    numChangedRows = 0,
    newHiddenRows = [],
    newShownRows = [];

  // Filter rows
  this.rows.forEach(function(row) {
    var changed = this._applyFiltersForRow(row);
    if (changed) {
      if (!row.filterAccepted) {
        newHiddenRows.push(row);
      } else {
        newShownRows.push(row);
      }
    }
  }, this);

  numChangedRows = newHiddenRows.length + newShownRows.length;
  if (numChangedRows === 0) {
    return;
  }

  this._rowsFiltered(newHiddenRows);
  this._group(animate);

  if (this.rendered) {
    animate = numChangedRows <= this._animationRowLimit;
    if (!animate) {
      this._rerenderViewport();
    } else {
      newHiddenRows.forEach(function(row) {
        this._hideRow(row);
      }.bind(this));

      this._rerenderViewport();
      // Rows removed by an animation are still there, new rows were appended -> reset correct row order
      this._order$Rows().insertAfter(this.$fillBefore);
      // Also make sure aggregate rows are at the correct position (_renderAggregateRows does nothing because they are already rendered)
      this._order$AggregateRows();
      newShownRows.forEach(function(row) {
        this._showRow(row);
      }, this);
    }
    this._renderEmptyData();
  }
};

/**
 * Sorts the given $rows according to the row index
 */
scout.Table.prototype._order$Rows = function($rows) {
  // Find rows using jquery because
  // this.filteredRows() may be empty but there may be $rows which are getting removed by animation
  $rows = $rows || this.$rows();
  return $rows.sort(function(elem1, elem2) {
    var $row1 = $(elem1),
      $row2 = $(elem2),
      row1 = $row1.data('row'),
      row2 = $row2.data('row');

    return this.rows.indexOf(row1) - this.rows.indexOf(row2);
  }.bind(this));
};

scout.Table.prototype._order$AggregateRows = function($rows) {
  // Find aggregate rows using jquery because
  // this._aggregateRows may be empty but there may be $aggregateRows which are getting removed by animation
  $rows = $rows || this.$aggregateRows();
  $rows.each(function(i, elem) {
    var $aggrRow = $(elem),
      aggregateRow = $aggrRow.data('aggregateRow');
    if (!aggregateRow || !aggregateRow.prevRow) {
      return;
    }
    $aggrRow.insertAfter(aggregateRow.prevRow.$row);
  });
};

scout.Table.prototype._rowsFiltered = function(hiddenRows) {
  // non visible rows must be deselected
  this.deselectRows(hiddenRows);
  // notify
  this._filteredRowsDirty = true;
  this._sendRowsFiltered(this._rowsToIds(this.filteredRows()));
  this._triggerRowsFiltered();
};

scout.Table.prototype._rowAcceptedByFilters = function(row) {
  for (var key in this._filterMap) {
    var filter = this._filterMap[key];
    if (!filter.accept(row)) {
      return false;
    }
  }
  return true;
};

/**
 * @returns {Boolean} true if row state has changed, false if not
 */
scout.Table.prototype._applyFiltersForRow = function(row) {
  if (this._rowAcceptedByFilters(row)) {
    if (!row.filterAccepted) {
      row.filterAccepted = true;
      return true;
    }
  } else {
    if (row.filterAccepted) {
      row.filterAccepted = false;
      return true;
    }
  }
  return false;
};

/**
 * Applies the filters for the given rows.<p>
 * This function is intended to be used for new rows. That's why rowsFiltered event is only triggered if there are accepted rows in the given list.
 */
scout.Table.prototype._applyFilters = function(rows) {
  var filterChanged,
    newHiddenRows = [];

  if (this._filterCount() === 0) {
    return;
  }

  rows.forEach(function(row) {
    if (this._applyFiltersForRow(row)) {
      filterChanged = true;
      if (!row.filterAccepted) {
        newHiddenRows.push(row);
      }
    }
    // always notify if there are new rows which accept the filter
    if (row.filterAccepted) {
      filterChanged = true;
    }
  }, this);

  if (filterChanged) {
    this._rowsFiltered(newHiddenRows);
  }
};

/**
 *
 * @returns array of filter names which are currently active
 */
scout.Table.prototype.filteredBy = function() {
  var filteredBy = [];
  for (var key in this._filterMap) {
    var filter = this._filterMap[key];
    filteredBy.push(filter.createLabel());
  }
  return filteredBy;
};

scout.Table.prototype.resetFilter = function() {
  // remove filters
  for (var key in this._filterMap) {
    this.removeFilterByKey(key);
  }
  this._filterMap = {};

  // reset rows
  this.filter();
  this._triggerFilterResetted();
};

scout.Table.prototype.resizeToFit = function(column) {
  if (column.fixedWidth) {
    return;
  }
  var calculatedSize = column.calculateOptimalWidth();
  if (scout.device.browser === scout.Device.Browser.INTERNET_EXPLORER && calculatedSize !== column.minWidth) {
    calculatedSize++;
  }
  if (column.width !== calculatedSize) {
    this.resizeColumn(column, calculatedSize);
  }
};

/**
 * @param filter object with createKey() and accept()
 */
scout.Table.prototype.addFilter = function(filter, notifyServer) {
  notifyServer = scout.nvl(notifyServer, true);
  var key = filter.createKey();
  if (!key) {
    throw new Error('key has to be defined');
  }
  this._filterMap[key] = filter;

  if (notifyServer && filter instanceof scout.TableUserFilter) {
    this._send('addFilter', filter.createAddFilterEventData());
  }
  this.trigger('addFilter', {
    filter: filter
  });
};

scout.Table.prototype.removeFilter = function(filter, notifyServer) {
  this.removeFilterByKey(filter.createKey(), notifyServer);
};

scout.Table.prototype.removeFilterByKey = function(key, notifyServer) {
  notifyServer = notifyServer !== undefined ? notifyServer : true;
  if (!key) {
    throw new Error('key has to be defined');
  }
  var filter = this._filterMap[key];
  if (!filter) {
    return;
  }
  delete this._filterMap[key];

  if (notifyServer && filter instanceof scout.TableUserFilter) {
    this._send('removeFilter', filter.createRemoveFilterEventData());
  }
  this.trigger('removeFilter', {
    filter: filter
  });
};

scout.Table.prototype.getFilter = function(key) {
  if (!key) {
    throw new Error('key has to be defined');
  }
  return this._filterMap[key];
};

/**
 * While resizing a column, this method is called for each change of the width. As long as the resizing is in
 * progress (e.g. the mouse button has not been released), the column is marked with the flag "resizingInProgress".
 * When the resizing has finished, this method has to be called again without the flag "resizingInProgress" to
 * correctly set the width of the "empty data" div.
 *
 * @param column
 *          (required) column to resize
 * @param width
 *          (required) new column size
 */
scout.Table.prototype.resizeColumn = function(column, width) {
  if (column.fixedWidth) {
    return;
  }
  var colNum = this.columns.indexOf(column) + 1;
  width = Math.floor(width);
  column.width = width;
  this._updateRowWidth();

  this.$cellsForColIndex(colNum, true)
    .css('min-width', width)
    .css('max-width', width);
  if (scout.device.tableAdditionalDivRequired) {
    this.$cellsForColIndexWidthFix(colNum, true)
      .css('max-width', (width - this.cellHorizontalPadding - 2 /* unknown IE9 extra space */ ));
    // same calculation in scout.Column.prototype.buildCellForRow;
  }
  this.$rows(true)
    .css('width', this.rowWidth);

  // If resized column contains cells with wrapped text, view port needs to be updated
  // Remove row height for non rendered rows because it may have changed due to resizing (wrap text)
  this._updateRowHeights();
  this._renderFiller();
  this._renderViewport();
  this.updateScrollbars();

  this._triggerColumnResized(column);
  this._sendColumnResized(column);

  if (column.resizingInProgress) {
    this._renderEmptyData();
  } else {
    this._renderEmptyData(this.rowWidth - this.rowBorderWidth);
  }
};

scout.Table.prototype._sendColumnResized = function(column) {
  if (column.fixedWidth || this.autoResizeColumns) {
    return;
  }

  var eventData = {
    columnId: column.id,
    width: column.width
  };

  // send delayed to avoid a lot of requests while resizing
  // coalesce: only send the latest resize event for a column
  this._send('columnResized', eventData, 750, function(previous) {
    return this.id === previous.id && this.type === previous.type && this.columnId === previous.columnId;
  });
};

scout.Table.prototype._sendColumnMoved = function(column, index) {
  var data = {
    columnId: column.id,
    index: index
  };
  this._send('columnMoved', data);
};

scout.Table.prototype._sendColumnBackgroundEffectChanged = function(column) {
  var data = {
    columnId: column.id,
    backgroundEffect: column.backgroundEffect
  };
  this._send('columnBackgroundEffectChanged', data);
};

scout.Table.prototype._sendAggregationFunctionChanged = function(column) {
  var data = {
    columnId: column.id,
    aggregationFunction: column.aggregationFunction
  };
  this._send('aggregationFunctionChanged', data);
};

scout.Table.prototype.moveColumn = function(column, oldPos, newPos, dragged) {
  var index;

  this.columns.forEach(function(iteratingColumn, i) {
    // Don't allow moving a column before the last column with a fixed position (checkbox col, row icon col ...)
    if (iteratingColumn.fixedPosition && newPos <= i) {
      newPos = i + 1;
    }
  });

  scout.arrays.remove(this.columns, column);
  scout.arrays.insert(this.columns, column, newPos);

  index = newPos;
  this.columns.forEach(function(iteratingColumn, i) {
    // Adjust index if column is only known on the gui
    if (iteratingColumn.guiOnly) {
      index--;
    }
  });

  this._triggerColumnMoved(column, oldPos, newPos, dragged);
  this._sendColumnMoved(column, index);

  // move aggregated rows
  this._aggregateRows.forEach(function(aggregateRow) {
    var val = aggregateRow.contents[oldPos];
    aggregateRow.contents.splice(oldPos, 1);
    if (aggregateRow.contents.length > newPos) {
      aggregateRow.contents.splice(newPos, 0, val);
    } else {
      aggregateRow.contents[newPos] = val;
    }
  });

  // move cells
  this._rerenderViewport();
};

scout.Table.prototype._renderColumnOrderChanges = function(oldColumnOrder) {
  var column, i, j, $orderedCells, $cell, $cells, that = this,
    $row;

  if (this.header) {
    this.header.onOrderChanged(oldColumnOrder);
  }

  // move cells
  this.$rows(true).each(function() {
    $row = $(this);
    $orderedCells = $();
    $cells = $row.children();
    for (i = 0; i < that.columns.length; i++) {
      column = that.columns[i];

      //Find $cell for given column
      for (j = 0; j < oldColumnOrder.length; j++) {
        if (oldColumnOrder[j] === column) {
          $cell = $cells[j];
          break;
        }
      }
      $orderedCells.push($cell);
    }
    $row.prepend($orderedCells);
  });
};

scout.Table.prototype._triggerRowsInserted = function(rows) {
  var event = {
    rows: rows
  };
  this.trigger('rowsInserted', event);
};

scout.Table.prototype._triggerRowsDeleted = function(rows) {
  var event = {
    rows: rows
  };
  this.trigger('rowsDeleted', event);
};

scout.Table.prototype._triggerAllRowsDeleted = function() {
  this.trigger('allRowsDeleted');
};

scout.Table.prototype._triggerRowsSelected = function() {
  this.trigger('rowsSelected');
};

scout.Table.prototype._triggerRowsChecked = function() {
  this.trigger('rowsChecked');
};

scout.Table.prototype._triggerRowsFiltered = function() {
  this.trigger('rowsFiltered');
};

scout.Table.prototype._triggerFilterResetted = function() {
  this.trigger('filterResetted');
};

scout.Table.prototype._triggerRowOrderChanged = function(row, animating) {
  var event = {
    row: row,
    animating: animating
  };
  this.trigger('rowOrderChanged', event);
};

scout.Table.prototype._triggerColumnResized = function(column) {
  var event = {
    column: column
  };
  this.trigger('columnResized', event);
};

scout.Table.prototype._triggerColumnMoved = function(column, oldPos, newPos, dragged) {
  var event = {
    column: column,
    oldPos: oldPos,
    newPos: newPos,
    dragged: dragged
  };
  this.trigger('columnMoved', event);
};

scout.Table.prototype._triggerAggregationFunctionChanged = function(column) {
  var event = {
    column: column.id
  };
  this.trigger('aggregationFunctionChanged', event);
};

scout.Table.prototype._triggerGroupingChanged = function() {
  this.trigger('groupingChanged');
};

scout.Table.prototype._renderHeaderVisible = function() {
  this._renderTableHeader();
};

scout.Table.prototype._renderHeaderEnabled = function() {
  // Rebuild the table header when this property changes
  this._removeTableHeader();
  this._renderTableHeader();
};

scout.Table.prototype._syncCheckable = function(checkable, oldValue) {
  if (checkable === oldValue) {
    // Do nothing if value has not changed (only on property change, not initially)
    return false;
  }
  this.checkable = checkable;

  var column = this.checkableColumn;
  if (this.checkable && !column) {
    this._insertBooleanColumn();
  } else if (!this.checkable && column) {
    scout.arrays.remove(this.columns, column);
    this.checkableColumn = null;
  }
};

scout.Table.prototype.hasPermanentHeadOrTailSortColumns = function() {
  return this._permanentHeadSortColumns.length !== 0 || this._permanentTailSortColumns.length !== 0;
};

scout.Table.prototype._syncHeadAndTailSortColumns = function() {
  // find all sort columns (head and tail sort columns should always be included)
  var sortColumns = this.columns.filter(function(c) {
    return c.sortIndex >= 0;
  });
  sortColumns.sort(function(a, b) {
    return a.sortIndex - b.sortIndex;
  });

  this._permanentHeadSortColumns = [];
  this._permanentTailSortColumns = [];

  sortColumns.forEach(function(c) {
    if (c.initialAlwaysIncludeSortAtBegin) {
      this._permanentHeadSortColumns.push(c);
    } else if (c.initialAlwaysIncludeSortAtEnd) {
      this._permanentTailSortColumns.push(c);
    }
  }, this);
};

scout.Table.prototype._syncRowIconVisible = function(rowIconVisible, oldValue) {
  if (rowIconVisible === oldValue) {
    // Do nothing if value has not changed (only on property change, not initially)
    return false;
  }
  this.rowIconVisible = rowIconVisible;

  var column = this.rowIconColumn;
  if (this.rowIconVisible && !column) {
    this._insertRowIconColumn();
  } else if (!this.rowIconVisible && column) {
    scout.arrays.remove(this.columns, column);
    this.rowIconColumn = null;
  }
};

scout.Table.prototype._syncSelectedRows = function(selectedRowIds) {
  this.selectRows(this._rowsByIds(selectedRowIds), false);
  this.selectionHandler.clearLastSelectedRowMarker();
};

scout.Table.prototype._syncMenus = function(menus, oldMenus) {
  this.updateKeyStrokes(menus, oldMenus);
  this.menus = menus;
  this._updateMenuBar();

  if (this.header) {
    this.header.updateMenuBar();
  }
};

scout.Table.prototype._updateMenuBar = function() {
  var notAllowedTypes = ['Header'];
  var menuItems = this._filterMenus(this.menus, scout.MenuDestinations.MENU_BAR, false, true, notAllowedTypes);
  menuItems = this.staticMenus.concat(menuItems);
  this.menuBar.setMenuItems(menuItems);
};

scout.Table.prototype._syncKeyStrokes = function(keyStrokes, oldKeyStrokes) {
  this.updateKeyStrokes(keyStrokes, oldKeyStrokes);
  this.keyStrokes = keyStrokes;
};

scout.Table.prototype._syncFilters = function(filters) {
  for (var key in this._filterMap) {
    this.removeFilterByKey(key, false);
  }
  if (filters) {
    filters.forEach(function(filterData) {
      if (filterData.column) {
        filterData.column = this._columnById(filterData.column);
      }
      filterData.table = this;
      filterData.session = this.session;
      this.addFilter(scout.create(filterData), false);
    }, this);
  }
};

scout.Table.prototype._syncTableStatus = function(tableStatus) {
  if (tableStatus) {
    this.tableStatus = new scout.Status(tableStatus);
  } else {
    this.tableStatus = null;
  }
};

scout.Table.prototype._syncTableStatusVisible = function(tableStatusVisible) {
  this.tableStatusVisible = tableStatusVisible;
  this._updateFooterVisibility();
};

scout.Table.prototype._updateFooterVisibility = function() {
  this.setFooterVisible(this.tableStatusVisible || this._hasVisibleTableControls());
};

scout.Table.prototype.setFooterVisible = function(visible) {
  this.footerVisible = visible;
  if (visible && !this.footer) {
    this.footer = this._createFooter();
  }
  if (this.rendered) {
    this._renderFooterVisible();
  }
  if (!visible && this.footer) {
    this.footer = null;
  }
};

/**
 * Renders the background effect of every column, if column.backgroundEffect is set
 */
scout.Table.prototype._renderBackgroundEffect = function() {
  this.columns.forEach(function(column) {
    if (!column.backgroundEffect) {
      return;
    }
    column._renderBackgroundEffect();
  }, this);
};

scout.Table.prototype._renderRowChecked = function(row) {
  if (!this.checkable) {
    return;
  }
  if (!row.$row) {
    return;
  }
  var $styleElem;
  if (this.checkableStyle === scout.Table.CheckableStyle.TABLE_ROW) {
    $styleElem = row.$row;
  } else {
    if (!this.checkableColumn) {
      throw new Error('checkableColumn not set');
    }
    $styleElem = this.checkableColumn.$checkBox(row.$row);
  }
  $styleElem.toggleClass('checked', row.checked);
};

scout.Table.prototype._renderCheckable = function() {
  this._redraw();
};

scout.Table.prototype._renderRowIconVisible = function() {
  this._redraw();
};

scout.Table.prototype._redraw = function() {
  this._rerenderHeaderColumns();
  this._rerenderViewport();
};

scout.Table.prototype._rerenderHeaderColumns = function() {
  if (this.header) {
    this.header.rerenderColumns();
    this.invalidateLayoutTree();
  }
};

scout.Table.prototype._renderTableHeader = function() {
  var changed = false;
  if (this.headerVisible && !this.header) {
    this.header = this._createHeader();
    this.header.render();
    this._renderEmptyData();
    changed = true;
  } else if (!this.headerVisible && this.header) {
    this._removeTableHeader();
    changed = true;
  }
  if (changed) {
    this.invalidateLayoutTree();
  }
};

scout.Table.prototype._removeTableHeader = function() {
  if (this.header) {
    this.header.remove();
    this.removeChild(this.header);
    this.header = null;
  }
};

/**
 * @param width optional width of emptyData, if omitted the width is set to the header's scrollWidth.
 */
scout.Table.prototype._renderEmptyData = function(width) {
  if (this.header && this.filteredRows().length === 0) {
    if (!this.$emptyData) {
      this.$emptyData = this.$data.appendDiv().html('&nbsp;');
    }
    // measure header-width and subtract insets from table-data
    var
      horizInsets = scout.graphics.getInsets(this.$data).horizontal(),
      headerWidth = scout.nvl(width, this.header.$container[0].scrollWidth) - horizInsets;
    this.$emptyData
      .css('min-width', headerWidth)
      .css('max-width', headerWidth);
  }
  this.updateScrollbars();
};

scout.Table.prototype._removeEmptyData = function() {
  if (this.filteredRows().length > 0 && this.$emptyData) {
    this.$emptyData.remove();
    this.$emptyData = undefined;
    this.updateScrollbars();
  }
};

scout.Table.prototype._renderFooterVisible = function() {
  if (!this.footer) {
    return;
  }
  if (this.footerVisible) {
    this._renderFooter();
  } else {
    this._removeFooter();
  }
  this.invalidateLayoutTree();
};

scout.Table.prototype._renderFooter = function() {
  if (this.footer.rendered) {
    return;
  }

  this.footer.render();
};

scout.Table.prototype._removeFooter = function() {
  if (!this.footer.rendered) {
    return;
  }
  this.footer.remove();
};

scout.Table.prototype._renderEnabled = function() {
  var enabled = this.enabled;
  this.$data.setEnabled(enabled);
  this.$container.setTabbable(enabled);

  if (this.rendered) {
    // Enable/disable all checkboxes
    this.$rows().each(function() {
      var $row = $(this),
        row = $row.data('row');
      $row.find('input').setEnabled(enabled && row.enabled);
    });
  }
};

scout.Table.prototype._renderMultiSelect = function() {
  // nop
};

scout.Table.prototype._renderMultiCheck = function() {
  // nop
};

scout.Table.prototype._renderMultilineText = function() {
  // nop
};

scout.Table.prototype._renderAutoResizeColumns = function() {
  if (this.autoResizeColumns) {
    this.invalidateLayoutTree();
  }
};

scout.Table.prototype._renderDropType = function() {
  if (this.dropType) {
    this._installDragAndDropHandler();
  } else {
    this._uninstallDragAndDropHandler();
  }
};

scout.Table.prototype._renderCheckableStyle = function() {
  this.$container.toggleClass('checkable', this.checkableStyle === scout.Table.CheckableStyle.TABLE_ROW);
};

scout.Table.prototype._installDragAndDropHandler = function(event) {
  if (this.dragAndDropHandler) {
    return;
  }
  this.dragAndDropHandler = scout.dragAndDrop.handler(this, {
    supportedScoutTypes: scout.dragAndDrop.SCOUT_TYPES.FILE_TRANSFER,
    dropType: function() {
      return this.dropType;
    }.bind(this),
    dropMaximumSize: function() {
      return this.dropMaximumSize;
    }.bind(this),
    additionalDropProperties: function(event) {
      var $target = $(event.currentTarget);
      var properties = {
        rowId: ''
      };
      if ($target.hasClass('table-row')) {
        var row = $target.data('row');
        properties.rowId = row.id;
      }
      return properties;
    }.bind(this)
  });
  this.dragAndDropHandler.install(this.$container, '.table-data,.table-row');
};

scout.Table.prototype._uninstallDragAndDropHandler = function(event) {
  if (!this.dragAndDropHandler) {
    return;
  }
  this.dragAndDropHandler.uninstall();
  this.dragAndDropHandler = null;
};

/**
 * This listener is used to invalidate table layout when an image icon has been loaded (which happens async in the browser).
 */
scout.Table.prototype._installImageListeners = function() {
  this._imageLoadListener = this._onImageLoadOrError.bind(this);
  this.$data[0].addEventListener('load', this._imageLoadListener, true);
  this.$data[0].addEventListener('error', this._imageLoadListener, true);
};

scout.Table.prototype._uninstallImageListeners = function() {
  this.$data[0].removeEventListener('load', this._imageLoadListener, true);
  this.$data[0].removeEventListener('error', this._imageLoadListener, true);
};

/**
 * Calculates the optimal view range size (number of rows to be rendered).
 * It uses the default row height to estimate how many rows fit in the view port.
 * The view range size is this value * 2.
 */
scout.Table.prototype.calculateViewRangeSize = function() {
  // Make sure row height is up to date (row height may be different after zooming)
  this._updateRowHeight();

  if (this.rowHeight === 0) {
    throw new Error('Cannot calculate view range with rowHeight = 0');
  }
  return Math.ceil(this.$data.outerHeight() / this.rowHeight) * 2;
};

scout.Table.prototype.setViewRangeSize = function(viewRangeSize) {
  if (this.viewRangeSize === viewRangeSize) {
    return;
  }
  this.viewRangeSize = viewRangeSize;
  if (this.rendered) {
    this._renderViewport();
  }
};

scout.Table.prototype._calculateCurrentViewRange = function() {
  var rowIndex,
    scrollTop = this.$data[0].scrollTop,
    maxScrollTop = this.$data[0].scrollHeight - this.$data[0].clientHeight;

  if (maxScrollTop === 0) {
    // no scrollbars visible
    rowIndex = 0;
  } else {
    rowIndex = this._rowIndexAtScrollTop(scrollTop);
  }

  return this._calculateViewRangeForRowIndex(rowIndex);
};

/**
 * Returns the index of the row which is at position scrollTop.
 */
scout.Table.prototype._rowIndexAtScrollTop = function(scrollTop) {
  var height = 0,
    index = -1;
  this.filteredRows().some(function(row, i) {
    height += this._heightForRow(row);
    if (scrollTop < height) {
      index = i;
      return true;
    }
  }.bind(this));
  return index;
};

scout.Table.prototype._heightForRow = function(row) {
  var height = 0,
    aggregateRow = row.aggregateRowAfter;

  if (row.height) {
    height = row.height;
  } else {
    height = this.rowHeight;
  }

  // Add height of aggregate row as well
  if (aggregateRow) {
    if (aggregateRow.height) {
      height += aggregateRow.height;
    } else {
      height += this.aggregateRowHeight;
    }
  }

  return height;
};

/**
 * Returns a range of size this.viewRangeSize. Start of range is rowIndex - viewRangeSize / 4.
 * -> 1/4 of the rows are before the viewport 2/4 in the viewport 1/4 after the viewport,
 * assuming viewRangeSize is 2*number of possible rows in the viewport (see calculateViewRangeSize).
 */
scout.Table.prototype._calculateViewRangeForRowIndex = function(rowIndex) {
  // regular / non-virtual scrolling? -> all rows are already rendered in the DOM
  if (!this.virtual) {
    return new scout.Range(0, this.filteredRows().length);
  }

  var viewRange = new scout.Range(),
    quarterRange = Math.floor(this.viewRangeSize / 4),
    diff;

  viewRange.from = Math.max(rowIndex - quarterRange, 0);
  viewRange.to = Math.min(viewRange.from + this.viewRangeSize, this.filteredRows().length);

  // Try to use the whole viewRangeSize (extend from if necessary)
  diff = this.viewRangeSize - viewRange.size();
  if (diff > 0) {
    viewRange.from = Math.max(viewRange.to - this.viewRangeSize, 0);
  }
  return viewRange;
};

/**
 * Calculates and renders the rows which should be visible in the current viewport based on scroll top.
 */
scout.Table.prototype._renderViewport = function() {
  var viewRange = this._calculateCurrentViewRange();
  this._renderViewRange(viewRange);
};

scout.Table.prototype._rerenderViewport = function() {
  this._removeRows();
  this._removeAggregateRows();
  this._renderFiller();
  this._renderViewport();
};

scout.Table.prototype._renderViewRangeForRowIndex = function(rowIndex) {
  var viewRange = this._calculateViewRangeForRowIndex(rowIndex);
  this._renderViewRange(viewRange);
};

/**
 * Renders the rows visible in the viewport and removes the other rows
 */
scout.Table.prototype._renderViewRange = function(viewRange) {
  if (viewRange.from === this.viewRangeRendered.from && viewRange.to === this.viewRangeRendered.to && !this.viewRangeDirty) {
    // Range already rendered -> do nothing
    return;
  }
  this._removeRangeMarkers();
  var rangesToRender = viewRange.subtract(this.viewRangeRendered);
  var rangesToRemove = this.viewRangeRendered.subtract(viewRange);
  rangesToRemove.forEach(function(range) {
    this._removeRowsInRange(range);
  }.bind(this));
  rangesToRender.forEach(function(range) {
    this._renderRowsInRange(range);
  }.bind(this));

  // check if at least last and first row in range got correctly rendered
  if (this.viewRangeRendered.size() > 0) {
    var rows = this.filteredRows();
    var firstRow = rows[this.viewRangeRendered.from];
    var lastRow = rows[this.viewRangeRendered.to - 1];
    if (!firstRow.$row || !lastRow.$row) {
      throw new Error('Rows not rendered as expected. ' + this.viewRangeRendered + '. First: ' + firstRow.$row + '. Last: ' + lastRow.$row);
    }
  }

  this._renderRangeMarkers();
  this._removeAggregateRows();
  this._renderAggregateRows();
  this._renderFiller();
  this._renderEmptyData();
  this._renderBackgroundEffect();
  this._renderSelection();
  this.viewRangeDirty = false;
};

scout.Table.prototype._removeRangeMarkers = function() {
  var firstRow, lastRow;
  if (this.viewRangeRendered.size() === 0) {
    return;
  }
  firstRow = this.filteredRows()[this.viewRangeRendered.from];
  lastRow = this.filteredRows()[this.viewRangeRendered.to - 1];
  firstRow.$row.removeClass('first');
  lastRow.$row.removeClass('last');
};

scout.Table.prototype._renderRangeMarkers = function() {
  var firstRow, lastRow;
  if (this.viewRangeRendered.size() === 0) {
    return;
  }
  firstRow = this.filteredRows()[this.viewRangeRendered.from];
  lastRow = this.filteredRows()[this.viewRangeRendered.to - 1];
  firstRow.$row.addClass('first');
  lastRow.$row.addClass('last');
};

scout.Table.prototype.ensureRowRendered = function(row) {
  if (!row.$row) {
    var rowIndex = this.filteredRows().indexOf(row);
    this._renderViewRangeForRowIndex(rowIndex);
  }
};

scout.Table.prototype._renderFiller = function() {
  if (!this.$fillBefore) {
    this.$fillBefore = this.$data.prependDiv('table-data-fill');
    this._applyFillerStyle(this.$fillBefore);
  }

  var fillBeforeHeight = this._calculateFillerHeight(new scout.Range(0, this.viewRangeRendered.from));
  this.$fillBefore.cssHeight(fillBeforeHeight);
  this.$fillBefore.cssWidth(this.rowWidth);
  $.log.trace('FillBefore height: ' + fillBeforeHeight);

  if (!this.$fillAfter) {
    this.$fillAfter = this.$data.appendDiv('table-data-fill');
    this._applyFillerStyle(this.$fillAfter);
  }

  var fillAfterHeight = this._calculateFillerHeight(new scout.Range(this.viewRangeRendered.to, this.filteredRows().length));
  this.$fillAfter.cssHeight(fillAfterHeight);
  this.$fillAfter.cssWidth(this.rowWidth);
  $.log.trace('FillAfter height: ' + fillAfterHeight);
};

scout.Table.prototype._applyFillerStyle = function($filler) {
  var lineColor = $filler.css('background-color');
  // In order to get a 1px border we need to get the right value in percentage for the linear gradient
  var lineWidth = ((1 - (1 / this.rowHeight)) * 100).toFixed(2) + '%';
  $filler.css({
    background: 'linear-gradient(to bottom, transparent, transparent ' + lineWidth + ', ' + lineColor + ' ' + lineWidth + ', ' + lineColor + ')',
    backgroundSize: '100% ' + this.rowHeight + 'px',
    backgroundColor: 'transparent'
  });
};

scout.Table.prototype._calculateFillerHeight = function(range) {
  var totalHeight = 0;
  for (var i = range.from; i < range.to; i++) {
    var row = this.filteredRows()[i];
    totalHeight += this._heightForRow(row);
  }
  return totalHeight;
};

scout.Table.prototype.containsNumberColumn = function() {
  return this.columns.some(function(column) {
    return column instanceof scout.NumberColumn;
  });
};

scout.Table.prototype._onRowsInserted = function(rows) {
  this.insertRows(rows, true);
};

scout.Table.prototype._onRowsDeleted = function(rowIds) {
  var rows = this._rowsByIds(rowIds);
  this.deleteRows(rows);
};

scout.Table.prototype._onAllRowsDeleted = function() {
  this.deleteAllRows();
};

scout.Table.prototype._onRowsUpdated = function(rows) {
  this.updateRows(rows);
};

scout.Table.prototype._onRowsSelected = function(rowIds) {
  this._syncSelectedRows(rowIds);
};

scout.Table.prototype._onRowsChecked = function(rows) {
  var checkedRows = [],
    uncheckedRows = [];

  rows.forEach(function(rowData) {
    var row = this._rowById(rowData.id);
    if (rowData.checked) {
      checkedRows.push(row);
    } else {
      uncheckedRows.push(row);
    }
  }, this);

  this.checkRows(checkedRows, {
    checked: true,
    notifyServer: false,
    checkOnlyEnabled: false
  });
  this.uncheckRows(uncheckedRows, {
    notifyServer: false,
    checkOnlyEnabled: false
  });
};

scout.Table.prototype._onRowOrderChanged = function(rowIds) {
  var rows = this._rowsByIds(rowIds);
  this.updateRowOrder(rows);
};

/**
 * Rebuilds the header.<br>
 * Does not modify the rows, it expects a deleteAll and insert event to follow which will do the job.
 */
scout.Table.prototype._onColumnStructureChanged = function(columns) {
  this._rebuildingTable = true;

  this.columns = columns;
  this._initColumns();

  if (this.rendered) {
    this._updateRowWidth();
    this.$rows(true).css('width', this.rowWidth);

    this._rerenderHeaderColumns();
  }
  this.trigger('columnStructureChanged');
};

scout.Table.prototype._onColumnOrderChanged = function(columnIds) {
  var i, column, columnId, currentPosition, oldColumnOrder;
  if (columnIds.length !== this.columns.length) {
    throw new Error('Column order changed event may not be processed because lengths of the arrays differ.');
  }

  oldColumnOrder = this.columns.slice();

  for (i = 0; i < columnIds.length; i++) {
    columnId = columnIds[i];
    column = this._columnById(columnId);
    currentPosition = this.columns.indexOf(column);
    if (currentPosition < 0) {
      throw new Error('Column with id ' + columnId + 'not found.');
    }

    if (currentPosition !== i) {
      // Update model
      scout.arrays.remove(this.columns, column);
      scout.arrays.insert(this.columns, column, i);
    }
  }

  if (this.rendered) {
    this._renderColumnOrderChanges(oldColumnOrder);
  }
};

/**
 * @param columns array of columns which were updated.
 */
scout.Table.prototype._onColumnHeadersUpdated = function(columns) {
  var column, oldColumnState;

  // Update model columns
  for (var i = 0; i < columns.length; i++) {
    scout.defaultValues.applyTo(columns[i], 'Column');
    column = this._columnById(columns[i].id);
    oldColumnState = $.extend(oldColumnState, column);
    column.text = columns[i].text;
    column.tooltipText = columns[i].tooltipText;
    column.headerCssClass = columns[i].headerCssClass;
    column.headerBackgroundColor = columns[i].headerBackgroundColor;
    column.headerForegroundColor = columns[i].headerForegroundColor;
    column.headerFont = columns[i].headerFont;
    column.headerIconId = columns[i].headerIconId;
    column.sortActive = columns[i].sortActive;
    column.sortAscending = columns[i].sortAscending;
    if (!column.sortActive && column.sortIndex !== -1) {
      // Adjust indices of other sort columns (if a sort column in the middle got removed, there won't necessarily be an event for the other columns)
      this._removeSortColumn(column);
    } else if (column.sortActive && column.sortIndex === -1) {
      // Necessary if there is a tail sort column (there won't be an event for the tail sort column if another sort column was added before)
      this._addSortColumn(column);
    } else {
      column.sortIndex = columns[i].sortIndex;
    }

    if (this.rendered && this.header) {
      this.header.updateHeader(column, oldColumnState);
    }
  }
};

scout.Table.prototype._onStartCellEdit = function(columnId, rowId, fieldId) {
  var column = this._columnById(columnId),
    row = this._rowById(rowId);
  this._startCellEdit(column, row, fieldId);
};

scout.Table.prototype._onEndCellEdit = function(fieldId) {
  var field = this.session.getModelAdapter(fieldId);
  //the cellEditorPopup could already be removed by scrolling(out of view range) or be removed by update rows
  if (this.cellEditorPopup) {
    // Remove the cell-editor popup prior destroying the field, so that the 'cell-editor-popup's focus context is uninstalled first and the focus can be restored onto the last focused element of the surrounding focus context.
    // Otherwise, if the currently focused field is removed from DOM, the $entryPoint would be focused first, which can be avoided if removing the popup first.
    this.cellEditorPopup.remove();
    this.cellEditorPopup = null;
  }
  field.destroy();
};

scout.Table.prototype._onRequestFocus = function() {
  this.session.focusManager.requestFocus(this.$container);
};

scout.Table.prototype._onScrollToSelection = function() {
  this.revealSelection();
};

scout.Table.prototype._onColumnBackgroundEffectChanged = function(event) {
  var columnId, column;
  event.eventParts.forEach(function(eventPart) {
    columnId = eventPart.columnId;
    column = this._columnById(columnId);
    column.setBackgroundEffect(eventPart.backgroundEffect, false);
  }, this);
};

scout.Table.prototype._onRequestFocusInCell = function(event) {
  var row = this._rowById(event.rowId),
    column = this._columnById(event.columnId),
    cell = this.cell(column, row);
  if (this.enabled && row.enabled && cell.editable) {
    this.prepareCellEdit(event.rowId, event.columnId, true);
  }
};

scout.Table.prototype._onAggregationFunctionChanged = function(event) {
  var columnId, column, func;

  event.eventParts.forEach(function(eventPart) {
    columnId = eventPart.columnId;
    func = eventPart.aggregationFunction;
    column = this._columnById(columnId);
    column.setAggregationFunction(func);

    this._triggerAggregationFunctionChanged(column);
  }, this);

  this._group();
};

scout.Table.prototype._onFiltersChanged = function(filters) {
  this._syncFilters(filters);
  // do not refilter while the table is being rebuilt (because column.index in filter and row.cells may be inconsistent)
  if (!this._rebuildingTable) {
    this.filter();
  }
};

scout.Table.prototype._onColumnActionsChanged = function(event) {
  this.header.onColumnActionsChanged(event);
};

scout.Table.prototype.onModelAction = function(event) {
  // _renderRows() might not have drawn all rows yet, therefore postpone the
  // execution of this method to prevent conflicts on the row objects.
  if (this._renderRowsInProgress) {
    var that = this;
    setTimeout(function() {
      that.onModelAction(event);
    }, 0);
    return;
  }

  if (event.type === 'rowsInserted') {
    this._onRowsInserted(event.rows);
  } else if (event.type === 'rowsDeleted') {
    this._onRowsDeleted(event.rowIds);
  } else if (event.type === 'allRowsDeleted') {
    this._onAllRowsDeleted();
  } else if (event.type === 'rowsSelected') {
    this._onRowsSelected(event.rowIds);
  } else if (event.type === 'rowOrderChanged') {
    this._onRowOrderChanged(event.rowIds);
  } else if (event.type === 'rowsUpdated') {
    this._onRowsUpdated(event.rows);
  } else if (event.type === 'filtersChanged') {
    this._onFiltersChanged(event.filters);
  } else if (event.type === 'rowsChecked') {
    this._onRowsChecked(event.rows);
  } else if (event.type === 'columnStructureChanged') {
    this._onColumnStructureChanged(event.columns);
  } else if (event.type === 'columnOrderChanged') {
    this._onColumnOrderChanged(event.columnIds);
  } else if (event.type === 'columnHeadersUpdated') {
    this._onColumnHeadersUpdated(event.columns);
  } else if (event.type === 'startCellEdit') {
    this._onStartCellEdit(event.columnId, event.rowId, event.fieldId);
  } else if (event.type === 'endCellEdit') {
    this._onEndCellEdit(event.fieldId);
  } else if (event.type === 'requestFocus') {
    this._onRequestFocus();
  } else if (event.type === 'scrollToSelection') {
    this._onScrollToSelection();
  } else if (event.type === 'aggregationFunctionChanged') {
    this._onAggregationFunctionChanged(event);
  } else if (event.type === 'columnBackgroundEffectChanged') {
    this._onColumnBackgroundEffectChanged(event);
  } else if (event.type === 'requestFocusInCell') {
    this._onRequestFocusInCell(event);
  } else if (event.type === 'columnActionsChanged') {
    this._onColumnActionsChanged(event);
  } else {
    scout.Table.parent.prototype.onModelAction.call(this, event);
  }
};

/**
 * Method invoked when this is a 'detailTable' and the outline content is displayed.
 * @override Widget.js
 */
scout.Table.prototype._attach = function() {
  this._$parent.append(this.$container);
  var htmlParent = this.htmlComp.getParent();
  this.htmlComp.setSize(htmlParent.getSize());
  this.session.detachHelper.afterAttach(this.$container);
  scout.Table.parent.prototype._attach.call(this);
};

/**
 * Method invoked when this is a 'detailTable' and the outline content is not displayed anymore.
 * @override Widget.js
 */
scout.Table.prototype._detach = function() {
  this.session.detachHelper.beforeDetach(this.$container);
  this.$container.detach();
  // Detach helper stores the current scroll pos and restores in attach.
  // To make it work scrollTop needs to be reseted here otherwise viewport won't be rendered by _onDataScroll
  this.scrollTop = 0;
  scout.Table.parent.prototype._detach.call(this);
};

scout.Table.prototype.setVirtual = function(virtual) {
  this.virtual = virtual;
};

/* --- STATIC HELPERS ------------------------------------------------------------- */

/**
 * @memberOf scout.Table
 */
scout.Table.parseHorizontalAlignment = function(alignment) {
  if (alignment > 0) {
    return 'right';
  }
  if (alignment === 0) {
    return 'center';
  }
  return 'left';
};

scout.Table.linkRowToDiv = function(row, $row) {
  if (row) {
    row.$row = $row;
  }
  if ($row) {
    $row.data('row', row);
  }
};<|MERGE_RESOLUTION|>--- conflicted
+++ resolved
@@ -1446,17 +1446,9 @@
   this._updateMenuBar();
 };
 
-<<<<<<< HEAD
-=======
-// Only necessary if the table is a root html comp (outline table)
-scout.Table.prototype.onResize = function() {
   if (!this.rendered) {
     return;
   }
-  this.htmlComp.revalidateLayoutTree();
-};
-
->>>>>>> 46c97b62
 scout.Table.prototype._sendRowClicked = function($row, mouseButton, columnId) {
   var data = {
     rowId: $row.data('row').id,
