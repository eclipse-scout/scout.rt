--- conflicted
+++ resolved
@@ -27,11 +27,7 @@
   this.rowBorderRightWidth = 0; // read-only, set by _calculateRowBorderWidth(), also used in TableHeader.js
   this.staticMenus = [];
   this.selectionHandler = new scout.TableSelectionHandler(this);
-<<<<<<< HEAD
-=======
-  this._keyStrokeSupport = new scout.KeyStrokeSupport(this);
   this.loadingSupport = new scout.LoadingSupport(this);
->>>>>>> 6b614911
   this._filterMap = {};
   this._filteredRows = [];
   this._filteredRowsDirty = true;
@@ -280,12 +276,8 @@
   this._renderMenus();
   this._renderEnabled();
   this._renderDropType();
-<<<<<<< HEAD
   this._renderCheckableStyle();
-=======
-  this._renderCssClass();
   this._renderLoading();
->>>>>>> 6b614911
 };
 
 scout.Table.prototype._remove = function() {
@@ -468,17 +460,10 @@
   this.trigger('statusChanged');
 };
 
-<<<<<<< HEAD
-=======
 scout.Table.prototype._renderLoading = function() {
   this.loadingSupport.renderLoading();
 };
 
-scout.Table.prototype._isFooterVisible = function() {
-  return this.tableStatusVisible || this._hasVisibleTableControls();
-};
-
->>>>>>> 6b614911
 scout.Table.prototype._hasVisibleTableControls = function() {
   return this.tableControls.some(function(control) {
     if (control.visible) {
