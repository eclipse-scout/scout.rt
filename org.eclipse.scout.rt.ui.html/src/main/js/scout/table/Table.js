--- conflicted
+++ resolved
@@ -1188,13 +1188,8 @@
     this.$sumRows().remove();
   } else {
     this.$sumRows().animateAVCSD('height', 0, function() {
-<<<<<<< HEAD
         $.removeThis.call(this);
         that.renderSelection();
-=======
-      $.removeThis.call(this);
-      that._rerenderSelection();
->>>>>>> 30f028ac
     }, that.updateScrollbars.bind(that));
   }
 
@@ -1989,13 +1984,9 @@
   if (notifyServer && filter instanceof scout.TableUserFilter) {
     this.remoteHandler(this.id, 'addFilter', filter.createAddFilterEventData());
   }
-<<<<<<< HEAD
-  this.trigger('addFilter', {filter: filter});
-=======
   this.trigger('addFilter', {
     filter: filter
   });
->>>>>>> 30f028ac
 };
 
 scout.Table.prototype.removeFilter = function(filter, notifyServer) {
@@ -2016,13 +2007,9 @@
   if (notifyServer && filter instanceof scout.TableUserFilter) {
     this.remoteHandler(this.id, 'removeFilter', filter.createRemoveFilterEventData());
   }
-<<<<<<< HEAD
-  this.trigger('removeFilter', {filter: filter});
-=======
   this.trigger('removeFilter', {
     filter: filter
   });
->>>>>>> 30f028ac
 };
 
 scout.Table.prototype.getFilter = function(key) {
