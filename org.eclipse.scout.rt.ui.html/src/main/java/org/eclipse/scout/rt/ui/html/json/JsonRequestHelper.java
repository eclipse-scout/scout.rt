--- conflicted
+++ resolved
@@ -118,15 +118,7 @@
    */
   public void writeResponse(final ServletResponse servletResponse, final JSONObject jsonResponse) throws IOException {
     String jsonText = jsonResponse.toString();
-<<<<<<< HEAD
     final byte[] data = jsonText.getBytes(StandardCharsets.UTF_8);
-    if (LOG.isDebugEnabled() && !LOG.isTraceEnabled() && jsonText.length() > 10000) {
-      // Truncate log output to not spam the log (and in case of eclipse to not make it freeze: https://bugs.eclipse.org/bugs/show_bug.cgi?id=175888)
-      jsonText = jsonText.substring(0, 10000) + "...";
-    }
-=======
-    final byte[] data = jsonText.getBytes(StandardCharsets.UTF_8.name());
->>>>>>> 857ab095
     servletResponse.setContentLength(data.length);
     if (servletResponse.getContentType() == null) {
       servletResponse.setContentType("application/json");
