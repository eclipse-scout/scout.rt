<<<<<<< HEAD
/*******************************************************************************
 * Copyright (c) 2010 BSI Business Systems Integration AG.
 * All rights reserved. This program and the accompanying materials
 * are made available under the terms of the Eclipse Public License v1.0
 * which accompanies this distribution, and is available at
 * http://www.eclipse.org/legal/epl-v10.html
 *
 * Contributors:
 *     BSI Business Systems Integration AG - initial API and implementation
 ******************************************************************************/
package org.eclipse.scout.rt.client.mobile.transformation;

import java.lang.ref.WeakReference;
import java.util.Collection;
import java.util.Iterator;
import java.util.LinkedList;
import java.util.List;
import java.util.Map;
import java.util.WeakHashMap;

import org.eclipse.scout.commons.exception.ProcessingException;
import org.eclipse.scout.commons.logger.IScoutLogger;
import org.eclipse.scout.commons.logger.ScoutLogManager;
import org.eclipse.scout.rt.client.ClientSyncJob;
import org.eclipse.scout.rt.client.mobile.navigation.AbstractMobileBackAction;
import org.eclipse.scout.rt.client.mobile.navigation.IBreadCrumbsNavigation;
import org.eclipse.scout.rt.client.mobile.navigation.IBreadCrumbsNavigationService;
import org.eclipse.scout.rt.client.mobile.ui.action.ButtonWrappingAction;
import org.eclipse.scout.rt.client.mobile.ui.desktop.MobileDesktopUtility;
import org.eclipse.scout.rt.client.mobile.ui.form.fields.button.IMobileButton;
import org.eclipse.scout.rt.client.mobile.ui.form.outline.PageFormManager;
import org.eclipse.scout.rt.client.ui.action.IAction;
import org.eclipse.scout.rt.client.ui.action.keystroke.IKeyStroke;
import org.eclipse.scout.rt.client.ui.action.menu.IMenu;
import org.eclipse.scout.rt.client.ui.action.view.IViewButton;
import org.eclipse.scout.rt.client.ui.basic.table.ITable;
import org.eclipse.scout.rt.client.ui.desktop.IDesktop;
import org.eclipse.scout.rt.client.ui.desktop.outline.IOutline;
import org.eclipse.scout.rt.client.ui.desktop.outline.pages.IPage;
import org.eclipse.scout.rt.client.ui.desktop.outline.pages.IPageWithNodes;
import org.eclipse.scout.rt.client.ui.desktop.outline.pages.IPageWithTable;
import org.eclipse.scout.rt.client.ui.form.FormUtility;
import org.eclipse.scout.rt.client.ui.form.IForm;
import org.eclipse.scout.rt.client.ui.form.IFormFieldVisitor;
import org.eclipse.scout.rt.client.ui.form.fields.GridData;
import org.eclipse.scout.rt.client.ui.form.fields.IFormField;
import org.eclipse.scout.rt.client.ui.form.fields.booleanfield.IBooleanField;
import org.eclipse.scout.rt.client.ui.form.fields.button.IButton;
import org.eclipse.scout.rt.client.ui.form.fields.groupbox.IGroupBox;
import org.eclipse.scout.rt.client.ui.form.fields.placeholder.IPlaceholderField;
import org.eclipse.scout.rt.client.ui.form.fields.sequencebox.ISequenceBox;
import org.eclipse.scout.rt.client.ui.form.fields.tabbox.ITabBox;
import org.eclipse.scout.service.SERVICES;

/**
 * @since 3.9.0
 */
public class MobileDeviceTransformer implements IDeviceTransformer {
  private static final IScoutLogger LOG = ScoutLogManager.getLogger(MobileDeviceTransformer.class);

  private final Map<IForm, WeakReference<IForm>> m_modifiedForms = new WeakHashMap<IForm, WeakReference<IForm>>();
  private IDesktop m_desktop;
  private PageFormManager m_pageFormManager;
  private ToolFormHandler m_toolFormHandler;
  private boolean m_gridDataDirty;
  private DeviceTransformationExcluder m_deviceTransformationExcluder;

  public MobileDeviceTransformer(IDesktop desktop) {
    if (desktop == null) {
      desktop = ClientSyncJob.getCurrentSession().getDesktop();
    }
    m_desktop = desktop;
    if (m_desktop == null) {
      throw new IllegalArgumentException("No desktop found. Cannot create device transformer.");
    }

    m_pageFormManager = createPageFormManager(desktop);
    m_toolFormHandler = createToolFormHandler(desktop);
    m_deviceTransformationExcluder = createDeviceTransformationExcluder();

    IBreadCrumbsNavigation breadCrumbsNavigation = SERVICES.getService(IBreadCrumbsNavigationService.class).getBreadCrumbsNavigation();
    if (breadCrumbsNavigation != null) {
      breadCrumbsNavigation.trackDisplayViewId(IForm.VIEW_ID_CENTER);
    }
  }

  public MobileDeviceTransformer() {
    this(null);
  }

  protected PageFormManager createPageFormManager(IDesktop desktop) {
    PageFormManager manager = new PageFormManager(desktop, IForm.VIEW_ID_CENTER);
    manager.setTableStatusVisible(!shouldPageTableStatusBeHidden());

    return manager;
  }

  public PageFormManager getPageFormManager() {
    return m_pageFormManager;
  }

  protected ToolFormHandler createToolFormHandler(IDesktop desktop) {
    return new ToolFormHandler(getDesktop());
  }

  public ToolFormHandler getToolFormHandler() {
    return m_toolFormHandler;
  }

  protected DeviceTransformationExcluder createDeviceTransformationExcluder() {
    return new DeviceTransformationExcluder();
  }

  @Override
  public DeviceTransformationExcluder getDeviceTransformationExcluder() {
    return m_deviceTransformationExcluder;
  }

  @Override
  public List<String> getAcceptedViewIds() {
    List<String> viewIds = new LinkedList<String>();
    viewIds.add(IForm.VIEW_ID_CENTER);

    return viewIds;
  }

  @Override
  public void notifyTablePageLoaded(IPageWithTable<?> tablePage) throws ProcessingException {
    if (m_toolFormHandler != null) {
      m_toolFormHandler.notifyTablePageLoaded(tablePage);
    }
  }

  /**
   * Remove outline buttons, keystrokes and menus
   */
  @Override
  public void adaptDesktopActions(Collection<IAction> actions) {
    for (Iterator<IAction> iterator = actions.iterator(); iterator.hasNext();) {
      IAction action = iterator.next();
      if (action instanceof IViewButton || action instanceof IKeyStroke || action instanceof IMenu) {
        iterator.remove();
      }
    }
  }

  @Override
  public void adaptDesktopOutlines(Collection<IOutline> outlines) {
  }

  @Override
  public void transformForm(IForm form) throws ProcessingException {
    if (getDeviceTransformationExcluder().isFormExcluded(form)) {
      return;
    }

    m_gridDataDirty = false;

    if (shouldCancelConfirmationBeDisabled()) {
      form.setAskIfNeedSave(false);
    }

    if (form.getDisplayHint() == IForm.DISPLAY_HINT_VIEW) {
      transformView(form);
    }
    transformFormFields(form);

    if (isGridDataDirty()) {
      FormUtility.rebuildFieldGrid(form, true);
      m_gridDataDirty = false;
    }
  }

  protected void transformView(IForm form) {
    form.setDisplayViewId(IForm.VIEW_ID_CENTER);
  }

  @Override
  public void transformOutline(IOutline outline) {
    if (outline == null || outline.getRootNode() == null) {
      return;
    }

    //Necessary to enable drilldown from top of the outline
    outline.setRootNodeVisible(true);
  }

  @Override
  public void transformPageDetailTable(ITable table) {
    if (table == null) {
      //Do not allow closing the outline table because it breaks the navigation
      makeSurePageDetailTableIsVisible();
    }
  }

  @Override
  public boolean acceptFormAddingToDesktop(IForm form) {
    return m_pageFormManager.acceptForm(form);
  }

  private void makeSurePageDetailTableIsVisible() {
    final IOutline outline = getDesktop().getOutline();
    if (outline == null) {
      return;
    }

    final IPage activePage = outline.getActivePage();
    if (activePage == null || activePage.isTableVisible() || isPageDetailTableAllowedToBeClosed(activePage)) {
      return;
    }
    activePage.setTableVisible(true);

    if (activePage instanceof IPageWithNodes) {
      outline.setDetailTable(((IPageWithNodes) activePage).getInternalTable());
    }
    else if (activePage instanceof IPageWithTable<?>) {
      outline.setDetailTable(((IPageWithTable) activePage).getTable());
    }
  }

  protected boolean isPageDetailTableAllowedToBeClosed(IPage activePage) {
    return activePage.isLeaf();
  }

  protected void transformFormFields(IForm form) throws ProcessingException {
    WeakReference<IForm> formRef = m_modifiedForms.get(form);
    if (formRef != null) {
      return;
    }

    form.visitFields(new IFormFieldVisitor() {
      @Override
      public boolean visitField(IFormField field, int level, int fieldIndex) {
        if (getDeviceTransformationExcluder().isFieldExcluded(field)) {
          return true;
        }

        transformFormField(field);

        return true;
      }
    });

    if (!getDeviceTransformationExcluder().isFieldExcluded(form.getRootGroupBox())) {
      transformMainBox(form.getRootGroupBox());
    }

    //mark form as modified
    m_modifiedForms.put(form, new WeakReference<IForm>(form));
  }

  protected void transformFormField(IFormField field) {
    if (shouldLabelBeMovedToTop()) {
      moveLabelToTop(field);
    }

    if (shouldFieldBeMadeScalable()) {
      makeFieldScalable(field);
    }

    if (field instanceof IGroupBox) {
      transformGroupBox((IGroupBox) field);
    }
    else if (field instanceof IPlaceholderField) {
      transformPlaceholderField((IPlaceholderField) field);
    }

  }

  /**
   * Makes sure weightX is set to 1 which makes the field scalable.
   * <p>
   * Reason:<br>
   * The width of the field should be adjusted according to the display width, otherwise it may be too big to be
   * displayed. <br>
   * Additionally, since we use a one column layout, setting weightX to 0 might destroy the layout because it affects
   * all the fields in the groupBox.
   */
  protected void makeFieldScalable(IFormField field) {
    //Since a sequencebox contains several fields it's very risky to modify the gridData because it could make the fields too big or too small.
    if (field.getParentField() instanceof ISequenceBox) {
      return;
    }

    //Make sure weightX is set to 1 so the field grows and shrinks and does not break the 1 column layout
    GridData gridDataHints = field.getGridDataHints();
    if (gridDataHints.weightX == 0) {
      gridDataHints.weightX = 1;
      field.setGridDataHints(gridDataHints);

      markGridDataDirty();
    }
  }

  protected void moveLabelToTop(IFormField field) {
    if (field instanceof IGroupBox) {
      return;
    }

    if (IFormField.LABEL_POSITION_ON_FIELD == field.getLabelPosition()) {
      return;
    }

    //Do not modify the labels inside a sequencebox
    if (field.getParentField() instanceof ISequenceBox) {
      return;
    }

    field.setLabelPosition(IFormField.LABEL_POSITION_TOP);

    // The actual label of the boolean field is on the right side and position=top has no effect.
    // Removing the label actually removes the place on the left side so that it gets aligned to the other fields.
    if (field instanceof IBooleanField) {
      field.setLabelVisible(false);
    }
  }

  protected void transformMainBox(IGroupBox groupBox) throws ProcessingException {
    if (getDeviceTransformationExcluder().isFieldTransformationExcluded(groupBox, MobileDeviceTransformation.MAKE_MAINBOX_SCROLLABLE)) {
      return;
    }

    //Detail forms will be displayed as inner forms on page forms.
    //Make sure these inner forms are not scrollable because the page form already is
    if (groupBox.getForm() == getDesktop().getPageDetailForm()) {
      if (groupBox.isScrollable()) {
        groupBox.setScrollable(false);
        markGridDataDirty();
      }
      return;
    }

    if (!groupBox.isScrollable()) {
      groupBox.setScrollable(true);

      //GridDataHints have been modified by setScrollable. Update the actual gridData with those hints.
      markGridDataDirty();
    }
  }

  protected void transformGroupBox(IGroupBox groupBox) {
    groupBox.setGridColumnCountHint(1);
  }

  /**
   * Makes placeholder fields invisible since they just waste space on 1 column layouts
   */
  protected void transformPlaceholderField(IPlaceholderField field) {
    field.setVisible(false);
  }

  protected IDesktop getDesktop() {
    return m_desktop;
  }

  @Override
  public boolean acceptMobileTabBoxTransformation(ITabBox tabBox) {
    IGroupBox mainBox = tabBox.getForm().getRootGroupBox();
    if (tabBox.getParentField() == mainBox) {
      return !(mainBox.getControlFields()[0] == tabBox);
    }

    return false;
  }

  /**
   * Adds a close button to the tool form.
   * <p>
   * Adds a back button if there is no other button on the left side which is able to close the form.
   */
  @Override
  public void adaptFormHeaderLeftActions(IForm form, List<IMenu> menuList) {
    if (MobileDesktopUtility.isToolForm(form) && !containsCloseAction(menuList)) {
      menuList.add(new ToolFormCloseAction(form));
    }

    if (autoAddBackActionToFormHeader() && !containsCloseAction(menuList)) {
      menuList.add(new P_BackAction());
    }
  }

  @Override
  public void adaptFormHeaderRightActions(IForm form, List<IMenu> menuList) {
  }

  protected boolean containsCloseAction(List<IMenu> menuList) {
    if (menuList == null) {
      return false;
    }

    for (IMenu action : menuList) {
      if (action instanceof ToolFormCloseAction) {
        return true;
      }
      else if (action instanceof ButtonWrappingAction) {
        IButton wrappedButton = ((ButtonWrappingAction) action).getWrappedButton();
        switch (wrappedButton.getSystemType()) {
          case IButton.SYSTEM_TYPE_CANCEL:
          case IButton.SYSTEM_TYPE_CLOSE:
          case IButton.SYSTEM_TYPE_OK:
          case IMobileButton.SYSTEM_TYPE_BACK:
            if (wrappedButton.isVisible() && wrappedButton.isEnabled()) {
              return true;
            }
        }
      }
    }

    return false;
  }

  protected boolean autoAddBackActionToFormHeader() {
    return true;
  }

  protected boolean shouldPageDetailFormBeEmbedded() {
    return true;
  }

  protected boolean shouldPageTableStatusBeHidden() {
    return false;
  }

  protected boolean shouldLabelBeMovedToTop() {
    return true;
  }

  protected boolean shouldFieldBeMadeScalable() {
    return true;
  }

  protected boolean shouldCancelConfirmationBeDisabled() {
    return true;
  }

  protected boolean isGridDataDirty() {
    return m_gridDataDirty;
  }

  protected void markGridDataDirty() {
    m_gridDataDirty = true;
  }

  private class P_BackAction extends AbstractMobileBackAction {

  }

}
=======
/*******************************************************************************
 * Copyright (c) 2010 BSI Business Systems Integration AG.
 * All rights reserved. This program and the accompanying materials
 * are made available under the terms of the Eclipse Public License v1.0
 * which accompanies this distribution, and is available at
 * http://www.eclipse.org/legal/epl-v10.html
 *
 * Contributors:
 *     BSI Business Systems Integration AG - initial API and implementation
 ******************************************************************************/
package org.eclipse.scout.rt.client.mobile.transformation;

import java.lang.ref.WeakReference;
import java.util.Collection;
import java.util.Iterator;
import java.util.LinkedList;
import java.util.List;
import java.util.Map;
import java.util.WeakHashMap;

import org.eclipse.scout.commons.exception.ProcessingException;
import org.eclipse.scout.commons.logger.IScoutLogger;
import org.eclipse.scout.commons.logger.ScoutLogManager;
import org.eclipse.scout.rt.client.ClientSyncJob;
import org.eclipse.scout.rt.client.mobile.navigation.AbstractMobileBackAction;
import org.eclipse.scout.rt.client.mobile.navigation.IBreadCrumbsNavigation;
import org.eclipse.scout.rt.client.mobile.navigation.IBreadCrumbsNavigationService;
import org.eclipse.scout.rt.client.mobile.ui.action.ButtonWrappingAction;
import org.eclipse.scout.rt.client.mobile.ui.desktop.MobileDesktopUtility;
import org.eclipse.scout.rt.client.mobile.ui.form.fields.button.IMobileButton;
import org.eclipse.scout.rt.client.mobile.ui.form.outline.PageFormManager;
import org.eclipse.scout.rt.client.ui.action.IAction;
import org.eclipse.scout.rt.client.ui.action.keystroke.IKeyStroke;
import org.eclipse.scout.rt.client.ui.action.menu.IMenu;
import org.eclipse.scout.rt.client.ui.action.view.IViewButton;
import org.eclipse.scout.rt.client.ui.basic.table.ITable;
import org.eclipse.scout.rt.client.ui.desktop.IDesktop;
import org.eclipse.scout.rt.client.ui.desktop.outline.IOutline;
import org.eclipse.scout.rt.client.ui.desktop.outline.pages.IPage;
import org.eclipse.scout.rt.client.ui.desktop.outline.pages.IPageWithNodes;
import org.eclipse.scout.rt.client.ui.desktop.outline.pages.IPageWithTable;
import org.eclipse.scout.rt.client.ui.form.FormUtility;
import org.eclipse.scout.rt.client.ui.form.IForm;
import org.eclipse.scout.rt.client.ui.form.IFormFieldVisitor;
import org.eclipse.scout.rt.client.ui.form.fields.GridData;
import org.eclipse.scout.rt.client.ui.form.fields.IFormField;
import org.eclipse.scout.rt.client.ui.form.fields.booleanfield.IBooleanField;
import org.eclipse.scout.rt.client.ui.form.fields.button.IButton;
import org.eclipse.scout.rt.client.ui.form.fields.groupbox.IGroupBox;
import org.eclipse.scout.rt.client.ui.form.fields.placeholder.IPlaceholderField;
import org.eclipse.scout.rt.client.ui.form.fields.sequencebox.ISequenceBox;
import org.eclipse.scout.rt.client.ui.form.fields.tabbox.ITabBox;
import org.eclipse.scout.service.SERVICES;

/**
 * @since 3.9.0
 */
public class MobileDeviceTransformer implements IDeviceTransformer {
  private static final IScoutLogger LOG = ScoutLogManager.getLogger(MobileDeviceTransformer.class);

  private final Map<IForm, WeakReference<IForm>> m_modifiedForms = new WeakHashMap<IForm, WeakReference<IForm>>();
  private IDesktop m_desktop;
  private PageFormManager m_pageFormManager;
  private ToolFormHandler m_toolFormHandler;
  private boolean m_gridDataDirty;
  private DeviceTransformationExcluder m_deviceTransformationExcluder;

  public MobileDeviceTransformer(IDesktop desktop) {
    if (desktop == null) {
      desktop = ClientSyncJob.getCurrentSession().getDesktop();
    }
    m_desktop = desktop;
    if (m_desktop == null) {
      throw new IllegalArgumentException("No desktop found. Cannot create device transformer.");
    }

    m_pageFormManager = createPageFormManager(desktop);
    m_toolFormHandler = createToolFormHandler(desktop);
    m_deviceTransformationExcluder = createDeviceTransformationExcluder();

    IBreadCrumbsNavigation breadCrumbsNavigation = SERVICES.getService(IBreadCrumbsNavigationService.class).getBreadCrumbsNavigation();
    if (breadCrumbsNavigation != null) {
      breadCrumbsNavigation.trackDisplayViewId(IForm.VIEW_ID_CENTER);
    }
  }

  public MobileDeviceTransformer() {
    this(null);
  }

  protected PageFormManager createPageFormManager(IDesktop desktop) {
    PageFormManager manager = new PageFormManager(desktop, IForm.VIEW_ID_CENTER);
    manager.setTableStatusVisible(!shouldPageTableStatusBeHidden());

    return manager;
  }

  public PageFormManager getPageFormManager() {
    return m_pageFormManager;
  }

  protected ToolFormHandler createToolFormHandler(IDesktop desktop) {
    return new ToolFormHandler(getDesktop());
  }

  public ToolFormHandler getToolFormHandler() {
    return m_toolFormHandler;
  }

  protected DeviceTransformationExcluder createDeviceTransformationExcluder() {
    return new DeviceTransformationExcluder();
  }

  @Override
  public DeviceTransformationExcluder getDeviceTransformationExcluder() {
    return m_deviceTransformationExcluder;
  }

  @Override
  public List<String> getAcceptedViewIds() {
    List<String> viewIds = new LinkedList<String>();
    viewIds.add(IForm.VIEW_ID_CENTER);

    return viewIds;
  }

  @Override
  public void notifyTablePageLoaded(IPageWithTable<?> tablePage) throws ProcessingException {
    if (m_toolFormHandler != null) {
      m_toolFormHandler.notifyTablePageLoaded(tablePage);
    }
  }

  /**
   * Remove outline buttons, keystrokes and menus
   */
  @Override
  public void adaptDesktopActions(Collection<IAction> actions) {
    for (Iterator<IAction> iterator = actions.iterator(); iterator.hasNext();) {
      IAction action = iterator.next();
      if (action instanceof IViewButton || action instanceof IKeyStroke || action instanceof IMenu) {
        iterator.remove();
      }
    }
  }

  @Override
  public void adaptDesktopOutlines(Collection<IOutline> outlines) {
  }

  @Override
  public void transformForm(IForm form) throws ProcessingException {
    if (getDeviceTransformationExcluder().isFormExcluded(form)) {
      return;
    }

    m_gridDataDirty = false;

    if (shouldCancelConfirmationBeDisabled()) {
      form.setAskIfNeedSave(false);
    }

    if (form.getDisplayHint() == IForm.DISPLAY_HINT_VIEW) {
      transformView(form);
    }
    transformFormFields(form);

    if (isGridDataDirty()) {
      FormUtility.rebuildFieldGrid(form, true);
      m_gridDataDirty = false;
    }
  }

  protected void transformView(IForm form) {
    form.setDisplayViewId(IForm.VIEW_ID_CENTER);
  }

  @Override
  public void transformOutline(IOutline outline) {
    if (outline == null || outline.getRootNode() == null) {
      return;
    }

    //Necessary to enable drilldown from top of the outline
    outline.setRootNodeVisible(true);
  }

  @Override
  public void transformPageDetailTable(ITable table) {
    if (table == null) {
      //Do not allow closing the outline table because it breaks the navigation
      makeSurePageDetailTableIsVisible();
    }
  }

  @Override
  public boolean acceptFormAddingToDesktop(IForm form) {
    return m_pageFormManager.acceptForm(form);
  }

  private void makeSurePageDetailTableIsVisible() {
    final IOutline outline = getDesktop().getOutline();
    if (outline == null) {
      return;
    }

    final IPage activePage = outline.getActivePage();
    if (activePage == null || activePage.isTableVisible() || isPageDetailTableAllowedToBeClosed(activePage)) {
      return;
    }
    activePage.setTableVisible(true);

    if (activePage instanceof IPageWithNodes) {
      outline.setDetailTable(((IPageWithNodes) activePage).getInternalTable());
    }
    else if (activePage instanceof IPageWithTable<?>) {
      outline.setDetailTable(((IPageWithTable) activePage).getTable());
    }
  }

  protected boolean isPageDetailTableAllowedToBeClosed(IPage activePage) {
    return activePage.isLeaf();
  }

  protected void transformFormFields(IForm form) throws ProcessingException {
    WeakReference<IForm> formRef = m_modifiedForms.get(form);
    if (formRef != null) {
      return;
    }

    form.visitFields(new IFormFieldVisitor() {
      @Override
      public boolean visitField(IFormField field, int level, int fieldIndex) {
        if (getDeviceTransformationExcluder().isFieldExcluded(field)) {
          return true;
        }

        transformFormField(field);

        return true;
      }
    });

    if (!getDeviceTransformationExcluder().isFieldExcluded(form.getRootGroupBox())) {
      transformMainBox(form.getRootGroupBox());
    }

    //mark form as modified
    m_modifiedForms.put(form, new WeakReference<IForm>(form));
  }

  protected void transformFormField(IFormField field) {
    if (shouldLabelBeMovedToTop()) {
      moveLabelToTop(field);
    }

    if (shouldFieldBeMadeScalable()) {
      makeFieldScalable(field);
    }

    if (field instanceof IGroupBox) {
      transformGroupBox((IGroupBox) field);
    }
    else if (field instanceof IPlaceholderField) {
      transformPlaceholderField((IPlaceholderField) field);
    }

  }

  /**
   * Makes sure weightX is set to 1 which makes the field scalable.
   * <p>
   * Reason:<br>
   * The width of the field should be adjusted according to the display width, otherwise it may be too big to be
   * displayed. <br>
   * Additionally, since we use a one column layout, setting weightX to 0 might destroy the layout because it affects
   * all the fields in the groupBox.
   */
  protected void makeFieldScalable(IFormField field) {
    //Since a sequencebox contains several fields it's very risky to modify the gridData because it could make the fields too big or too small.
    if (field.getParentField() instanceof ISequenceBox) {
      return;
    }

    //Make sure weightX is set to 1 so the field grows and shrinks and does not break the 1 column layout
    GridData gridDataHints = field.getGridDataHints();
    if (gridDataHints.weightX == 0) {
      gridDataHints.weightX = 1;
      field.setGridDataHints(gridDataHints);

      markGridDataDirty();
    }
  }

  protected void moveLabelToTop(IFormField field) {
    if (IFormField.LABEL_POSITION_ON_FIELD == field.getLabelPosition()) {
      return;
    }

    //Do not modify the labels inside a sequencebox
    if (field.getParentField() instanceof ISequenceBox) {
      return;
    }

    field.setLabelPosition(IFormField.LABEL_POSITION_TOP);

    // The actual label of the boolean field is on the right side and position=top has no effect.
    // Removing the label actually removes the place on the left side so that it gets aligned to the other fields.
    if (field instanceof IBooleanField) {
      field.setLabelVisible(false);
    }
  }

  protected void transformMainBox(IGroupBox groupBox) throws ProcessingException {
    if (getDeviceTransformationExcluder().isFieldTransformationExcluded(groupBox, MobileDeviceTransformation.MAKE_MAINBOX_SCROLLABLE)) {
      return;
    }

    //Detail forms will be displayed as inner forms on page forms.
    //Make sure these inner forms are not scrollable because the page form already is
    if (groupBox.getForm() == getDesktop().getPageDetailForm()) {
      if (groupBox.isScrollable()) {
        groupBox.setScrollable(false);
        markGridDataDirty();
      }
      return;
    }

    if (!groupBox.isScrollable()) {
      groupBox.setScrollable(true);

      //GridDataHints have been modified by setScrollable. Update the actual gridData with those hints.
      markGridDataDirty();
    }
  }

  protected void transformGroupBox(IGroupBox groupBox) {
    groupBox.setGridColumnCountHint(1);
  }

  /**
   * Makes placeholder fields invisible since they just waste space on 1 column layouts
   */
  protected void transformPlaceholderField(IPlaceholderField field) {
    field.setVisible(false);
  }

  protected IDesktop getDesktop() {
    return m_desktop;
  }

  @Override
  public boolean acceptMobileTabBoxTransformation(ITabBox tabBox) {
    IGroupBox mainBox = tabBox.getForm().getRootGroupBox();
    if (tabBox.getParentField() == mainBox) {
      return !(mainBox.getControlFields()[0] == tabBox);
    }

    return false;
  }

  /**
   * Adds a close button to the tool form.
   * <p>
   * Adds a back button if there is no other button on the left side which is able to close the form.
   */
  @Override
  public void adaptFormHeaderLeftActions(IForm form, List<IMenu> menuList) {
    if (MobileDesktopUtility.isToolForm(form) && !containsCloseAction(menuList)) {
      menuList.add(new ToolFormCloseAction(form));
    }

    if (autoAddBackActionToFormHeader() && !containsCloseAction(menuList)) {
      menuList.add(new P_BackAction());
    }
  }

  @Override
  public void adaptFormHeaderRightActions(IForm form, List<IMenu> menuList) {
  }

  protected boolean containsCloseAction(List<IMenu> menuList) {
    if (menuList == null) {
      return false;
    }

    for (IMenu action : menuList) {
      if (action instanceof ToolFormCloseAction) {
        return true;
      }
      else if (action instanceof ButtonWrappingAction) {
        IButton wrappedButton = ((ButtonWrappingAction) action).getWrappedButton();
        switch (wrappedButton.getSystemType()) {
          case IButton.SYSTEM_TYPE_CANCEL:
          case IButton.SYSTEM_TYPE_CLOSE:
          case IButton.SYSTEM_TYPE_OK:
          case IMobileButton.SYSTEM_TYPE_BACK:
            if (wrappedButton.isVisible() && wrappedButton.isEnabled()) {
              return true;
            }
        }
      }
    }

    return false;
  }

  protected boolean autoAddBackActionToFormHeader() {
    return true;
  }

  protected boolean shouldPageDetailFormBeEmbedded() {
    return true;
  }

  protected boolean shouldPageTableStatusBeHidden() {
    return false;
  }

  protected boolean shouldLabelBeMovedToTop() {
    return true;
  }

  protected boolean shouldFieldBeMadeScalable() {
    return true;
  }

  protected boolean shouldCancelConfirmationBeDisabled() {
    return true;
  }

  protected boolean isGridDataDirty() {
    return m_gridDataDirty;
  }

  protected void markGridDataDirty() {
    m_gridDataDirty = true;
  }

  private class P_BackAction extends AbstractMobileBackAction {

  }

}
>>>>>>> 60f91260
<|MERGE_RESOLUTION|>--- conflicted
+++ resolved
@@ -1,4 +1,3 @@
-<<<<<<< HEAD
 /*******************************************************************************
  * Copyright (c) 2010 BSI Business Systems Integration AG.
  * All rights reserved. This program and the accompanying materials
@@ -446,450 +445,4 @@
 
   }
 
-}
-=======
-/*******************************************************************************
- * Copyright (c) 2010 BSI Business Systems Integration AG.
- * All rights reserved. This program and the accompanying materials
- * are made available under the terms of the Eclipse Public License v1.0
- * which accompanies this distribution, and is available at
- * http://www.eclipse.org/legal/epl-v10.html
- *
- * Contributors:
- *     BSI Business Systems Integration AG - initial API and implementation
- ******************************************************************************/
-package org.eclipse.scout.rt.client.mobile.transformation;
-
-import java.lang.ref.WeakReference;
-import java.util.Collection;
-import java.util.Iterator;
-import java.util.LinkedList;
-import java.util.List;
-import java.util.Map;
-import java.util.WeakHashMap;
-
-import org.eclipse.scout.commons.exception.ProcessingException;
-import org.eclipse.scout.commons.logger.IScoutLogger;
-import org.eclipse.scout.commons.logger.ScoutLogManager;
-import org.eclipse.scout.rt.client.ClientSyncJob;
-import org.eclipse.scout.rt.client.mobile.navigation.AbstractMobileBackAction;
-import org.eclipse.scout.rt.client.mobile.navigation.IBreadCrumbsNavigation;
-import org.eclipse.scout.rt.client.mobile.navigation.IBreadCrumbsNavigationService;
-import org.eclipse.scout.rt.client.mobile.ui.action.ButtonWrappingAction;
-import org.eclipse.scout.rt.client.mobile.ui.desktop.MobileDesktopUtility;
-import org.eclipse.scout.rt.client.mobile.ui.form.fields.button.IMobileButton;
-import org.eclipse.scout.rt.client.mobile.ui.form.outline.PageFormManager;
-import org.eclipse.scout.rt.client.ui.action.IAction;
-import org.eclipse.scout.rt.client.ui.action.keystroke.IKeyStroke;
-import org.eclipse.scout.rt.client.ui.action.menu.IMenu;
-import org.eclipse.scout.rt.client.ui.action.view.IViewButton;
-import org.eclipse.scout.rt.client.ui.basic.table.ITable;
-import org.eclipse.scout.rt.client.ui.desktop.IDesktop;
-import org.eclipse.scout.rt.client.ui.desktop.outline.IOutline;
-import org.eclipse.scout.rt.client.ui.desktop.outline.pages.IPage;
-import org.eclipse.scout.rt.client.ui.desktop.outline.pages.IPageWithNodes;
-import org.eclipse.scout.rt.client.ui.desktop.outline.pages.IPageWithTable;
-import org.eclipse.scout.rt.client.ui.form.FormUtility;
-import org.eclipse.scout.rt.client.ui.form.IForm;
-import org.eclipse.scout.rt.client.ui.form.IFormFieldVisitor;
-import org.eclipse.scout.rt.client.ui.form.fields.GridData;
-import org.eclipse.scout.rt.client.ui.form.fields.IFormField;
-import org.eclipse.scout.rt.client.ui.form.fields.booleanfield.IBooleanField;
-import org.eclipse.scout.rt.client.ui.form.fields.button.IButton;
-import org.eclipse.scout.rt.client.ui.form.fields.groupbox.IGroupBox;
-import org.eclipse.scout.rt.client.ui.form.fields.placeholder.IPlaceholderField;
-import org.eclipse.scout.rt.client.ui.form.fields.sequencebox.ISequenceBox;
-import org.eclipse.scout.rt.client.ui.form.fields.tabbox.ITabBox;
-import org.eclipse.scout.service.SERVICES;
-
-/**
- * @since 3.9.0
- */
-public class MobileDeviceTransformer implements IDeviceTransformer {
-  private static final IScoutLogger LOG = ScoutLogManager.getLogger(MobileDeviceTransformer.class);
-
-  private final Map<IForm, WeakReference<IForm>> m_modifiedForms = new WeakHashMap<IForm, WeakReference<IForm>>();
-  private IDesktop m_desktop;
-  private PageFormManager m_pageFormManager;
-  private ToolFormHandler m_toolFormHandler;
-  private boolean m_gridDataDirty;
-  private DeviceTransformationExcluder m_deviceTransformationExcluder;
-
-  public MobileDeviceTransformer(IDesktop desktop) {
-    if (desktop == null) {
-      desktop = ClientSyncJob.getCurrentSession().getDesktop();
-    }
-    m_desktop = desktop;
-    if (m_desktop == null) {
-      throw new IllegalArgumentException("No desktop found. Cannot create device transformer.");
-    }
-
-    m_pageFormManager = createPageFormManager(desktop);
-    m_toolFormHandler = createToolFormHandler(desktop);
-    m_deviceTransformationExcluder = createDeviceTransformationExcluder();
-
-    IBreadCrumbsNavigation breadCrumbsNavigation = SERVICES.getService(IBreadCrumbsNavigationService.class).getBreadCrumbsNavigation();
-    if (breadCrumbsNavigation != null) {
-      breadCrumbsNavigation.trackDisplayViewId(IForm.VIEW_ID_CENTER);
-    }
-  }
-
-  public MobileDeviceTransformer() {
-    this(null);
-  }
-
-  protected PageFormManager createPageFormManager(IDesktop desktop) {
-    PageFormManager manager = new PageFormManager(desktop, IForm.VIEW_ID_CENTER);
-    manager.setTableStatusVisible(!shouldPageTableStatusBeHidden());
-
-    return manager;
-  }
-
-  public PageFormManager getPageFormManager() {
-    return m_pageFormManager;
-  }
-
-  protected ToolFormHandler createToolFormHandler(IDesktop desktop) {
-    return new ToolFormHandler(getDesktop());
-  }
-
-  public ToolFormHandler getToolFormHandler() {
-    return m_toolFormHandler;
-  }
-
-  protected DeviceTransformationExcluder createDeviceTransformationExcluder() {
-    return new DeviceTransformationExcluder();
-  }
-
-  @Override
-  public DeviceTransformationExcluder getDeviceTransformationExcluder() {
-    return m_deviceTransformationExcluder;
-  }
-
-  @Override
-  public List<String> getAcceptedViewIds() {
-    List<String> viewIds = new LinkedList<String>();
-    viewIds.add(IForm.VIEW_ID_CENTER);
-
-    return viewIds;
-  }
-
-  @Override
-  public void notifyTablePageLoaded(IPageWithTable<?> tablePage) throws ProcessingException {
-    if (m_toolFormHandler != null) {
-      m_toolFormHandler.notifyTablePageLoaded(tablePage);
-    }
-  }
-
-  /**
-   * Remove outline buttons, keystrokes and menus
-   */
-  @Override
-  public void adaptDesktopActions(Collection<IAction> actions) {
-    for (Iterator<IAction> iterator = actions.iterator(); iterator.hasNext();) {
-      IAction action = iterator.next();
-      if (action instanceof IViewButton || action instanceof IKeyStroke || action instanceof IMenu) {
-        iterator.remove();
-      }
-    }
-  }
-
-  @Override
-  public void adaptDesktopOutlines(Collection<IOutline> outlines) {
-  }
-
-  @Override
-  public void transformForm(IForm form) throws ProcessingException {
-    if (getDeviceTransformationExcluder().isFormExcluded(form)) {
-      return;
-    }
-
-    m_gridDataDirty = false;
-
-    if (shouldCancelConfirmationBeDisabled()) {
-      form.setAskIfNeedSave(false);
-    }
-
-    if (form.getDisplayHint() == IForm.DISPLAY_HINT_VIEW) {
-      transformView(form);
-    }
-    transformFormFields(form);
-
-    if (isGridDataDirty()) {
-      FormUtility.rebuildFieldGrid(form, true);
-      m_gridDataDirty = false;
-    }
-  }
-
-  protected void transformView(IForm form) {
-    form.setDisplayViewId(IForm.VIEW_ID_CENTER);
-  }
-
-  @Override
-  public void transformOutline(IOutline outline) {
-    if (outline == null || outline.getRootNode() == null) {
-      return;
-    }
-
-    //Necessary to enable drilldown from top of the outline
-    outline.setRootNodeVisible(true);
-  }
-
-  @Override
-  public void transformPageDetailTable(ITable table) {
-    if (table == null) {
-      //Do not allow closing the outline table because it breaks the navigation
-      makeSurePageDetailTableIsVisible();
-    }
-  }
-
-  @Override
-  public boolean acceptFormAddingToDesktop(IForm form) {
-    return m_pageFormManager.acceptForm(form);
-  }
-
-  private void makeSurePageDetailTableIsVisible() {
-    final IOutline outline = getDesktop().getOutline();
-    if (outline == null) {
-      return;
-    }
-
-    final IPage activePage = outline.getActivePage();
-    if (activePage == null || activePage.isTableVisible() || isPageDetailTableAllowedToBeClosed(activePage)) {
-      return;
-    }
-    activePage.setTableVisible(true);
-
-    if (activePage instanceof IPageWithNodes) {
-      outline.setDetailTable(((IPageWithNodes) activePage).getInternalTable());
-    }
-    else if (activePage instanceof IPageWithTable<?>) {
-      outline.setDetailTable(((IPageWithTable) activePage).getTable());
-    }
-  }
-
-  protected boolean isPageDetailTableAllowedToBeClosed(IPage activePage) {
-    return activePage.isLeaf();
-  }
-
-  protected void transformFormFields(IForm form) throws ProcessingException {
-    WeakReference<IForm> formRef = m_modifiedForms.get(form);
-    if (formRef != null) {
-      return;
-    }
-
-    form.visitFields(new IFormFieldVisitor() {
-      @Override
-      public boolean visitField(IFormField field, int level, int fieldIndex) {
-        if (getDeviceTransformationExcluder().isFieldExcluded(field)) {
-          return true;
-        }
-
-        transformFormField(field);
-
-        return true;
-      }
-    });
-
-    if (!getDeviceTransformationExcluder().isFieldExcluded(form.getRootGroupBox())) {
-      transformMainBox(form.getRootGroupBox());
-    }
-
-    //mark form as modified
-    m_modifiedForms.put(form, new WeakReference<IForm>(form));
-  }
-
-  protected void transformFormField(IFormField field) {
-    if (shouldLabelBeMovedToTop()) {
-      moveLabelToTop(field);
-    }
-
-    if (shouldFieldBeMadeScalable()) {
-      makeFieldScalable(field);
-    }
-
-    if (field instanceof IGroupBox) {
-      transformGroupBox((IGroupBox) field);
-    }
-    else if (field instanceof IPlaceholderField) {
-      transformPlaceholderField((IPlaceholderField) field);
-    }
-
-  }
-
-  /**
-   * Makes sure weightX is set to 1 which makes the field scalable.
-   * <p>
-   * Reason:<br>
-   * The width of the field should be adjusted according to the display width, otherwise it may be too big to be
-   * displayed. <br>
-   * Additionally, since we use a one column layout, setting weightX to 0 might destroy the layout because it affects
-   * all the fields in the groupBox.
-   */
-  protected void makeFieldScalable(IFormField field) {
-    //Since a sequencebox contains several fields it's very risky to modify the gridData because it could make the fields too big or too small.
-    if (field.getParentField() instanceof ISequenceBox) {
-      return;
-    }
-
-    //Make sure weightX is set to 1 so the field grows and shrinks and does not break the 1 column layout
-    GridData gridDataHints = field.getGridDataHints();
-    if (gridDataHints.weightX == 0) {
-      gridDataHints.weightX = 1;
-      field.setGridDataHints(gridDataHints);
-
-      markGridDataDirty();
-    }
-  }
-
-  protected void moveLabelToTop(IFormField field) {
-    if (IFormField.LABEL_POSITION_ON_FIELD == field.getLabelPosition()) {
-      return;
-    }
-
-    //Do not modify the labels inside a sequencebox
-    if (field.getParentField() instanceof ISequenceBox) {
-      return;
-    }
-
-    field.setLabelPosition(IFormField.LABEL_POSITION_TOP);
-
-    // The actual label of the boolean field is on the right side and position=top has no effect.
-    // Removing the label actually removes the place on the left side so that it gets aligned to the other fields.
-    if (field instanceof IBooleanField) {
-      field.setLabelVisible(false);
-    }
-  }
-
-  protected void transformMainBox(IGroupBox groupBox) throws ProcessingException {
-    if (getDeviceTransformationExcluder().isFieldTransformationExcluded(groupBox, MobileDeviceTransformation.MAKE_MAINBOX_SCROLLABLE)) {
-      return;
-    }
-
-    //Detail forms will be displayed as inner forms on page forms.
-    //Make sure these inner forms are not scrollable because the page form already is
-    if (groupBox.getForm() == getDesktop().getPageDetailForm()) {
-      if (groupBox.isScrollable()) {
-        groupBox.setScrollable(false);
-        markGridDataDirty();
-      }
-      return;
-    }
-
-    if (!groupBox.isScrollable()) {
-      groupBox.setScrollable(true);
-
-      //GridDataHints have been modified by setScrollable. Update the actual gridData with those hints.
-      markGridDataDirty();
-    }
-  }
-
-  protected void transformGroupBox(IGroupBox groupBox) {
-    groupBox.setGridColumnCountHint(1);
-  }
-
-  /**
-   * Makes placeholder fields invisible since they just waste space on 1 column layouts
-   */
-  protected void transformPlaceholderField(IPlaceholderField field) {
-    field.setVisible(false);
-  }
-
-  protected IDesktop getDesktop() {
-    return m_desktop;
-  }
-
-  @Override
-  public boolean acceptMobileTabBoxTransformation(ITabBox tabBox) {
-    IGroupBox mainBox = tabBox.getForm().getRootGroupBox();
-    if (tabBox.getParentField() == mainBox) {
-      return !(mainBox.getControlFields()[0] == tabBox);
-    }
-
-    return false;
-  }
-
-  /**
-   * Adds a close button to the tool form.
-   * <p>
-   * Adds a back button if there is no other button on the left side which is able to close the form.
-   */
-  @Override
-  public void adaptFormHeaderLeftActions(IForm form, List<IMenu> menuList) {
-    if (MobileDesktopUtility.isToolForm(form) && !containsCloseAction(menuList)) {
-      menuList.add(new ToolFormCloseAction(form));
-    }
-
-    if (autoAddBackActionToFormHeader() && !containsCloseAction(menuList)) {
-      menuList.add(new P_BackAction());
-    }
-  }
-
-  @Override
-  public void adaptFormHeaderRightActions(IForm form, List<IMenu> menuList) {
-  }
-
-  protected boolean containsCloseAction(List<IMenu> menuList) {
-    if (menuList == null) {
-      return false;
-    }
-
-    for (IMenu action : menuList) {
-      if (action instanceof ToolFormCloseAction) {
-        return true;
-      }
-      else if (action instanceof ButtonWrappingAction) {
-        IButton wrappedButton = ((ButtonWrappingAction) action).getWrappedButton();
-        switch (wrappedButton.getSystemType()) {
-          case IButton.SYSTEM_TYPE_CANCEL:
-          case IButton.SYSTEM_TYPE_CLOSE:
-          case IButton.SYSTEM_TYPE_OK:
-          case IMobileButton.SYSTEM_TYPE_BACK:
-            if (wrappedButton.isVisible() && wrappedButton.isEnabled()) {
-              return true;
-            }
-        }
-      }
-    }
-
-    return false;
-  }
-
-  protected boolean autoAddBackActionToFormHeader() {
-    return true;
-  }
-
-  protected boolean shouldPageDetailFormBeEmbedded() {
-    return true;
-  }
-
-  protected boolean shouldPageTableStatusBeHidden() {
-    return false;
-  }
-
-  protected boolean shouldLabelBeMovedToTop() {
-    return true;
-  }
-
-  protected boolean shouldFieldBeMadeScalable() {
-    return true;
-  }
-
-  protected boolean shouldCancelConfirmationBeDisabled() {
-    return true;
-  }
-
-  protected boolean isGridDataDirty() {
-    return m_gridDataDirty;
-  }
-
-  protected void markGridDataDirty() {
-    m_gridDataDirty = true;
-  }
-
-  private class P_BackAction extends AbstractMobileBackAction {
-
-  }
-
-}
->>>>>>> 60f91260
+}