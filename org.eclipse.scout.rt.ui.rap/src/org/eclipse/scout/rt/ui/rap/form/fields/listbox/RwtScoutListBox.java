<<<<<<< HEAD
/*******************************************************************************
 * Copyright (c) 2011 BSI Business Systems Integration AG.
 * All rights reserved. This program and the accompanying materials
 * are made available under the terms of the Eclipse Public License v1.0
 * which accompanies this distribution, and is available at
 * http://www.eclipse.org/legal/epl-v10.html
 *
 * Contributors:
 *     BSI Business Systems Integration AG - initial API and implementation
 *******************************************************************************/
package org.eclipse.scout.rt.ui.rap.form.fields.listbox;

import org.eclipse.rap.rwt.RWT;
import org.eclipse.scout.rt.client.ui.form.fields.IFormField;
import org.eclipse.scout.rt.client.ui.form.fields.listbox.IListBox;
import org.eclipse.scout.rt.ui.rap.LogicalGridData;
import org.eclipse.scout.rt.ui.rap.LogicalGridLayout;
import org.eclipse.scout.rt.ui.rap.basic.IRwtScoutComposite;
import org.eclipse.scout.rt.ui.rap.basic.table.IRwtScoutTableForPatch;
import org.eclipse.scout.rt.ui.rap.ext.StatusLabelEx;
import org.eclipse.scout.rt.ui.rap.ext.table.TableEx;
import org.eclipse.scout.rt.ui.rap.form.fields.LogicalGridDataBuilder;
import org.eclipse.scout.rt.ui.rap.form.fields.RwtScoutValueFieldComposite;
import org.eclipse.scout.rt.ui.rap.services.common.patchedclass.IPatchedClassService;
import org.eclipse.scout.rt.ui.rap.util.RwtUtility;
import org.eclipse.scout.service.SERVICES;
import org.eclipse.swt.SWT;
import org.eclipse.swt.widgets.Composite;
import org.eclipse.swt.widgets.Control;

/**
 * <h3>RwtScoutListBox</h3> ...
 * 
 * @since 3.7.0 June 2011
 */
public class RwtScoutListBox extends RwtScoutValueFieldComposite<IListBox<?>> implements IRwtScoutListBox {

  private IRwtScoutTableForPatch m_tableComposite;
  private Composite m_tableContainer;

  @Override
  protected void initializeUi(Composite parent) {
    Composite container = getUiEnvironment().getFormToolkit().createComposite(parent);
    StatusLabelEx label = getUiEnvironment().getFormToolkit().createStatusLabel(container, getScoutObject());

    Composite tableContainer = new Composite(container, SWT.NONE);
    tableContainer.setLayout(new LogicalGridLayout(1, 0));
    tableContainer.setData(RWT.CUSTOM_VARIANT, RwtUtility.VARIANT_LISTBOX);
    m_tableContainer = tableContainer;
    m_tableComposite = SERVICES.getService(IPatchedClassService.class).createRwtScoutTable(RwtUtility.VARIANT_LISTBOX);
    m_tableComposite.createUiField(tableContainer, getScoutObject().getTable(), getUiEnvironment());
    LogicalGridData fieldData = LogicalGridDataBuilder.createField(getScoutObject().getGridData());
    // filter box
    IFormField[] childFields = getScoutObject().getFields();
    if (childFields.length > 0) {
      IRwtScoutComposite filterComposite = getUiEnvironment().createFormField(container, childFields[0]);
      LogicalGridData filterData = LogicalGridDataBuilder.createField(childFields[0].getGridData());
      filterData.gridx = fieldData.gridx;
      filterData.gridy = fieldData.gridy + fieldData.gridh;
      filterData.gridw = fieldData.gridw;
      filterData.weightx = fieldData.weightx;
      filterComposite.getUiContainer().setLayoutData(filterData);
    }
    //
    setUiContainer(container);
    setUiLabel(label);
    TableEx tableField = m_tableComposite.getUiField();
    tableContainer.setLayoutData(fieldData);
    setUiField(tableField);

    // layout
    getUiContainer().setLayout(new LogicalGridLayout(1, 0));
  }

  /**
   * complete override
   */
  @Override
  protected void setFieldEnabled(Control uiField, boolean b) {
    m_tableComposite.setEnabledFromScout(b);
  }

  @Override
  protected void setEnabledFromScout(boolean b) {
    super.setEnabledFromScout(b);
    // Workaround, because ":disabled" state seems to be ignored by RAP
    if (m_tableContainer != null) {
      m_tableContainer.setData(RWT.CUSTOM_VARIANT, (b ? RwtUtility.VARIANT_LISTBOX : RwtUtility.VARIANT_LISTBOX_DISABLED));
    }
  }
}
=======
/*******************************************************************************
 * Copyright (c) 2011 BSI Business Systems Integration AG.
 * All rights reserved. This program and the accompanying materials
 * are made available under the terms of the Eclipse Public License v1.0
 * which accompanies this distribution, and is available at
 * http://www.eclipse.org/legal/epl-v10.html
 *
 * Contributors:
 *     BSI Business Systems Integration AG - initial API and implementation
 *******************************************************************************/
package org.eclipse.scout.rt.ui.rap.form.fields.listbox;

import org.eclipse.rwt.lifecycle.WidgetUtil;
import org.eclipse.scout.rt.client.ui.form.fields.IFormField;
import org.eclipse.scout.rt.client.ui.form.fields.listbox.IListBox;
import org.eclipse.scout.rt.ui.rap.LogicalGridData;
import org.eclipse.scout.rt.ui.rap.LogicalGridLayout;
import org.eclipse.scout.rt.ui.rap.basic.IRwtScoutComposite;
import org.eclipse.scout.rt.ui.rap.basic.table.IRwtScoutTableForPatch;
import org.eclipse.scout.rt.ui.rap.ext.StatusLabelEx;
import org.eclipse.scout.rt.ui.rap.ext.table.TableEx;
import org.eclipse.scout.rt.ui.rap.form.fields.LogicalGridDataBuilder;
import org.eclipse.scout.rt.ui.rap.form.fields.RwtScoutValueFieldComposite;
import org.eclipse.scout.rt.ui.rap.services.common.patchedclass.IPatchedClassService;
import org.eclipse.scout.rt.ui.rap.util.RwtUtility;
import org.eclipse.scout.service.SERVICES;
import org.eclipse.swt.SWT;
import org.eclipse.swt.widgets.Composite;
import org.eclipse.swt.widgets.Control;

/**
 * @since 3.8.0
 */
public class RwtScoutListBox extends RwtScoutValueFieldComposite<IListBox<?>> implements IRwtScoutListBox {

  private IRwtScoutTableForPatch m_tableComposite;
  private Composite m_tableContainer;

  @Override
  protected void initializeUi(Composite parent) {
    Composite container = getUiEnvironment().getFormToolkit().createComposite(parent);
    StatusLabelEx label = getUiEnvironment().getFormToolkit().createStatusLabel(container, getScoutObject());

    Composite tableContainer = new Composite(container, SWT.NONE);
    tableContainer.setLayout(new LogicalGridLayout(1, 0));
    tableContainer.setData(WidgetUtil.CUSTOM_VARIANT, RwtUtility.VARIANT_LISTBOX);
    m_tableContainer = tableContainer;
    m_tableComposite = SERVICES.getService(IPatchedClassService.class).createRwtScoutTable(RwtUtility.VARIANT_LISTBOX);
    m_tableComposite.createUiField(tableContainer, getScoutObject().getTable(), getUiEnvironment());
    LogicalGridData fieldData = LogicalGridDataBuilder.createField(getScoutObject().getGridData());
    // filter box
    IFormField[] childFields = getScoutObject().getFields();
    if (childFields.length > 0) {
      IRwtScoutComposite filterComposite = getUiEnvironment().createFormField(container, childFields[0]);
      LogicalGridData filterData = LogicalGridDataBuilder.createField(childFields[0].getGridData());
      filterData.gridx = fieldData.gridx;
      filterData.gridy = fieldData.gridy + fieldData.gridh;
      filterData.gridw = fieldData.gridw;
      filterData.weightx = fieldData.weightx;
      filterComposite.getUiContainer().setLayoutData(filterData);
    }
    //
    setUiContainer(container);
    setUiLabel(label);
    TableEx tableField = m_tableComposite.getUiField();
    tableContainer.setLayoutData(fieldData);
    setUiField(tableField);

    // layout
    getUiContainer().setLayout(new LogicalGridLayout(1, 0));
  }

  /**
   * complete override
   */
  @Override
  protected void setFieldEnabled(Control uiField, boolean b) {
    m_tableComposite.setEnabledFromScout(b);
  }

  @Override
  protected void setEnabledFromScout(boolean b) {
    super.setEnabledFromScout(b);
    // Workaround, because ":disabled" state seems to be ignored by RAP
    if (m_tableContainer != null) {
      m_tableContainer.setData(WidgetUtil.CUSTOM_VARIANT, (b ? RwtUtility.VARIANT_LISTBOX : RwtUtility.VARIANT_LISTBOX_DISABLED));
    }
  }
}
>>>>>>> d26692db
<|MERGE_RESOLUTION|>--- conflicted
+++ resolved
@@ -1,4 +1,3 @@
-<<<<<<< HEAD
 /*******************************************************************************
  * Copyright (c) 2011 BSI Business Systems Integration AG.
  * All rights reserved. This program and the accompanying materials
@@ -30,9 +29,7 @@
 import org.eclipse.swt.widgets.Control;
 
 /**
- * <h3>RwtScoutListBox</h3> ...
- * 
- * @since 3.7.0 June 2011
+ * @since 3.8.0
  */
 public class RwtScoutListBox extends RwtScoutValueFieldComposite<IListBox<?>> implements IRwtScoutListBox {
 
@@ -89,95 +86,4 @@
       m_tableContainer.setData(RWT.CUSTOM_VARIANT, (b ? RwtUtility.VARIANT_LISTBOX : RwtUtility.VARIANT_LISTBOX_DISABLED));
     }
   }
-}
-=======
-/*******************************************************************************
- * Copyright (c) 2011 BSI Business Systems Integration AG.
- * All rights reserved. This program and the accompanying materials
- * are made available under the terms of the Eclipse Public License v1.0
- * which accompanies this distribution, and is available at
- * http://www.eclipse.org/legal/epl-v10.html
- *
- * Contributors:
- *     BSI Business Systems Integration AG - initial API and implementation
- *******************************************************************************/
-package org.eclipse.scout.rt.ui.rap.form.fields.listbox;
-
-import org.eclipse.rwt.lifecycle.WidgetUtil;
-import org.eclipse.scout.rt.client.ui.form.fields.IFormField;
-import org.eclipse.scout.rt.client.ui.form.fields.listbox.IListBox;
-import org.eclipse.scout.rt.ui.rap.LogicalGridData;
-import org.eclipse.scout.rt.ui.rap.LogicalGridLayout;
-import org.eclipse.scout.rt.ui.rap.basic.IRwtScoutComposite;
-import org.eclipse.scout.rt.ui.rap.basic.table.IRwtScoutTableForPatch;
-import org.eclipse.scout.rt.ui.rap.ext.StatusLabelEx;
-import org.eclipse.scout.rt.ui.rap.ext.table.TableEx;
-import org.eclipse.scout.rt.ui.rap.form.fields.LogicalGridDataBuilder;
-import org.eclipse.scout.rt.ui.rap.form.fields.RwtScoutValueFieldComposite;
-import org.eclipse.scout.rt.ui.rap.services.common.patchedclass.IPatchedClassService;
-import org.eclipse.scout.rt.ui.rap.util.RwtUtility;
-import org.eclipse.scout.service.SERVICES;
-import org.eclipse.swt.SWT;
-import org.eclipse.swt.widgets.Composite;
-import org.eclipse.swt.widgets.Control;
-
-/**
- * @since 3.8.0
- */
-public class RwtScoutListBox extends RwtScoutValueFieldComposite<IListBox<?>> implements IRwtScoutListBox {
-
-  private IRwtScoutTableForPatch m_tableComposite;
-  private Composite m_tableContainer;
-
-  @Override
-  protected void initializeUi(Composite parent) {
-    Composite container = getUiEnvironment().getFormToolkit().createComposite(parent);
-    StatusLabelEx label = getUiEnvironment().getFormToolkit().createStatusLabel(container, getScoutObject());
-
-    Composite tableContainer = new Composite(container, SWT.NONE);
-    tableContainer.setLayout(new LogicalGridLayout(1, 0));
-    tableContainer.setData(WidgetUtil.CUSTOM_VARIANT, RwtUtility.VARIANT_LISTBOX);
-    m_tableContainer = tableContainer;
-    m_tableComposite = SERVICES.getService(IPatchedClassService.class).createRwtScoutTable(RwtUtility.VARIANT_LISTBOX);
-    m_tableComposite.createUiField(tableContainer, getScoutObject().getTable(), getUiEnvironment());
-    LogicalGridData fieldData = LogicalGridDataBuilder.createField(getScoutObject().getGridData());
-    // filter box
-    IFormField[] childFields = getScoutObject().getFields();
-    if (childFields.length > 0) {
-      IRwtScoutComposite filterComposite = getUiEnvironment().createFormField(container, childFields[0]);
-      LogicalGridData filterData = LogicalGridDataBuilder.createField(childFields[0].getGridData());
-      filterData.gridx = fieldData.gridx;
-      filterData.gridy = fieldData.gridy + fieldData.gridh;
-      filterData.gridw = fieldData.gridw;
-      filterData.weightx = fieldData.weightx;
-      filterComposite.getUiContainer().setLayoutData(filterData);
-    }
-    //
-    setUiContainer(container);
-    setUiLabel(label);
-    TableEx tableField = m_tableComposite.getUiField();
-    tableContainer.setLayoutData(fieldData);
-    setUiField(tableField);
-
-    // layout
-    getUiContainer().setLayout(new LogicalGridLayout(1, 0));
-  }
-
-  /**
-   * complete override
-   */
-  @Override
-  protected void setFieldEnabled(Control uiField, boolean b) {
-    m_tableComposite.setEnabledFromScout(b);
-  }
-
-  @Override
-  protected void setEnabledFromScout(boolean b) {
-    super.setEnabledFromScout(b);
-    // Workaround, because ":disabled" state seems to be ignored by RAP
-    if (m_tableContainer != null) {
-      m_tableContainer.setData(WidgetUtil.CUSTOM_VARIANT, (b ? RwtUtility.VARIANT_LISTBOX : RwtUtility.VARIANT_LISTBOX_DISABLED));
-    }
-  }
-}
->>>>>>> d26692db
+}