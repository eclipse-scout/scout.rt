--- conflicted
+++ resolved
@@ -1,62 +1,3 @@
-<<<<<<< HEAD
-/*******************************************************************************
- * Copyright (c) 2011 BSI Business Systems Integration AG.
- * All rights reserved. This program and the accompanying materials
- * are made available under the terms of the Eclipse Public License v1.0
- * which accompanies this distribution, and is available at
- * http://www.eclipse.org/legal/epl-v10.html
- *
- * Contributors:
- *     BSI Business Systems Integration AG - initial API and implementation
- *******************************************************************************/
-package org.eclipse.scout.rt.ui.rap.ext.table;
-
-import org.eclipse.jface.viewers.TableViewer;
-import org.eclipse.jface.viewers.ViewerRow;
-import org.eclipse.rap.rwt.RWT;
-import org.eclipse.swt.widgets.Composite;
-import org.eclipse.swt.widgets.Table;
-
-/**
- * <h3>TableViewerEx</h3> publish the applyEditorValue method
- * <p>
- * {@inheritDoc}
- */
-public class TableViewerEx extends TableViewer {
-  private static final long serialVersionUID = 1L;
-
-  /**
-   * {@inheritDoc}
-   */
-  public TableViewerEx(Composite parent) {
-    super(parent);
-  }
-
-  /**
-   * {@inheritDoc}
-   */
-  public TableViewerEx(Composite parent, int style) {
-    super(parent, style);
-  }
-
-  /**
-   * {@inheritDoc}
-   */
-  public TableViewerEx(Table table) {
-    super(table);
-  }
-
-  @Override
-  protected ViewerRow internalCreateNewRowPart(int style, int rowIndex) {
-    ViewerRow viewerRow = super.internalCreateNewRowPart(style, rowIndex);
-    if (getTable().getData(RWT.CUSTOM_VARIANT) != null) {
-      viewerRow.getItem().setData(RWT.CUSTOM_VARIANT, getTable().getData(RWT.CUSTOM_VARIANT));
-    }
-    return viewerRow;
-  }
-
-}
-=======
 /*******************************************************************************
  * Copyright (c) 2011 BSI Business Systems Integration AG.
  * All rights reserved. This program and the accompanying materials
@@ -73,7 +14,7 @@
 import org.eclipse.jface.viewers.ColumnViewerEditorActivationEvent;
 import org.eclipse.jface.viewers.TableViewer;
 import org.eclipse.jface.viewers.ViewerRow;
-import org.eclipse.rwt.lifecycle.WidgetUtil;
+import org.eclipse.rap.rwt.RWT;
 import org.eclipse.swt.widgets.Composite;
 import org.eclipse.swt.widgets.Table;
 
@@ -125,11 +66,10 @@
   @Override
   protected ViewerRow internalCreateNewRowPart(int style, int rowIndex) {
     ViewerRow viewerRow = super.internalCreateNewRowPart(style, rowIndex);
-    if (getTable().getData(WidgetUtil.CUSTOM_VARIANT) != null) {
-      viewerRow.getItem().setData(WidgetUtil.CUSTOM_VARIANT, getTable().getData(WidgetUtil.CUSTOM_VARIANT));
+    if (getTable().getData(RWT.CUSTOM_VARIANT) != null) {
+      viewerRow.getItem().setData(RWT.CUSTOM_VARIANT, getTable().getData(RWT.CUSTOM_VARIANT));
     }
     return viewerRow;
   }
 
-}
->>>>>>> 58ffa0d6
+}