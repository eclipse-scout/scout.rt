--- conflicted
+++ resolved
@@ -1,4 +1,3 @@
-<<<<<<< HEAD
 /*******************************************************************************
  * Copyright (c) 2011 BSI Business Systems Integration AG.
  * All rights reserved. This program and the accompanying materials
@@ -525,561 +524,4 @@
     }
   }
 
-}
-=======
-/*******************************************************************************
- * Copyright (c) 2011 BSI Business Systems Integration AG.
- * All rights reserved. This program and the accompanying materials
- * are made available under the terms of the Eclipse Public License v1.0
- * which accompanies this distribution, and is available at
- * http://www.eclipse.org/legal/epl-v10.html
- *
- * Contributors:
- *     BSI Business Systems Integration AG - initial API and implementation
- *******************************************************************************/
-package org.eclipse.scout.rt.ui.rap.form.fields;
-
-import java.util.ArrayList;
-
-import org.eclipse.scout.commons.exception.IProcessingStatus;
-import org.eclipse.scout.rt.client.ui.action.keystroke.IKeyStroke;
-import org.eclipse.scout.rt.client.ui.form.fields.IFormField;
-import org.eclipse.scout.rt.client.ui.form.fields.sequencebox.ISequenceBox;
-import org.eclipse.scout.rt.shared.data.basic.FontSpec;
-import org.eclipse.scout.rt.ui.rap.LogicalGridData;
-import org.eclipse.scout.rt.ui.rap.basic.RwtScoutComposite;
-import org.eclipse.scout.rt.ui.rap.ext.ILabelComposite;
-import org.eclipse.scout.rt.ui.rap.extension.UiDecorationExtensionPoint;
-import org.eclipse.scout.rt.ui.rap.keystroke.IRwtKeyStroke;
-import org.eclipse.scout.rt.ui.rap.util.RwtLayoutUtility;
-import org.eclipse.scout.rt.ui.rap.util.RwtUtility;
-import org.eclipse.swt.graphics.Color;
-import org.eclipse.swt.graphics.Font;
-import org.eclipse.swt.widgets.Control;
-
-public abstract class RwtScoutFieldComposite<T extends IFormField> extends RwtScoutComposite<T> implements IRwtScoutFormField<T> {
-
-  protected static final String CLIENT_PROP_INITIAL_LABEL_FONT = "scoutInitialLabelFont";
-  protected static final String CLIENT_PROP_INITIAL_LABEL_BACKGROUND = "scoutInitialLabelBackground";
-  protected static final String CLIENT_PROP_INITIAL_LABEL_FOREGROUND = "scoutInitialLabelForeground";
-
-  private ILabelComposite m_label;
-  private IRwtKeyStroke[] m_keyStrokes;
-
-  private Color m_mandatoryFieldBackgroundColor;
-  private OnFieldLabelDecorator m_onFieldLabelDecorator;
-
-  @Override
-  public ILabelComposite getUiLabel() {
-    return m_label;
-  }
-
-  public OnFieldLabelDecorator getOnFieldLabelDecorator() {
-    return m_onFieldLabelDecorator;
-  }
-
-  protected void setUiLabel(ILabelComposite label) {
-    m_label = label;
-    if (m_label != null && label.getLayoutData() == null) {
-      LogicalGridData statusLabelGridData = null;
-      if (getScoutObject().getLabelPosition() == IFormField.LABEL_POSITION_TOP) {
-        statusLabelGridData = LogicalGridDataBuilder.createLabelOnTop(getScoutObject().getGridData());
-      }
-      else {
-        statusLabelGridData = LogicalGridDataBuilder.createLabel(getScoutObject().getGridData());
-      }
-
-      m_label.setLayoutData(statusLabelGridData);
-    }
-  }
-
-  public Color getMandatoryFieldBackgroundColor() {
-    return m_mandatoryFieldBackgroundColor;
-  }
-
-  protected void setErrorStatusFromScout(IProcessingStatus s) {
-    if (getUiLabel() != null) {
-      getUiLabel().setStatus(s);
-      getUiContainer().layout(true, true);
-    }
-  }
-
-  public void setMandatoryFieldBackgroundColor(Color mandatoryFieldBackgroundColor) {
-    m_mandatoryFieldBackgroundColor = mandatoryFieldBackgroundColor;
-  }
-
-  @Override
-  protected void attachScout() {
-    super.attachScout();
-    if (getScoutObject() != null) {
-      setBackgroundFromScout(getScoutObject().getBackgroundColor());
-      setForegroundFromScout(getScoutObject().getForegroundColor());
-      setLabelBackgroundFromScout(getScoutObject().getLabelBackgroundColor());
-      setLabelForegroundFromScout(getScoutObject().getLabelForegroundColor());
-      setVisibleFromScout(getScoutObject().isVisible());
-      setEnabledFromScout(getScoutObject().isEnabled());
-      // bsh 2010-10-01: The "mandatory" state of a SequenceBoxes is always derived from the
-      // inner fields. Don't use the model value (it will always be false).
-      if (!(getScoutObject() instanceof ISequenceBox)) {
-        setMandatoryFromScout(getScoutObject().isMandatory());
-      }
-      setErrorStatusFromScout(getScoutObject().getErrorStatus());
-      setLabelFromScout(getScoutObject().getLabel());
-      setLabelWidthInPixelFromScout();
-      setLabelVisibleFromScout();
-      setLabelPositionFromScout();
-      setLabelHorizontalAlignmentFromScout();
-      setTooltipTextFromScout(getScoutObject().getTooltipText());
-      if (getScoutObject().getLabelPosition() == IFormField.LABEL_POSITION_ON_FIELD && getScoutObject().getLabel() != null && getScoutObject().getTooltipText() == null) {
-        setTooltipTextFromScout(getScoutObject().getLabel());
-      }
-      setFontFromScout(getScoutObject().getFont());
-      setLabelFontFromScout(getScoutObject().getLabelFont());
-      setSaveNeededFromScout(getScoutObject().isSaveNeeded());
-      setFocusableFromScout(getScoutObject().isFocusable());
-      updateKeyStrokesFromScout();
-    }
-  }
-
-  protected void setVisibleFromScout(boolean b) {
-    boolean updateLayout = false;
-    if (getUiContainer() != null && getUiContainer().getVisible() != b) {
-      updateLayout = true;
-      getUiContainer().setVisible(b);
-    }
-    else if (getUiField() != null && getUiField().getVisible() != b) {
-      updateLayout = true;
-      getUiField().setVisible(b);
-    }
-    if (updateLayout && isCreated()) {
-      RwtLayoutUtility.invalidateLayout(getUiEnvironment(), getUiContainer());
-    }
-  }
-
-  protected void setEnabledFromScout(boolean b) {
-    boolean updateLayout = false;
-    Control field = getUiField();
-    if (field != null) {
-      updateLayout = true;
-      setFieldEnabled(field, b);
-      if (b) {
-        setForegroundFromScout(getScoutObject().getForegroundColor());
-      }
-      else {
-        setForegroundFromScout(UiDecorationExtensionPoint.getLookAndFeel().getColorForegroundDisabled());
-      }
-    }
-    if (getUiLabel() != null) {
-      if (getUiLabel().getEnabled() != b) {
-        updateLayout = true;
-        getUiLabel().setEnabled(b);
-      }
-    }
-    if (updateLayout && isCreated()) {
-      RwtLayoutUtility.invalidateLayout(getUiEnvironment(), getUiContainer());
-    }
-  }
-
-  /**
-   * used to change enabled into read only
-   * 
-   * @param field
-   * @param enabled
-   */
-  protected void setFieldEnabled(Control field, boolean enabled) {
-    field.setEnabled(enabled);
-  }
-
-  protected void setMandatoryFromScout(boolean b) {
-    String fieldBackgroundColorString = UiDecorationExtensionPoint.getLookAndFeel().getMandatoryFieldBackgroundColor();
-    if (fieldBackgroundColorString != null) {
-      Color color = null;
-      if (b) {
-        color = getUiEnvironment().getColor(fieldBackgroundColorString);
-      }
-      else {
-        color = null;
-      }
-      if (getMandatoryFieldBackgroundColor() != color) {
-        setMandatoryFieldBackgroundColor(color);
-        setBackgroundFromScout(getScoutObject().getBackgroundColor());
-      }
-    }
-    if (getUiLabel() != null) {
-      if (getUiLabel().setMandatory(b)) {
-        if (isCreated()) {
-          RwtLayoutUtility.invalidateLayout(getUiEnvironment(), getUiContainer());
-        }
-      }
-
-      //In case of on field labels it is necessary to recompute the label visibility if the mandatory status changes.
-      setLabelVisibleFromScout();
-    }
-  }
-
-  protected void setLabelPositionFromScout() {
-    if (getUiField() != null) {
-      if (getScoutObject().getLabelPosition() == IFormField.LABEL_POSITION_ON_FIELD) {
-        if (m_onFieldLabelDecorator == null) {
-          m_onFieldLabelDecorator = new OnFieldLabelDecorator(getUiField(), getScoutObject().isMandatory(), this);
-          m_onFieldLabelDecorator.setLabel(getScoutObject().getLabel());
-        }
-        m_onFieldLabelDecorator.attach(getUiField());
-      }
-      else {
-        if (m_onFieldLabelDecorator != null) {
-          m_onFieldLabelDecorator.detach(getUiField());
-        }
-      }
-      getUiField().redraw();
-    }
-    setLabelVisibleFromScout();
-    setLabelFromScout(getScoutObject().getLabel());
-  }
-
-  protected void setLabelWidthInPixelFromScout() {
-    if (getUiLabel() == null) {
-      return;
-    }
-
-    int w = getScoutObject().getLabelWidthInPixel();
-    if (w > 0) {
-      getUiLabel().setLayoutWidthHint(w);
-    }
-    else if (w == IFormField.LABEL_WIDTH_DEFAULT) {
-      getUiLabel().setLayoutWidthHint(UiDecorationExtensionPoint.getLookAndFeel().getFormFieldLabelWidth());
-    }
-    else if (w == IFormField.LABEL_WIDTH_UI) {
-      getUiLabel().setLayoutWidthHint(0);
-    }
-  }
-
-  protected void setLabelHorizontalAlignmentFromScout() {
-    // XXX not supported by swt to dynamically change style of a widget
-  }
-
-  protected void setLabelFromScout(String s) {
-    if (m_onFieldLabelDecorator != null) {
-      m_onFieldLabelDecorator.setLabel(s);
-    }
-    else {
-      if (m_label != null && s != null) {
-        m_label.setText(s);
-      }
-    }
-  }
-
-  protected void setLabelVisibleFromScout() {
-    if (m_label == null) {
-      return;
-    }
-
-    boolean visible = getScoutObject().isLabelVisible();
-    if (getScoutObject().getLabelPosition() == IFormField.LABEL_POSITION_ON_FIELD) {
-      //Make the label as small as possible in order to show the mandatory marker (*).
-      m_label.setText(null);
-      m_label.setLayoutWidthHint(0);
-
-      //Unfortunately the label can't be removed completely by only setting the width hint to 0.
-      //So it is necessary to make it invisible if it is really not necessary.
-      if (!getScoutObject().isMandatory()) {
-        visible = false;
-      }
-    }
-    m_label.setVisible(visible);
-    if (getUiContainer() != null) {
-      getUiContainer().layout(true, true);
-    }
-  }
-
-  protected void setTooltipTextFromScout(String s) {
-    if (getUiField() != null) {
-      getUiField().setToolTipText(s);
-    }
-  }
-
-  protected void setBackgroundFromScout(String scoutColor) {
-    setBackgroundFromScout(scoutColor, getUiField());
-  }
-
-  protected void setBackgroundFromScout(String scoutColor, Control field) {
-    if (field == null) {
-      return;
-    }
-
-    boolean init = false;
-    if (field.getData(CLIENT_PROP_INITIAL_BACKGROUND) == null) {
-      field.setData(CLIENT_PROP_INITIAL_BACKGROUND, field.getBackground());
-      init = true;
-    }
-
-    Color color = getMandatoryFieldBackgroundColor();
-    if (color != null) {
-      field.setBackground(color);
-      return;
-    }
-
-    //Do not change color if not explicitly requested by the scout model.
-    if (init && scoutColor == null) {
-      return;
-    }
-
-    Color initCol = (Color) field.getData(CLIENT_PROP_INITIAL_BACKGROUND);
-    color = getUiEnvironment().getColor(scoutColor);
-
-    if (color == null) {
-      color = initCol;
-    }
-    field.setBackground(color);
-  }
-
-  protected void setForegroundFromScout(String scoutColor) {
-    setForegroundFromScout(scoutColor, getUiField());
-  }
-
-  protected void setForegroundFromScout(String scoutColor, Control field) {
-    if (field == null) {
-      return;
-    }
-
-    boolean init = false;
-    if (field.getData(CLIENT_PROP_INITIAL_FOREGROUND) == null) {
-      field.setData(CLIENT_PROP_INITIAL_FOREGROUND, field.getForeground());
-      init = true;
-    }
-
-    //Do not change color if not explicitly requested by the scout model.
-    if (init && scoutColor == null) {
-      return;
-    }
-
-    Color initCol = (Color) field.getData(CLIENT_PROP_INITIAL_FOREGROUND);
-    Color color = getUiEnvironment().getColor(scoutColor);
-    if (color == null) {
-      color = initCol;
-    }
-    field.setForeground(color);
-  }
-
-  protected void setFontFromScout(FontSpec scoutFont) {
-    if (getUiField() != null) {
-      Control fld = getUiField();
-      Font currentFont = fld.getFont();
-      if (fld.getData(CLIENT_PROP_INITIAL_FONT) == null) {
-        fld.setData(CLIENT_PROP_INITIAL_FONT, currentFont);
-      }
-      Font initFont = (Font) fld.getData(CLIENT_PROP_INITIAL_FONT);
-      Font f = getUiEnvironment().getFont(scoutFont, initFont);
-      if (f == null) {
-        f = initFont;
-      }
-      if (currentFont == null || !currentFont.equals(f)) {
-        // only set the new font if it is different to the current one
-        fld.setFont(f);
-      }
-    }
-    if (isCreated()) {
-      RwtLayoutUtility.invalidateLayout(getUiEnvironment(), getUiContainer());
-    }
-  }
-
-  protected void setLabelBackgroundFromScout(String scoutColor) {
-    setLabelBackgroundFromScout(scoutColor, getUiLabel());
-  }
-
-  protected void setLabelBackgroundFromScout(String scoutColor, ILabelComposite field) {
-    if (field == null) {
-      return;
-    }
-
-    boolean init = false;
-    if (field.getData(CLIENT_PROP_INITIAL_LABEL_BACKGROUND) == null) {
-      field.setData(CLIENT_PROP_INITIAL_LABEL_BACKGROUND, field.getBackground());
-      init = true;
-    }
-
-    Color color = getMandatoryFieldBackgroundColor();
-    if (color != null) {
-      field.setBackground(color);
-      return;
-    }
-
-    //Do not change color if not explicitly requested by the scout model.
-    if (init && scoutColor == null) {
-      return;
-    }
-
-    Color initCol = (Color) field.getData(CLIENT_PROP_INITIAL_LABEL_BACKGROUND);
-    color = getUiEnvironment().getColor(scoutColor);
-
-    if (color == null) {
-      color = initCol;
-    }
-    field.setBackground(color);
-  }
-
-  protected void setLabelForegroundFromScout(String scoutColor) {
-    setLabelForegroundFromScout(scoutColor, getUiLabel());
-  }
-
-  protected void setLabelForegroundFromScout(String scoutColor, ILabelComposite field) {
-    if (field == null) {
-      return;
-    }
-
-    boolean init = false;
-    if (field.getData(CLIENT_PROP_INITIAL_LABEL_FOREGROUND) == null) {
-      field.setData(CLIENT_PROP_INITIAL_LABEL_FOREGROUND, field.getForeground());
-      init = true;
-    }
-
-    //Do not change color if not explicitly requested by the scout model.
-    if (init && scoutColor == null) {
-      return;
-    }
-
-    Color initCol = (Color) field.getData(CLIENT_PROP_INITIAL_LABEL_FOREGROUND);
-    Color color = getUiEnvironment().getColor(scoutColor);
-    if (color == null) {
-      color = initCol;
-    }
-    field.setForeground(color);
-  }
-
-  protected void setLabelFontFromScout(FontSpec scoutFont) {
-    if (getUiLabel() != null) {
-      ILabelComposite fld = getUiLabel();
-      Font currentFont = fld.getFont();
-      if (fld.getData(CLIENT_PROP_INITIAL_LABEL_FONT) == null) {
-        fld.setData(CLIENT_PROP_INITIAL_LABEL_FONT, currentFont);
-      }
-      Font initFont = (Font) fld.getData(CLIENT_PROP_INITIAL_LABEL_FONT);
-      Font f = getUiEnvironment().getFont(scoutFont, initFont);
-      if (f == null) {
-        f = initFont;
-      }
-      if (currentFont == null || !currentFont.equals(f)) {
-        // only set the new font if it is different to the current one
-        fld.setFont(f);
-      }
-    }
-    if (isCreated()) {
-      RwtLayoutUtility.invalidateLayout(getUiEnvironment(), getUiContainer());
-    }
-  }
-
-  protected boolean isSelectAllOnFocusEnabled() {
-    return UiDecorationExtensionPoint.getLookAndFeel().isFormFieldSelectAllOnFocusEnabled();
-  }
-
-  protected void setSaveNeededFromScout(boolean b) {
-  }
-
-  protected void setFocusableFromScout(boolean b) {
-  }
-
-  protected void updateEmptyFromScout() {
-  }
-
-  protected void updateKeyStrokesFromScout() {
-    // key strokes
-    Control widget = getUiContainer();
-    if (widget == null) {
-      widget = getUiField();
-    }
-    if (widget != null) {
-
-      // remove old
-      if (m_keyStrokes != null) {
-        for (IRwtKeyStroke uiKeyStroke : m_keyStrokes) {
-          getUiEnvironment().removeKeyStroke(widget, uiKeyStroke);
-        }
-      }
-
-      ArrayList<IRwtKeyStroke> newUiKeyStrokes = new ArrayList<IRwtKeyStroke>();
-      IKeyStroke[] scoutKeyStrokes = getScoutObject().getKeyStrokes();
-      for (IKeyStroke scoutKeyStroke : scoutKeyStrokes) {
-        IRwtKeyStroke[] uiStrokes = RwtUtility.getKeyStrokes(scoutKeyStroke, getUiEnvironment());
-        for (IRwtKeyStroke uiStroke : uiStrokes) {
-          getUiEnvironment().addKeyStroke(widget, uiStroke, false);
-          newUiKeyStrokes.add(uiStroke);
-        }
-      }
-      m_keyStrokes = newUiKeyStrokes.toArray(new IRwtKeyStroke[newUiKeyStrokes.size()]);
-    }
-  }
-
-  //runs in scout job
-  @Override
-  protected boolean isHandleScoutPropertyChange(final String name, final Object newValue) {
-    if (name.equals(IFormField.PROP_ENABLED) || name.equals(IFormField.PROP_VISIBLE)) {
-      //add immediate change to rwt environment to support TAB traversal to component that changes from disabled to enabled.
-      getUiEnvironment().postImmediateUiJob(new Runnable() {
-        @Override
-        public void run() {
-          handleScoutPropertyChange(name, newValue);
-        }
-      });
-    }
-    return super.isHandleScoutPropertyChange(name, newValue);
-  }
-
-  //runs in gui thread
-  @Override
-  protected void handleScoutPropertyChange(String name, Object newValue) {
-    super.handleScoutPropertyChange(name, newValue);
-    if (name.equals(IFormField.PROP_ENABLED)) {
-      setEnabledFromScout(((Boolean) newValue).booleanValue());
-    }
-    else if (name.equals(IFormField.PROP_FOCUSABLE)) {
-      setFocusableFromScout(((Boolean) newValue).booleanValue());
-    }
-    else if (name.equals(IFormField.PROP_LABEL)) {
-      setLabelFromScout((String) newValue);
-    }
-    else if (name.equals(IFormField.PROP_LABEL_VISIBLE)) {
-      setLabelVisibleFromScout();
-    }
-    else if (name.equals(IFormField.PROP_TOOLTIP_TEXT)) {
-      setTooltipTextFromScout((String) newValue);
-    }
-    else if (name.equals(IFormField.PROP_VISIBLE)) {
-      setVisibleFromScout(((Boolean) newValue).booleanValue());
-    }
-    else if (name.equals(IFormField.PROP_MANDATORY)) {
-      setMandatoryFromScout(((Boolean) newValue).booleanValue());
-    }
-    else if (name.equals(IFormField.PROP_ERROR_STATUS)) {
-      setErrorStatusFromScout((IProcessingStatus) newValue);
-    }
-    else if (name.equals(IFormField.PROP_FOREGROUND_COLOR)) {
-      setForegroundFromScout((String) newValue);
-    }
-    else if (name.equals(IFormField.PROP_BACKGROUND_COLOR)) {
-      setBackgroundFromScout((String) newValue);
-    }
-    else if (name.equals(IFormField.PROP_FONT)) {
-      setFontFromScout((FontSpec) newValue);
-    }
-    else if (name.equals(IFormField.PROP_LABEL_FOREGROUND_COLOR)) {
-      setLabelForegroundFromScout((String) newValue);
-    }
-    else if (name.equals(IFormField.PROP_LABEL_BACKGROUND_COLOR)) {
-      setLabelBackgroundFromScout((String) newValue);
-    }
-    else if (name.equals(IFormField.PROP_LABEL_FONT)) {
-      setLabelFontFromScout((FontSpec) newValue);
-    }
-    else if (name.equals(IFormField.PROP_SAVE_NEEDED)) {
-      setSaveNeededFromScout(((Boolean) newValue).booleanValue());
-    }
-    else if (name.equals(IFormField.PROP_EMPTY)) {
-      updateEmptyFromScout();
-    }
-    else if (name.equals(IFormField.PROP_KEY_STROKES)) {
-      updateKeyStrokesFromScout();
-    }
-  }
-
-}
->>>>>>> 60f91260
+}