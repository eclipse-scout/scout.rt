<<<<<<< HEAD
/*******************************************************************************
 * Copyright (c) 2011 BSI Business Systems Integration AG.
 * All rights reserved. This program and the accompanying materials
 * are made available under the terms of the Eclipse Public License v1.0
 * which accompanies this distribution, and is available at
 * http://www.eclipse.org/legal/epl-v10.html
 *
 * Contributors:
 *     BSI Business Systems Integration AG - initial API and implementation
 *******************************************************************************/
package org.eclipse.scout.rt.ui.rap.keystroke;

import java.util.ArrayList;
import java.util.Collections;
import java.util.HashMap;
import java.util.HashSet;
import java.util.Iterator;
import java.util.List;
import java.util.Map;
import java.util.Set;

import org.eclipse.jface.dialogs.Dialog;
import org.eclipse.rwt.RWT;
import org.eclipse.scout.commons.CollectionUtility;
import org.eclipse.scout.commons.CompositeObject;
import org.eclipse.scout.commons.StringUtility;
import org.eclipse.scout.commons.logger.IScoutLogger;
import org.eclipse.scout.commons.logger.ScoutLogManager;
import org.eclipse.scout.rt.ui.rap.IRwtEnvironment;
import org.eclipse.scout.rt.ui.rap.util.RwtUtility;
import org.eclipse.swt.SWT;
import org.eclipse.swt.events.KeyAdapter;
import org.eclipse.swt.events.KeyEvent;
import org.eclipse.swt.widgets.Control;
import org.eclipse.swt.widgets.Event;
import org.eclipse.swt.widgets.Listener;
import org.eclipse.swt.widgets.Shell;
import org.eclipse.swt.widgets.Widget;

/**
 * <h3>KeyStrokeManager</h3> ...
 * 
 * @since 3.7.0 June 2011
 */
public class KeyStrokeManager implements IKeyStrokeManager {
  private static IScoutLogger LOG = ScoutLogManager.getLogger(KeyStrokeManager.class);
  private static final String[] EMPTY_STRING_ARRAY = new String[0];

  private Listener m_keyListener;
  private KeyAdapter m_keyAdapter;
  private List<IRwtKeyStroke> m_globalKeyStrokes;
  private List<String> m_globalCancelKeyList;
  private Map<Widget, List<String>> m_widgetActiveKeys;
  private Map<Widget, List<String>> m_widgetCancelKeys;

  private P_KeyEventHandler m_keyEventHandler;

  private boolean m_globalKeyStrokesActivated = false;
  private Object m_globalKeyStrokeListLock;
  private final IRwtEnvironment m_environment;

  public KeyStrokeManager(IRwtEnvironment environment) {
    m_environment = environment;
    m_globalKeyStrokeListLock = new Object();
    m_globalKeyStrokes = new ArrayList<IRwtKeyStroke>();
    m_globalCancelKeyList = new ArrayList<String>();
    m_widgetActiveKeys = new HashMap<Widget, List<String>>();
    m_widgetCancelKeys = new HashMap<Widget, List<String>>();
    m_keyEventHandler = new P_KeyEventHandler();
    m_keyAdapter = new KeyAdapter() {
      private static final long serialVersionUID = 1L;

      @Override
      public void keyPressed(final KeyEvent e) {
        if (e.keyCode > 0 && e.display != null) {
          m_keyEventHandler.addEvent(e);
          e.display.asyncExec(m_keyEventHandler);
        }
      }
    };
    m_keyListener = new Listener() {
      private static final long serialVersionUID = 1L;

      @Override
      public void handleEvent(final Event e) {
        if (e.keyCode > 0 && e.display != null) {
          m_keyEventHandler.addEvent(e);
          e.display.asyncExec(m_keyEventHandler);
        }
      }
    };
    environment.getDisplay().addFilter(SWT.KeyDown, m_keyListener);
  }

  @Override
  public void addGlobalKeyStroke(IRwtKeyStroke stroke, boolean exclusive) {
    synchronized (m_globalKeyStrokeListLock) {
      m_globalKeyStrokes.add(stroke);
      if (exclusive) {
        if (stroke.isRegisterActiveKey()) {
          m_globalCancelKeyList.add(resolveKeyString(stroke));
        }
      }
      updateGlobalKeys();
    }
  }

  @Override
  public boolean removeGlobalKeyStroke(IRwtKeyStroke stroke) {
    synchronized (m_globalKeyStrokeListLock) {
      boolean retVal = m_globalKeyStrokes.remove(stroke);
      m_globalCancelKeyList.remove(resolveKeyString(stroke));
      updateGlobalKeys();
      return retVal;
    }
  }

  protected List<IRwtKeyStroke> getGlobalKeyStrokes() {
    synchronized (m_globalKeyStrokeListLock) {
      return m_globalKeyStrokes;
    }
  }

  @Override
  public void addKeyStroke(Control control, IRwtKeyStroke stroke, boolean exclusive) {
    @SuppressWarnings("unchecked")
    List<IRwtKeyStroke> keyStrokes = (List<IRwtKeyStroke>) control.getData(DATA_KEY_STROKES);
    if (keyStrokes == null) {
      keyStrokes = new ArrayList<IRwtKeyStroke>();
    }
    keyStrokes.add(stroke);
    control.setData(DATA_KEY_STROKES, keyStrokes);

    List<String> widgetActiveKeys = m_widgetActiveKeys.get(control);
    if (widgetActiveKeys == null) {
      widgetActiveKeys = new ArrayList<String>();
    }
    if (stroke.isRegisterActiveKey()) {
      widgetActiveKeys.add(resolveKeyString(stroke));
    }
    m_widgetActiveKeys.put(control, widgetActiveKeys);

    if (exclusive) {
      List<String> widgetCancelKeys = m_widgetCancelKeys.get(control);
      if (widgetCancelKeys == null) {
        widgetCancelKeys = new ArrayList<String>();
      }
      if (stroke.isRegisterActiveKey()) {
        widgetCancelKeys.add(resolveKeyString(stroke));
      }
      m_widgetCancelKeys.put(control, widgetCancelKeys);
    }
    updateControlKeys(control);
  }

  @Override
  public boolean removeKeyStroke(Control control, IRwtKeyStroke stroke) {
    boolean retVal = false;
    if (control == null
        || control.isDisposed()) {
      m_widgetActiveKeys.remove(control);
      m_widgetCancelKeys.remove(control);
      return retVal;
    }

    @SuppressWarnings("unchecked")
    List<IRwtKeyStroke> keyStrokes = (List<IRwtKeyStroke>) control.getData(DATA_KEY_STROKES);
    if (keyStrokes != null) {
      retVal = keyStrokes.remove(stroke);
      control.setData(DATA_KEY_STROKES, keyStrokes);
    }

    List<String> widgetActiveKeys = m_widgetActiveKeys.get(control);
    if (widgetActiveKeys != null) {
      widgetActiveKeys.remove(resolveKeyString(stroke));
      if (widgetActiveKeys.size() == 0) {
        m_widgetActiveKeys.remove(control);
      }
    }

    List<String> widgetCancelKeys = m_widgetCancelKeys.get(control);
    if (widgetCancelKeys != null) {
      widgetCancelKeys.remove(resolveKeyString(stroke));
      if (widgetCancelKeys.size() == 0) {
        m_widgetCancelKeys.remove(control);
      }
    }
    updateControlKeys(control);

    return retVal;
  }

  @Override
  public boolean removeKeyStrokes(Control control) {
    boolean retVal = false;
    if (control != null && !control.isDisposed()) {
      for (IRwtKeyStroke stroke : new ArrayList<IRwtKeyStroke>(getKeyStrokes(control))) {
        retVal &= removeKeyStroke(control, stroke);
      }
      control.setData(DATA_KEY_STROKES, null);
    }
    m_widgetActiveKeys.remove(control);
    m_widgetCancelKeys.remove(control);
    return retVal;
  }

  @SuppressWarnings("unchecked")
  protected List<IRwtKeyStroke> getKeyStrokes(Widget widget) {
    List<IRwtKeyStroke> keyStrokes = null;
    if (widget != null) {
      Object data = widget.getData(DATA_KEY_STROKES);
      if (data instanceof List && ((List<IRwtKeyStroke>) data).size() > 0) {
        keyStrokes = CollectionUtility.copyList((List<IRwtKeyStroke>) data);
      }
    }
    if (keyStrokes == null) {
      keyStrokes = Collections.emptyList();
    }
    return keyStrokes;
  }

  private void updateGlobalKeys() {
    //active keys
    Set<String> activeKeys = new HashSet<String>(m_globalKeyStrokes.size());
    for (IRwtKeyStroke stroke : m_globalKeyStrokes) {
      if (stroke.isRegisterActiveKey()) {
        String activeKey = resolveKeyString(stroke);
        activeKeys.add(activeKey);
      }
    }
    if (activeKeys.size() == 0) {
      m_environment.getDisplay().setData(RWT.ACTIVE_KEYS, EMPTY_STRING_ARRAY);
    }
    else {
      String[] activeKeyArray = activeKeys.toArray(new String[activeKeys.size()]);
      m_environment.getDisplay().setData(RWT.ACTIVE_KEYS, activeKeyArray);
    }
    //cancel keys
    if (m_globalCancelKeyList == null || m_globalCancelKeyList.size() == 0) {
      m_environment.getDisplay().setData(RWT.CANCEL_KEYS, EMPTY_STRING_ARRAY);
    }
    else {
      String[] cancelKeyArray = m_globalCancelKeyList.toArray(new String[m_globalCancelKeyList.size()]);
      m_environment.getDisplay().setData(RWT.CANCEL_KEYS, cancelKeyArray);
    }
  }

  private void updateControlKeys(Control control) {
    control.removeKeyListener(m_keyAdapter);
    //active keys
    boolean requireListener = false;
    List<String> activeKeys = m_widgetActiveKeys.get(control);
    if (activeKeys == null || activeKeys.size() == 0) {
      control.setData(RWT.ACTIVE_KEYS, EMPTY_STRING_ARRAY);
    }
    else {
      String[] activeKeyArray = activeKeys.toArray(new String[activeKeys.size()]);
      control.setData(RWT.ACTIVE_KEYS, activeKeyArray);
      requireListener = true;
    }
    //cancel keys
    List<String> widgetCancelKeys = m_widgetCancelKeys.get(control);
    if (widgetCancelKeys == null || widgetCancelKeys.size() == 0) {
      control.setData(RWT.CANCEL_KEYS, EMPTY_STRING_ARRAY);
    }
    else {
      String[] cancelKeyArray = widgetCancelKeys.toArray(new String[widgetCancelKeys.size()]);
      control.setData(RWT.CANCEL_KEYS, cancelKeyArray);
      requireListener = true;
    }
    //
    if (requireListener) {
      control.addKeyListener(m_keyAdapter);
    }
  }

  private String resolveKeyString(IRwtKeyStroke stroke) {
    //resolve modifier
    String modifier = "";
    if (stroke.getStateMask() > 0) {
      List<String> modifiers = new ArrayList<String>();
      if ((stroke.getStateMask() & SWT.SHIFT) == SWT.SHIFT) {
        modifiers.add("SHIFT");
      }
      if ((stroke.getStateMask() & SWT.ALT) == SWT.ALT) {
        modifiers.add("ALT");
      }
      if ((stroke.getStateMask() & SWT.CTRL) == SWT.CTRL
          || (stroke.getStateMask() & SWT.COMMAND) == SWT.COMMAND) {
        modifiers.add("CTRL");
      }
      modifier = StringUtility.join("+", CollectionUtility.toArray(modifiers, String.class));
    }

    //resolve key
    String key = RwtUtility.getKeyTextUpper(stroke.getKeyCode());

    //concatenate modifier & key
    String keyString = StringUtility.join("+", modifier, key);
    return keyString;
  }

  public boolean isGlobalKeyStrokesActivated() {
    return m_globalKeyStrokesActivated;
  }

  public void setGlobalKeyStrokesActivated(boolean globalKeyStrokesActivated) {
    m_globalKeyStrokesActivated = globalKeyStrokesActivated;
  }

  private void handleKeyEvent(Event event) {
    if (event.doit && event.display != null) {
      handleKeyEventHierarchical(event, event.display.getFocusControl());
    }
    if (event.doit) {
      // handle global key strokes
      if (isGlobalKeyStrokesActivated()) {
        for (IRwtKeyStroke keyStroke : getGlobalKeyStrokes()) {
          if (keyStroke.getKeyCode() == event.keyCode && keyStroke.getStateMask() == event.stateMask) {
            keyStroke.handleUiAction(event);
            if (!event.doit) {
              break;
            }
          }
        }
      }
    }
  }

  private boolean isWidgetModalDialog(Widget widget) {
    if (widget instanceof Shell) {
      Object data = widget.getData();
      if (data instanceof Dialog) {
        Dialog dialog = (Dialog) data;
        if ((dialog.getShell().getStyle() & SWT.APPLICATION_MODAL) == SWT.APPLICATION_MODAL) {
          return true;
        }
      }
    }
    return false;
  }

  private void handleKeyEventHierarchical(Event event, Widget widget) {
    if (widget == null || widget.isDisposed()) {
      return;
    }
    // key stroke handling
    for (IRwtKeyStroke keyStroke : getKeyStrokes(widget)) {
      if (RwtUtility.getKeyTextUpper(event.keyCode).equals(RwtUtility.getKeyTextUpper(keyStroke.getKeyCode()))
          && keyStroke.getStateMask() == event.stateMask) {
        keyStroke.handleUiAction(event);
        if (!event.doit) {
          return;
        }
      }
    }
    if (isWidgetModalDialog(widget)) {
      event.doit = false;
      return;
    }
    if (widget instanceof Control) {
      handleKeyEventHierarchical(event, ((Control) widget).getParent());
    }
  }

  private class P_KeyEventHandler implements Runnable {
    private Map<CompositeObject, List<Event>> m_eventListMap = null;

    public void addEvent(KeyEvent e) {
      // do not touch the original event
      Event eventCopy = new Event();
      eventCopy.character = e.character;
      eventCopy.data = e.data;
      eventCopy.display = e.display;
      eventCopy.doit = e.doit;
      eventCopy.keyCode = e.keyCode;
      eventCopy.stateMask = e.stateMask;
      eventCopy.widget = e.widget;

      addEventInternal(eventCopy);
    }

    public void addEvent(Event e) {
      // do not touch the original event
      Event eventCopy = new Event();
      eventCopy.button = e.button;
      eventCopy.character = e.character;
      eventCopy.count = e.count;
      eventCopy.data = e.data;
      eventCopy.detail = e.detail;
      eventCopy.display = e.display;
      eventCopy.doit = e.doit;
      eventCopy.end = e.end;
      eventCopy.gc = e.gc;
      eventCopy.height = e.height;
      eventCopy.index = e.index;
      eventCopy.item = e.item;
      eventCopy.keyCode = e.keyCode;
      eventCopy.start = e.start;
      eventCopy.stateMask = e.stateMask;
      eventCopy.text = e.text;
      eventCopy.time = e.time;
      eventCopy.type = e.type;
      eventCopy.widget = e.widget;
      eventCopy.width = e.width;
      eventCopy.x = e.x;
      eventCopy.y = e.y;

      addEventInternal(eventCopy);
    }

    private void addEventInternal(Event e) {
      CompositeObject key = new CompositeObject(e.keyCode, e.stateMask);
      List<Event> eventList = CollectionUtility.getObject(m_eventListMap, key);
      eventList = CollectionUtility.appendList(eventList, e);
      m_eventListMap = CollectionUtility.putObject(m_eventListMap, key, eventList);
    }

    @Override
    public void run() {
      CompositeObject[] keys = CollectionUtility.getKeyArray(m_eventListMap, CompositeObject.class);
      for (CompositeObject key : keys) {
        List<Event> eventList = CollectionUtility.getObject(m_eventListMap, key);

        boolean doit = true;
        Iterator<Event> iterator = eventList.iterator();
        while (iterator.hasNext()) {
          Event event = (Event) iterator.next();
          iterator.remove();
          event.doit = doit;
          KeyStrokeManager.this.handleKeyEvent(event);
          doit = event.doit;
        }
        m_eventListMap = CollectionUtility.putObject(m_eventListMap, key, eventList);
      }
    }
  }
}
=======
/*******************************************************************************
 * Copyright (c) 2011 BSI Business Systems Integration AG.
 * All rights reserved. This program and the accompanying materials
 * are made available under the terms of the Eclipse Public License v1.0
 * which accompanies this distribution, and is available at
 * http://www.eclipse.org/legal/epl-v10.html
 *
 * Contributors:
 *     BSI Business Systems Integration AG - initial API and implementation
 *******************************************************************************/
package org.eclipse.scout.rt.ui.rap.keystroke;

import java.util.ArrayList;
import java.util.Collections;
import java.util.HashMap;
import java.util.HashSet;
import java.util.Iterator;
import java.util.List;
import java.util.Map;
import java.util.Set;

import org.eclipse.jface.dialogs.Dialog;
import org.eclipse.rwt.RWT;
import org.eclipse.scout.commons.CollectionUtility;
import org.eclipse.scout.commons.CompositeObject;
import org.eclipse.scout.commons.StringUtility;
import org.eclipse.scout.commons.logger.IScoutLogger;
import org.eclipse.scout.commons.logger.ScoutLogManager;
import org.eclipse.scout.rt.ui.rap.IRwtEnvironment;
import org.eclipse.scout.rt.ui.rap.util.RwtUtility;
import org.eclipse.swt.SWT;
import org.eclipse.swt.events.KeyAdapter;
import org.eclipse.swt.events.KeyEvent;
import org.eclipse.swt.widgets.Control;
import org.eclipse.swt.widgets.Event;
import org.eclipse.swt.widgets.Listener;
import org.eclipse.swt.widgets.Shell;
import org.eclipse.swt.widgets.Widget;

/**
 * <h3>KeyStrokeManager</h3> ...
 * 
 * @since 3.7.0 June 2011
 */
public class KeyStrokeManager implements IKeyStrokeManager {
  private static IScoutLogger LOG = ScoutLogManager.getLogger(KeyStrokeManager.class);
  private static final String[] EMPTY_STRING_ARRAY = new String[0];

  private Listener m_keyListener;
  private KeyAdapter m_keyAdapter;
  private List<IRwtKeyStroke> m_globalKeyStrokes;
  private List<String> m_globalCancelKeyList;
  private Map<Widget, List<String>> m_widgetActiveKeys;
  private Map<Widget, List<String>> m_widgetCancelKeys;

  private P_KeyEventHandler m_keyEventHandler;

  private boolean m_globalKeyStrokesActivated = false;
  private Object m_globalKeyStrokeListLock;
  private final IRwtEnvironment m_environment;

  public KeyStrokeManager(IRwtEnvironment environment) {
    m_environment = environment;
    m_globalKeyStrokeListLock = new Object();
    m_globalKeyStrokes = new ArrayList<IRwtKeyStroke>();
    m_globalCancelKeyList = new ArrayList<String>();
    m_widgetActiveKeys = new HashMap<Widget, List<String>>();
    m_widgetCancelKeys = new HashMap<Widget, List<String>>();
    m_keyEventHandler = new P_KeyEventHandler();
    m_keyAdapter = new KeyAdapter() {
      private static final long serialVersionUID = 1L;

      @Override
      public void keyPressed(final KeyEvent e) {
        if (e.keyCode > 0 && e.display != null) {
          m_keyEventHandler.addEvent(e);
          e.display.asyncExec(m_keyEventHandler);
        }
      }
    };
    m_keyListener = new Listener() {
      private static final long serialVersionUID = 1L;

      @Override
      public void handleEvent(final Event e) {
        if (e.keyCode > 0 && e.display != null) {
          m_keyEventHandler.addEvent(e);
          e.display.asyncExec(m_keyEventHandler);
        }
      }
    };
    environment.getDisplay().addFilter(SWT.KeyDown, m_keyListener);
  }

  @Override
  public void addGlobalKeyStroke(IRwtKeyStroke stroke, boolean exclusive) {
    synchronized (m_globalKeyStrokeListLock) {
      m_globalKeyStrokes.add(stroke);
      if (exclusive) {
        if (stroke.isRegisterActiveKey()) {
          m_globalCancelKeyList.add(resolveKeyString(stroke));
        }
      }
      updateGlobalKeys();
    }
  }

  @Override
  public boolean removeGlobalKeyStroke(IRwtKeyStroke stroke) {
    synchronized (m_globalKeyStrokeListLock) {
      boolean retVal = m_globalKeyStrokes.remove(stroke);
      m_globalCancelKeyList.remove(resolveKeyString(stroke));
      updateGlobalKeys();
      return retVal;
    }
  }

  protected List<IRwtKeyStroke> getGlobalKeyStrokes() {
    synchronized (m_globalKeyStrokeListLock) {
      return m_globalKeyStrokes;
    }
  }

  @Override
  public void addKeyStroke(Control control, IRwtKeyStroke stroke, boolean exclusive) {
    @SuppressWarnings("unchecked")
    List<IRwtKeyStroke> keyStrokes = (List<IRwtKeyStroke>) control.getData(DATA_KEY_STROKES);
    if (keyStrokes == null) {
      keyStrokes = new ArrayList<IRwtKeyStroke>();
    }
    keyStrokes.add(stroke);
    control.setData(DATA_KEY_STROKES, keyStrokes);

    List<String> widgetActiveKeys = m_widgetActiveKeys.get(control);
    if (widgetActiveKeys == null) {
      widgetActiveKeys = new ArrayList<String>();
    }
    if (stroke.isRegisterActiveKey()) {
      widgetActiveKeys.add(resolveKeyString(stroke));
    }
    m_widgetActiveKeys.put(control, widgetActiveKeys);

    if (exclusive) {
      List<String> widgetCancelKeys = m_widgetCancelKeys.get(control);
      if (widgetCancelKeys == null) {
        widgetCancelKeys = new ArrayList<String>();
      }
      if (stroke.isRegisterActiveKey()) {
        widgetCancelKeys.add(resolveKeyString(stroke));
      }
      m_widgetCancelKeys.put(control, widgetCancelKeys);
    }
    updateControlKeys(control);
  }

  @Override
  public boolean removeKeyStroke(Control control, IRwtKeyStroke stroke) {
    boolean retVal = false;
    if (control == null
        || control.isDisposed()) {
      m_widgetActiveKeys.remove(control);
      m_widgetCancelKeys.remove(control);
      return retVal;
    }

    @SuppressWarnings("unchecked")
    List<IRwtKeyStroke> keyStrokes = (List<IRwtKeyStroke>) control.getData(DATA_KEY_STROKES);
    if (keyStrokes != null) {
      retVal = keyStrokes.remove(stroke);
      control.setData(DATA_KEY_STROKES, keyStrokes);
    }

    List<String> widgetActiveKeys = m_widgetActiveKeys.get(control);
    if (widgetActiveKeys != null) {
      widgetActiveKeys.remove(resolveKeyString(stroke));
      m_widgetActiveKeys.put(control, widgetActiveKeys);
    }

    List<String> widgetCancelKeys = m_widgetCancelKeys.get(control);
    if (widgetCancelKeys != null) {
      widgetCancelKeys.remove(resolveKeyString(stroke));
      m_widgetCancelKeys.put(control, widgetCancelKeys);
    }
    updateControlKeys(control);

    return retVal;
  }

  @Override
  public boolean removeKeyStrokes(Control control) {
    boolean retVal = false;
    if (control != null && !control.isDisposed()) {
      for (IRwtKeyStroke stroke : new ArrayList<IRwtKeyStroke>(getKeyStrokes(control))) {
        retVal &= removeKeyStroke(control, stroke);
      }
      control.setData(DATA_KEY_STROKES, null);
    }
    m_widgetActiveKeys.remove(control);
    m_widgetCancelKeys.remove(control);
    return retVal;
  }

  @SuppressWarnings("unchecked")
  protected List<IRwtKeyStroke> getKeyStrokes(Widget widget) {
    List<IRwtKeyStroke> keyStrokes = null;
    if (widget != null) {
      Object data = widget.getData(DATA_KEY_STROKES);
      if (data instanceof List && ((List<IRwtKeyStroke>) data).size() > 0) {
        keyStrokes = CollectionUtility.copyList((List<IRwtKeyStroke>) data);
      }
    }
    if (keyStrokes == null) {
      keyStrokes = Collections.emptyList();
    }
    return keyStrokes;
  }

  private void updateGlobalKeys() {
    //active keys
    Set<String> activeKeys = new HashSet<String>(m_globalKeyStrokes.size());
    for (IRwtKeyStroke stroke : m_globalKeyStrokes) {
      if (stroke.isRegisterActiveKey()) {
        String activeKey = resolveKeyString(stroke);
        activeKeys.add(activeKey);
      }
    }
    if (activeKeys.size() == 0) {
      m_environment.getDisplay().setData(RWT.ACTIVE_KEYS, EMPTY_STRING_ARRAY);
    }
    else {
      String[] activeKeyArray = activeKeys.toArray(new String[activeKeys.size()]);
      m_environment.getDisplay().setData(RWT.ACTIVE_KEYS, activeKeyArray);
    }
    //cancel keys
    if (m_globalCancelKeyList == null || m_globalCancelKeyList.size() == 0) {
      m_environment.getDisplay().setData(RWT.CANCEL_KEYS, EMPTY_STRING_ARRAY);
    }
    else {
      String[] cancelKeyArray = m_globalCancelKeyList.toArray(new String[m_globalCancelKeyList.size()]);
      m_environment.getDisplay().setData(RWT.CANCEL_KEYS, cancelKeyArray);
    }
  }

  private void updateControlKeys(Control control) {
    control.removeKeyListener(m_keyAdapter);
    //active keys
    boolean requireListener = false;
    List<String> activeKeys = m_widgetActiveKeys.get(control);
    if (activeKeys == null || activeKeys.size() == 0) {
      control.setData(RWT.ACTIVE_KEYS, EMPTY_STRING_ARRAY);
    }
    else {
      String[] activeKeyArray = activeKeys.toArray(new String[activeKeys.size()]);
      control.setData(RWT.ACTIVE_KEYS, activeKeyArray);
      requireListener = true;
    }
    //cancel keys
    List<String> widgetCancelKeys = m_widgetCancelKeys.get(control);
    if (widgetCancelKeys == null || widgetCancelKeys.size() == 0) {
      control.setData(RWT.CANCEL_KEYS, EMPTY_STRING_ARRAY);
    }
    else {
      String[] cancelKeyArray = widgetCancelKeys.toArray(new String[widgetCancelKeys.size()]);
      control.setData(RWT.CANCEL_KEYS, cancelKeyArray);
      requireListener = true;
    }
    //
    if (requireListener) {
      control.addKeyListener(m_keyAdapter);
    }
  }

  private String resolveKeyString(IRwtKeyStroke stroke) {
    //resolve modifier
    String modifier = "";
    if (stroke.getStateMask() > 0) {
      List<String> modifiers = new ArrayList<String>();
      if ((stroke.getStateMask() & SWT.SHIFT) == SWT.SHIFT) {
        modifiers.add("SHIFT");
      }
      if ((stroke.getStateMask() & SWT.ALT) == SWT.ALT) {
        modifiers.add("ALT");
      }
      if ((stroke.getStateMask() & SWT.CTRL) == SWT.CTRL
          || (stroke.getStateMask() & SWT.COMMAND) == SWT.COMMAND) {
        modifiers.add("CTRL");
      }
      modifier = StringUtility.join("+", CollectionUtility.toArray(modifiers, String.class));
    }

    //resolve key
    String key = RwtUtility.getKeyTextUpper(stroke.getKeyCode());

    //concatenate modifier & key
    String keyString = StringUtility.join("+", modifier, key);
    return keyString;
  }

  public boolean isGlobalKeyStrokesActivated() {
    return m_globalKeyStrokesActivated;
  }

  public void setGlobalKeyStrokesActivated(boolean globalKeyStrokesActivated) {
    m_globalKeyStrokesActivated = globalKeyStrokesActivated;
  }

  private void handleKeyEvent(Event event) {
    if (event.doit && event.display != null) {
      handleKeyEventHierarchical(event, event.display.getFocusControl());
    }
    if (event.doit) {
      // handle global key strokes
      if (isGlobalKeyStrokesActivated()) {
        for (IRwtKeyStroke keyStroke : getGlobalKeyStrokes()) {
          if (keyStroke.getKeyCode() == event.keyCode && keyStroke.getStateMask() == event.stateMask) {
            keyStroke.handleUiAction(event);
            if (!event.doit) {
              break;
            }
          }
        }
      }
    }
  }

  private boolean isWidgetModalDialog(Widget widget) {
    if (widget instanceof Shell) {
      Object data = widget.getData();
      if (data instanceof Dialog) {
        Dialog dialog = (Dialog) data;
        if ((dialog.getShell().getStyle() & SWT.APPLICATION_MODAL) == SWT.APPLICATION_MODAL) {
          return true;
        }
      }
    }
    return false;
  }

  private void handleKeyEventHierarchical(Event event, Widget widget) {
    if (widget == null || widget.isDisposed()) {
      return;
    }
    // key stroke handling
    for (IRwtKeyStroke keyStroke : getKeyStrokes(widget)) {
      if (RwtUtility.getKeyTextUpper(event.keyCode).equals(RwtUtility.getKeyTextUpper(keyStroke.getKeyCode()))
          && keyStroke.getStateMask() == event.stateMask) {
        keyStroke.handleUiAction(event);
        if (!event.doit) {
          return;
        }
      }
    }
    if (isWidgetModalDialog(widget)) {
      event.doit = false;
      return;
    }
    if (widget instanceof Control) {
      handleKeyEventHierarchical(event, ((Control) widget).getParent());
    }
  }

  private class P_KeyEventHandler implements Runnable {
    private Map<CompositeObject, List<Event>> m_eventListMap = null;

    public void addEvent(KeyEvent e) {
      // do not touch the original event
      Event eventCopy = new Event();
      eventCopy.character = e.character;
      eventCopy.data = e.data;
      eventCopy.display = e.display;
      eventCopy.doit = e.doit;
      eventCopy.keyCode = e.keyCode;
      eventCopy.stateMask = e.stateMask;
      eventCopy.widget = e.widget;

      addEventInternal(eventCopy);
    }

    public void addEvent(Event e) {
      // do not touch the original event
      Event eventCopy = new Event();
      eventCopy.button = e.button;
      eventCopy.character = e.character;
      eventCopy.count = e.count;
      eventCopy.data = e.data;
      eventCopy.detail = e.detail;
      eventCopy.display = e.display;
      eventCopy.doit = e.doit;
      eventCopy.end = e.end;
      eventCopy.gc = e.gc;
      eventCopy.height = e.height;
      eventCopy.index = e.index;
      eventCopy.item = e.item;
      eventCopy.keyCode = e.keyCode;
      eventCopy.start = e.start;
      eventCopy.stateMask = e.stateMask;
      eventCopy.text = e.text;
      eventCopy.time = e.time;
      eventCopy.type = e.type;
      eventCopy.widget = e.widget;
      eventCopy.width = e.width;
      eventCopy.x = e.x;
      eventCopy.y = e.y;

      addEventInternal(eventCopy);
    }

    private void addEventInternal(Event e) {
      CompositeObject key = new CompositeObject(e.keyCode, e.stateMask);
      List<Event> eventList = CollectionUtility.getObject(m_eventListMap, key);
      eventList = CollectionUtility.appendList(eventList, e);
      m_eventListMap = CollectionUtility.putObject(m_eventListMap, key, eventList);
    }

    @Override
    public void run() {
      CompositeObject[] keys = CollectionUtility.getKeyArray(m_eventListMap, CompositeObject.class);
      for (CompositeObject key : keys) {
        List<Event> eventList = CollectionUtility.getObject(m_eventListMap, key);

        boolean doit = true;
        Iterator<Event> iterator = eventList.iterator();
        while (iterator.hasNext()) {
          Event event = (Event) iterator.next();
          iterator.remove();
          event.doit = doit;
          KeyStrokeManager.this.handleKeyEvent(event);
          doit = event.doit;
        }
        m_eventListMap = CollectionUtility.putObject(m_eventListMap, key, eventList);
      }
    }
  }
}
>>>>>>> 60f91260
<|MERGE_RESOLUTION|>--- conflicted
+++ resolved
@@ -1,4 +1,3 @@
-<<<<<<< HEAD
 /*******************************************************************************
  * Copyright (c) 2011 BSI Business Systems Integration AG.
  * All rights reserved. This program and the accompanying materials
@@ -436,440 +435,4 @@
       }
     }
   }
-}
-=======
-/*******************************************************************************
- * Copyright (c) 2011 BSI Business Systems Integration AG.
- * All rights reserved. This program and the accompanying materials
- * are made available under the terms of the Eclipse Public License v1.0
- * which accompanies this distribution, and is available at
- * http://www.eclipse.org/legal/epl-v10.html
- *
- * Contributors:
- *     BSI Business Systems Integration AG - initial API and implementation
- *******************************************************************************/
-package org.eclipse.scout.rt.ui.rap.keystroke;
-
-import java.util.ArrayList;
-import java.util.Collections;
-import java.util.HashMap;
-import java.util.HashSet;
-import java.util.Iterator;
-import java.util.List;
-import java.util.Map;
-import java.util.Set;
-
-import org.eclipse.jface.dialogs.Dialog;
-import org.eclipse.rwt.RWT;
-import org.eclipse.scout.commons.CollectionUtility;
-import org.eclipse.scout.commons.CompositeObject;
-import org.eclipse.scout.commons.StringUtility;
-import org.eclipse.scout.commons.logger.IScoutLogger;
-import org.eclipse.scout.commons.logger.ScoutLogManager;
-import org.eclipse.scout.rt.ui.rap.IRwtEnvironment;
-import org.eclipse.scout.rt.ui.rap.util.RwtUtility;
-import org.eclipse.swt.SWT;
-import org.eclipse.swt.events.KeyAdapter;
-import org.eclipse.swt.events.KeyEvent;
-import org.eclipse.swt.widgets.Control;
-import org.eclipse.swt.widgets.Event;
-import org.eclipse.swt.widgets.Listener;
-import org.eclipse.swt.widgets.Shell;
-import org.eclipse.swt.widgets.Widget;
-
-/**
- * <h3>KeyStrokeManager</h3> ...
- * 
- * @since 3.7.0 June 2011
- */
-public class KeyStrokeManager implements IKeyStrokeManager {
-  private static IScoutLogger LOG = ScoutLogManager.getLogger(KeyStrokeManager.class);
-  private static final String[] EMPTY_STRING_ARRAY = new String[0];
-
-  private Listener m_keyListener;
-  private KeyAdapter m_keyAdapter;
-  private List<IRwtKeyStroke> m_globalKeyStrokes;
-  private List<String> m_globalCancelKeyList;
-  private Map<Widget, List<String>> m_widgetActiveKeys;
-  private Map<Widget, List<String>> m_widgetCancelKeys;
-
-  private P_KeyEventHandler m_keyEventHandler;
-
-  private boolean m_globalKeyStrokesActivated = false;
-  private Object m_globalKeyStrokeListLock;
-  private final IRwtEnvironment m_environment;
-
-  public KeyStrokeManager(IRwtEnvironment environment) {
-    m_environment = environment;
-    m_globalKeyStrokeListLock = new Object();
-    m_globalKeyStrokes = new ArrayList<IRwtKeyStroke>();
-    m_globalCancelKeyList = new ArrayList<String>();
-    m_widgetActiveKeys = new HashMap<Widget, List<String>>();
-    m_widgetCancelKeys = new HashMap<Widget, List<String>>();
-    m_keyEventHandler = new P_KeyEventHandler();
-    m_keyAdapter = new KeyAdapter() {
-      private static final long serialVersionUID = 1L;
-
-      @Override
-      public void keyPressed(final KeyEvent e) {
-        if (e.keyCode > 0 && e.display != null) {
-          m_keyEventHandler.addEvent(e);
-          e.display.asyncExec(m_keyEventHandler);
-        }
-      }
-    };
-    m_keyListener = new Listener() {
-      private static final long serialVersionUID = 1L;
-
-      @Override
-      public void handleEvent(final Event e) {
-        if (e.keyCode > 0 && e.display != null) {
-          m_keyEventHandler.addEvent(e);
-          e.display.asyncExec(m_keyEventHandler);
-        }
-      }
-    };
-    environment.getDisplay().addFilter(SWT.KeyDown, m_keyListener);
-  }
-
-  @Override
-  public void addGlobalKeyStroke(IRwtKeyStroke stroke, boolean exclusive) {
-    synchronized (m_globalKeyStrokeListLock) {
-      m_globalKeyStrokes.add(stroke);
-      if (exclusive) {
-        if (stroke.isRegisterActiveKey()) {
-          m_globalCancelKeyList.add(resolveKeyString(stroke));
-        }
-      }
-      updateGlobalKeys();
-    }
-  }
-
-  @Override
-  public boolean removeGlobalKeyStroke(IRwtKeyStroke stroke) {
-    synchronized (m_globalKeyStrokeListLock) {
-      boolean retVal = m_globalKeyStrokes.remove(stroke);
-      m_globalCancelKeyList.remove(resolveKeyString(stroke));
-      updateGlobalKeys();
-      return retVal;
-    }
-  }
-
-  protected List<IRwtKeyStroke> getGlobalKeyStrokes() {
-    synchronized (m_globalKeyStrokeListLock) {
-      return m_globalKeyStrokes;
-    }
-  }
-
-  @Override
-  public void addKeyStroke(Control control, IRwtKeyStroke stroke, boolean exclusive) {
-    @SuppressWarnings("unchecked")
-    List<IRwtKeyStroke> keyStrokes = (List<IRwtKeyStroke>) control.getData(DATA_KEY_STROKES);
-    if (keyStrokes == null) {
-      keyStrokes = new ArrayList<IRwtKeyStroke>();
-    }
-    keyStrokes.add(stroke);
-    control.setData(DATA_KEY_STROKES, keyStrokes);
-
-    List<String> widgetActiveKeys = m_widgetActiveKeys.get(control);
-    if (widgetActiveKeys == null) {
-      widgetActiveKeys = new ArrayList<String>();
-    }
-    if (stroke.isRegisterActiveKey()) {
-      widgetActiveKeys.add(resolveKeyString(stroke));
-    }
-    m_widgetActiveKeys.put(control, widgetActiveKeys);
-
-    if (exclusive) {
-      List<String> widgetCancelKeys = m_widgetCancelKeys.get(control);
-      if (widgetCancelKeys == null) {
-        widgetCancelKeys = new ArrayList<String>();
-      }
-      if (stroke.isRegisterActiveKey()) {
-        widgetCancelKeys.add(resolveKeyString(stroke));
-      }
-      m_widgetCancelKeys.put(control, widgetCancelKeys);
-    }
-    updateControlKeys(control);
-  }
-
-  @Override
-  public boolean removeKeyStroke(Control control, IRwtKeyStroke stroke) {
-    boolean retVal = false;
-    if (control == null
-        || control.isDisposed()) {
-      m_widgetActiveKeys.remove(control);
-      m_widgetCancelKeys.remove(control);
-      return retVal;
-    }
-
-    @SuppressWarnings("unchecked")
-    List<IRwtKeyStroke> keyStrokes = (List<IRwtKeyStroke>) control.getData(DATA_KEY_STROKES);
-    if (keyStrokes != null) {
-      retVal = keyStrokes.remove(stroke);
-      control.setData(DATA_KEY_STROKES, keyStrokes);
-    }
-
-    List<String> widgetActiveKeys = m_widgetActiveKeys.get(control);
-    if (widgetActiveKeys != null) {
-      widgetActiveKeys.remove(resolveKeyString(stroke));
-      m_widgetActiveKeys.put(control, widgetActiveKeys);
-    }
-
-    List<String> widgetCancelKeys = m_widgetCancelKeys.get(control);
-    if (widgetCancelKeys != null) {
-      widgetCancelKeys.remove(resolveKeyString(stroke));
-      m_widgetCancelKeys.put(control, widgetCancelKeys);
-    }
-    updateControlKeys(control);
-
-    return retVal;
-  }
-
-  @Override
-  public boolean removeKeyStrokes(Control control) {
-    boolean retVal = false;
-    if (control != null && !control.isDisposed()) {
-      for (IRwtKeyStroke stroke : new ArrayList<IRwtKeyStroke>(getKeyStrokes(control))) {
-        retVal &= removeKeyStroke(control, stroke);
-      }
-      control.setData(DATA_KEY_STROKES, null);
-    }
-    m_widgetActiveKeys.remove(control);
-    m_widgetCancelKeys.remove(control);
-    return retVal;
-  }
-
-  @SuppressWarnings("unchecked")
-  protected List<IRwtKeyStroke> getKeyStrokes(Widget widget) {
-    List<IRwtKeyStroke> keyStrokes = null;
-    if (widget != null) {
-      Object data = widget.getData(DATA_KEY_STROKES);
-      if (data instanceof List && ((List<IRwtKeyStroke>) data).size() > 0) {
-        keyStrokes = CollectionUtility.copyList((List<IRwtKeyStroke>) data);
-      }
-    }
-    if (keyStrokes == null) {
-      keyStrokes = Collections.emptyList();
-    }
-    return keyStrokes;
-  }
-
-  private void updateGlobalKeys() {
-    //active keys
-    Set<String> activeKeys = new HashSet<String>(m_globalKeyStrokes.size());
-    for (IRwtKeyStroke stroke : m_globalKeyStrokes) {
-      if (stroke.isRegisterActiveKey()) {
-        String activeKey = resolveKeyString(stroke);
-        activeKeys.add(activeKey);
-      }
-    }
-    if (activeKeys.size() == 0) {
-      m_environment.getDisplay().setData(RWT.ACTIVE_KEYS, EMPTY_STRING_ARRAY);
-    }
-    else {
-      String[] activeKeyArray = activeKeys.toArray(new String[activeKeys.size()]);
-      m_environment.getDisplay().setData(RWT.ACTIVE_KEYS, activeKeyArray);
-    }
-    //cancel keys
-    if (m_globalCancelKeyList == null || m_globalCancelKeyList.size() == 0) {
-      m_environment.getDisplay().setData(RWT.CANCEL_KEYS, EMPTY_STRING_ARRAY);
-    }
-    else {
-      String[] cancelKeyArray = m_globalCancelKeyList.toArray(new String[m_globalCancelKeyList.size()]);
-      m_environment.getDisplay().setData(RWT.CANCEL_KEYS, cancelKeyArray);
-    }
-  }
-
-  private void updateControlKeys(Control control) {
-    control.removeKeyListener(m_keyAdapter);
-    //active keys
-    boolean requireListener = false;
-    List<String> activeKeys = m_widgetActiveKeys.get(control);
-    if (activeKeys == null || activeKeys.size() == 0) {
-      control.setData(RWT.ACTIVE_KEYS, EMPTY_STRING_ARRAY);
-    }
-    else {
-      String[] activeKeyArray = activeKeys.toArray(new String[activeKeys.size()]);
-      control.setData(RWT.ACTIVE_KEYS, activeKeyArray);
-      requireListener = true;
-    }
-    //cancel keys
-    List<String> widgetCancelKeys = m_widgetCancelKeys.get(control);
-    if (widgetCancelKeys == null || widgetCancelKeys.size() == 0) {
-      control.setData(RWT.CANCEL_KEYS, EMPTY_STRING_ARRAY);
-    }
-    else {
-      String[] cancelKeyArray = widgetCancelKeys.toArray(new String[widgetCancelKeys.size()]);
-      control.setData(RWT.CANCEL_KEYS, cancelKeyArray);
-      requireListener = true;
-    }
-    //
-    if (requireListener) {
-      control.addKeyListener(m_keyAdapter);
-    }
-  }
-
-  private String resolveKeyString(IRwtKeyStroke stroke) {
-    //resolve modifier
-    String modifier = "";
-    if (stroke.getStateMask() > 0) {
-      List<String> modifiers = new ArrayList<String>();
-      if ((stroke.getStateMask() & SWT.SHIFT) == SWT.SHIFT) {
-        modifiers.add("SHIFT");
-      }
-      if ((stroke.getStateMask() & SWT.ALT) == SWT.ALT) {
-        modifiers.add("ALT");
-      }
-      if ((stroke.getStateMask() & SWT.CTRL) == SWT.CTRL
-          || (stroke.getStateMask() & SWT.COMMAND) == SWT.COMMAND) {
-        modifiers.add("CTRL");
-      }
-      modifier = StringUtility.join("+", CollectionUtility.toArray(modifiers, String.class));
-    }
-
-    //resolve key
-    String key = RwtUtility.getKeyTextUpper(stroke.getKeyCode());
-
-    //concatenate modifier & key
-    String keyString = StringUtility.join("+", modifier, key);
-    return keyString;
-  }
-
-  public boolean isGlobalKeyStrokesActivated() {
-    return m_globalKeyStrokesActivated;
-  }
-
-  public void setGlobalKeyStrokesActivated(boolean globalKeyStrokesActivated) {
-    m_globalKeyStrokesActivated = globalKeyStrokesActivated;
-  }
-
-  private void handleKeyEvent(Event event) {
-    if (event.doit && event.display != null) {
-      handleKeyEventHierarchical(event, event.display.getFocusControl());
-    }
-    if (event.doit) {
-      // handle global key strokes
-      if (isGlobalKeyStrokesActivated()) {
-        for (IRwtKeyStroke keyStroke : getGlobalKeyStrokes()) {
-          if (keyStroke.getKeyCode() == event.keyCode && keyStroke.getStateMask() == event.stateMask) {
-            keyStroke.handleUiAction(event);
-            if (!event.doit) {
-              break;
-            }
-          }
-        }
-      }
-    }
-  }
-
-  private boolean isWidgetModalDialog(Widget widget) {
-    if (widget instanceof Shell) {
-      Object data = widget.getData();
-      if (data instanceof Dialog) {
-        Dialog dialog = (Dialog) data;
-        if ((dialog.getShell().getStyle() & SWT.APPLICATION_MODAL) == SWT.APPLICATION_MODAL) {
-          return true;
-        }
-      }
-    }
-    return false;
-  }
-
-  private void handleKeyEventHierarchical(Event event, Widget widget) {
-    if (widget == null || widget.isDisposed()) {
-      return;
-    }
-    // key stroke handling
-    for (IRwtKeyStroke keyStroke : getKeyStrokes(widget)) {
-      if (RwtUtility.getKeyTextUpper(event.keyCode).equals(RwtUtility.getKeyTextUpper(keyStroke.getKeyCode()))
-          && keyStroke.getStateMask() == event.stateMask) {
-        keyStroke.handleUiAction(event);
-        if (!event.doit) {
-          return;
-        }
-      }
-    }
-    if (isWidgetModalDialog(widget)) {
-      event.doit = false;
-      return;
-    }
-    if (widget instanceof Control) {
-      handleKeyEventHierarchical(event, ((Control) widget).getParent());
-    }
-  }
-
-  private class P_KeyEventHandler implements Runnable {
-    private Map<CompositeObject, List<Event>> m_eventListMap = null;
-
-    public void addEvent(KeyEvent e) {
-      // do not touch the original event
-      Event eventCopy = new Event();
-      eventCopy.character = e.character;
-      eventCopy.data = e.data;
-      eventCopy.display = e.display;
-      eventCopy.doit = e.doit;
-      eventCopy.keyCode = e.keyCode;
-      eventCopy.stateMask = e.stateMask;
-      eventCopy.widget = e.widget;
-
-      addEventInternal(eventCopy);
-    }
-
-    public void addEvent(Event e) {
-      // do not touch the original event
-      Event eventCopy = new Event();
-      eventCopy.button = e.button;
-      eventCopy.character = e.character;
-      eventCopy.count = e.count;
-      eventCopy.data = e.data;
-      eventCopy.detail = e.detail;
-      eventCopy.display = e.display;
-      eventCopy.doit = e.doit;
-      eventCopy.end = e.end;
-      eventCopy.gc = e.gc;
-      eventCopy.height = e.height;
-      eventCopy.index = e.index;
-      eventCopy.item = e.item;
-      eventCopy.keyCode = e.keyCode;
-      eventCopy.start = e.start;
-      eventCopy.stateMask = e.stateMask;
-      eventCopy.text = e.text;
-      eventCopy.time = e.time;
-      eventCopy.type = e.type;
-      eventCopy.widget = e.widget;
-      eventCopy.width = e.width;
-      eventCopy.x = e.x;
-      eventCopy.y = e.y;
-
-      addEventInternal(eventCopy);
-    }
-
-    private void addEventInternal(Event e) {
-      CompositeObject key = new CompositeObject(e.keyCode, e.stateMask);
-      List<Event> eventList = CollectionUtility.getObject(m_eventListMap, key);
-      eventList = CollectionUtility.appendList(eventList, e);
-      m_eventListMap = CollectionUtility.putObject(m_eventListMap, key, eventList);
-    }
-
-    @Override
-    public void run() {
-      CompositeObject[] keys = CollectionUtility.getKeyArray(m_eventListMap, CompositeObject.class);
-      for (CompositeObject key : keys) {
-        List<Event> eventList = CollectionUtility.getObject(m_eventListMap, key);
-
-        boolean doit = true;
-        Iterator<Event> iterator = eventList.iterator();
-        while (iterator.hasNext()) {
-          Event event = (Event) iterator.next();
-          iterator.remove();
-          event.doit = doit;
-          KeyStrokeManager.this.handleKeyEvent(event);
-          doit = event.doit;
-        }
-        m_eventListMap = CollectionUtility.putObject(m_eventListMap, key, eventList);
-      }
-    }
-  }
-}
->>>>>>> 60f91260
+}