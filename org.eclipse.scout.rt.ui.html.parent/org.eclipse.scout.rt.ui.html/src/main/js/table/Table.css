--- conflicted
+++ resolved
@@ -48,12 +48,6 @@
   border-left: 1px solid transparent;
   border-right: 1px solid transparent;
 
-<<<<<<< HEAD
-  &.sort-up, &.sort-down,  &.filter, &.group-all,   &.group-sort {
-    color: @color-bench-text-active;
-  }
-
-=======
   &.sort-asc, &.sort-desc,  &.filter, &.group-all,   &.group-sort {
     color: @color-bench-text-active;
   }
@@ -66,7 +60,6 @@
     .sort-icon('\f0d8');
   }
 
->>>>>>> 835e9f44
   &:hover, &.header-move{
     color: @color-bench-text-hover;
   }
@@ -78,10 +71,6 @@
     color: @color-bench-text-active;
     z-index: 2;
   }
-<<<<<<< HEAD
-
-=======
->>>>>>> 835e9f44
 
 }
 
@@ -185,7 +174,6 @@
 
 .table-row.select-single {
   border: 2px solid @color-bench-select-border;
-<<<<<<< HEAD
 
   & .table-cell {
     border-bottom-color: transparent;
@@ -195,12 +183,6 @@
 //FIXME CGU move to TableOrganizeMenu.css
 .table-menu-organize {
   background-color: white;
-=======
-
-  & .table-cell {
-    border-bottom-color: transparent;
-  }
->>>>>>> 835e9f44
 }
 
 .table-menu-organize > button {
