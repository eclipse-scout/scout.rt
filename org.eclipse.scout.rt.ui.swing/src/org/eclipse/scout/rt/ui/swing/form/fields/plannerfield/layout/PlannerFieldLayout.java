<<<<<<< HEAD
/*******************************************************************************
 * Copyright (c) 2010 BSI Business Systems Integration AG.
 * All rights reserved. This program and the accompanying materials
 * are made available under the terms of the Eclipse Public License v1.0
 * which accompanies this distribution, and is available at
 * http://www.eclipse.org/legal/epl-v10.html
 *
 * Contributors:
 *     BSI Business Systems Integration AG - initial API and implementation
 ******************************************************************************/
package org.eclipse.scout.rt.ui.swing.form.fields.plannerfield.layout;

import java.awt.Component;
import java.awt.Container;
import java.awt.Dimension;
import java.util.HashMap;

import org.eclipse.scout.rt.client.ui.form.fields.GridData;
import org.eclipse.scout.rt.ui.swing.ISwingEnvironment;
import org.eclipse.scout.rt.ui.swing.SwingLayoutUtility;
import org.eclipse.scout.rt.ui.swing.SwingUtility;
import org.eclipse.scout.rt.ui.swing.form.fields.AbstractLayoutManager2;

/**
 * Layout of items in the following order: LABEL COMP1 COMP2 COMP3 COMP4 ... the
 * label is fixed sized
 */
public class PlannerFieldLayout extends AbstractLayoutManager2 {
  private HashMap<Component, PlannerFieldLayoutConstraints> m_constraints = new HashMap<Component, PlannerFieldLayoutConstraints>();
  private SwingScoutGridData m_sizes;

  public PlannerFieldLayout(ISwingEnvironment env, GridData gd) {
    m_sizes = new SwingScoutGridData(env, gd);
  }

  @Override
  public void addLayoutComponent(String name, Component comp) {
    throw new UnsupportedOperationException("use add(Component comp, Object constraints)");
  }

  @Override
  public void addLayoutComponent(Component comp, Object constraints) {
    if (constraints instanceof PlannerFieldLayoutConstraints) {
      m_constraints.put(comp, (PlannerFieldLayoutConstraints) constraints);
    }
    else {
      throw new IllegalArgumentException("constraints must be of type RangeLayoutConstraints");
    }
  }

  @Override
  public void removeLayoutComponent(Component comp) {
    m_constraints.remove(comp);
  }

  @Override
  protected void validateLayout(Container parent) {
  }

  @Override
  protected Dimension getLayoutSize(Container parent, int sizeflag) {
    return m_sizes.getLayoutSize(sizeflag);
  }

  @Override
  public void layoutContainer(Container parent) {
    verifyLayout(parent);
    synchronized (parent.getTreeLock()) {
      Component centerComponent = null;
      Component eastComponent = null;
      for (Component c : parent.getComponents()) {
        /*
         * necessary as workaround for awt bug: when component does not change
         * size, its reported minimumSize, preferredSize and maximumSize are
         * cached instead of beeing calculated using layout manager
         */
        if (!SwingUtility.IS_JAVA_7_OR_GREATER && SwingUtility.DO_RESET_COMPONENT_BOUNDS) {
          SwingUtility.setZeroBounds(c);
        }
        //
        PlannerFieldLayoutConstraints cons = m_constraints.get(c);
        if (cons != null) {
          if (cons.fieldType == PlannerFieldLayoutConstraints.PLANNER) {
            centerComponent = c;
          }
          else if (cons.fieldType == PlannerFieldLayoutConstraints.MINI_CALENDARS) {
            eastComponent = c;
          }
        }
      }

      Dimension size = parent.getSize();
      int gap = 2;
      int wCenter = 0;
      int wEast = 0;
      if (centerComponent != null && eastComponent != null) {
        Dimension[] centerSizes = SwingLayoutUtility.getValidatedSizes(centerComponent);
        Dimension[] eastSizes = SwingLayoutUtility.getValidatedSizes(eastComponent);
        if (centerSizes[1].width + gap + eastSizes[1].width <= size.width) {
          wEast = eastSizes[1].width;
          wCenter = size.width - gap - wEast;
        }
        else if (centerSizes[1].width + gap + eastSizes[0].width <= size.width) {
          wCenter = centerSizes[1].width;
          wEast = size.width - gap - wCenter;
        }
        else if (centerSizes[0].width + gap + eastSizes[0].width <= size.width) {
          wEast = eastSizes[0].width;
          wCenter = size.width - gap - wEast;
        }
        else if (centerSizes[0].width + gap + eastSizes[0].width <= size.width) {
          wCenter = centerSizes[0].width;
          wEast = Math.max(0, size.width - gap - wCenter);
        }
      }
      if (centerComponent != null) {
        centerComponent.setBounds(0, 0, wCenter, size.height);
      }
      if (eastComponent != null) {
        eastComponent.setBounds(wCenter + gap, 0, wEast, size.height);
      }
    }
  }

}
=======
/*******************************************************************************
 * Copyright (c) 2010 BSI Business Systems Integration AG.
 * All rights reserved. This program and the accompanying materials
 * are made available under the terms of the Eclipse Public License v1.0
 * which accompanies this distribution, and is available at
 * http://www.eclipse.org/legal/epl-v10.html
 * 
 * Contributors:
 *     BSI Business Systems Integration AG - initial API and implementation
 ******************************************************************************/
package org.eclipse.scout.rt.ui.swing.form.fields.plannerfield.layout;

import java.awt.Component;
import java.awt.Container;
import java.awt.Dimension;
import java.util.HashMap;

import org.eclipse.scout.rt.client.ui.form.fields.GridData;
import org.eclipse.scout.rt.ui.swing.ISwingEnvironment;
import org.eclipse.scout.rt.ui.swing.SwingLayoutUtility;
import org.eclipse.scout.rt.ui.swing.form.fields.AbstractLayoutManager2;

/**
 * Layout of items in the following order: LABEL COMP1 COMP2 COMP3 COMP4 ... the
 * label is fixed sized
 */
public class PlannerFieldLayout extends AbstractLayoutManager2 {
  private HashMap<Component, PlannerFieldLayoutConstraints> m_constraints = new HashMap<Component, PlannerFieldLayoutConstraints>();
  private SwingScoutGridData m_sizes;

  public PlannerFieldLayout(ISwingEnvironment env, GridData gd) {
    m_sizes = new SwingScoutGridData(env, gd);
  }

  @Override
  public void addLayoutComponent(String name, Component comp) {
    throw new UnsupportedOperationException("use add(Component comp, Object constraints)");
  }

  @Override
  public void addLayoutComponent(Component comp, Object constraints) {
    if (constraints instanceof PlannerFieldLayoutConstraints) {
      m_constraints.put(comp, (PlannerFieldLayoutConstraints) constraints);
    }
    else {
      throw new IllegalArgumentException("constraints must be of type RangeLayoutConstraints");
    }
  }

  @Override
  public void removeLayoutComponent(Component comp) {
    m_constraints.remove(comp);
  }

  @Override
  protected void validateLayout(Container parent) {
  }

  @Override
  protected Dimension getLayoutSize(Container parent, int sizeflag) {
    return m_sizes.getLayoutSize(sizeflag);
  }

  @Override
  public void layoutContainer(Container parent) {
    verifyLayout(parent);
    synchronized (parent.getTreeLock()) {
      Component centerComponent = null;
      Component eastComponent = null;
      for (Component c : parent.getComponents()) {
        /*
         * necessary as workaround for awt bug: when component does not change
         * size, its reported minimumSize, preferredSize and maximumSize are
         * cached instead of beeing calculated using layout manager
         */
        c.setBounds(0, 0, 0, 0);
        //
        PlannerFieldLayoutConstraints cons = m_constraints.get(c);
        if (cons != null) {
          if (cons.fieldType == PlannerFieldLayoutConstraints.PLANNER) {
            centerComponent = c;
          }
          else if (cons.fieldType == PlannerFieldLayoutConstraints.MINI_CALENDARS) {
            eastComponent = c;
          }
        }
      }

      Dimension size = parent.getSize();
      int gap = 2;
      int wCenter = 0;
      int wEast = 0;
      if (centerComponent != null && eastComponent != null) {
        Dimension[] centerSizes = SwingLayoutUtility.getValidatedSizes(centerComponent);
        Dimension[] eastSizes = SwingLayoutUtility.getValidatedSizes(eastComponent);
        if (centerSizes[1].width + gap + eastSizes[1].width <= size.width) {
          wEast = eastSizes[1].width;
          wCenter = size.width - gap - wEast;
        }
        else if (centerSizes[1].width + gap + eastSizes[0].width <= size.width) {
          wCenter = centerSizes[1].width;
          wEast = size.width - gap - wCenter;
        }
        else if (centerSizes[0].width + gap + eastSizes[0].width <= size.width) {
          wEast = eastSizes[0].width;
          wCenter = size.width - gap - wEast;
        }
        else if (centerSizes[0].width + gap + eastSizes[0].width <= size.width) {
          wCenter = centerSizes[0].width;
          wEast = Math.max(0, size.width - gap - wCenter);
        }
      }
      if (centerComponent != null) {
        centerComponent.setBounds(0, 0, wCenter, size.height);
      }
      if (eastComponent != null) {
        eastComponent.setBounds(wCenter + gap, 0, wEast, size.height);
      }
    }
  }

}
>>>>>>> 60f91260
<|MERGE_RESOLUTION|>--- conflicted
+++ resolved
@@ -1,4 +1,3 @@
-<<<<<<< HEAD
 /*******************************************************************************
  * Copyright (c) 2010 BSI Business Systems Integration AG.
  * All rights reserved. This program and the accompanying materials
@@ -123,128 +122,4 @@
     }
   }
 
-}
-=======
-/*******************************************************************************
- * Copyright (c) 2010 BSI Business Systems Integration AG.
- * All rights reserved. This program and the accompanying materials
- * are made available under the terms of the Eclipse Public License v1.0
- * which accompanies this distribution, and is available at
- * http://www.eclipse.org/legal/epl-v10.html
- * 
- * Contributors:
- *     BSI Business Systems Integration AG - initial API and implementation
- ******************************************************************************/
-package org.eclipse.scout.rt.ui.swing.form.fields.plannerfield.layout;
-
-import java.awt.Component;
-import java.awt.Container;
-import java.awt.Dimension;
-import java.util.HashMap;
-
-import org.eclipse.scout.rt.client.ui.form.fields.GridData;
-import org.eclipse.scout.rt.ui.swing.ISwingEnvironment;
-import org.eclipse.scout.rt.ui.swing.SwingLayoutUtility;
-import org.eclipse.scout.rt.ui.swing.form.fields.AbstractLayoutManager2;
-
-/**
- * Layout of items in the following order: LABEL COMP1 COMP2 COMP3 COMP4 ... the
- * label is fixed sized
- */
-public class PlannerFieldLayout extends AbstractLayoutManager2 {
-  private HashMap<Component, PlannerFieldLayoutConstraints> m_constraints = new HashMap<Component, PlannerFieldLayoutConstraints>();
-  private SwingScoutGridData m_sizes;
-
-  public PlannerFieldLayout(ISwingEnvironment env, GridData gd) {
-    m_sizes = new SwingScoutGridData(env, gd);
-  }
-
-  @Override
-  public void addLayoutComponent(String name, Component comp) {
-    throw new UnsupportedOperationException("use add(Component comp, Object constraints)");
-  }
-
-  @Override
-  public void addLayoutComponent(Component comp, Object constraints) {
-    if (constraints instanceof PlannerFieldLayoutConstraints) {
-      m_constraints.put(comp, (PlannerFieldLayoutConstraints) constraints);
-    }
-    else {
-      throw new IllegalArgumentException("constraints must be of type RangeLayoutConstraints");
-    }
-  }
-
-  @Override
-  public void removeLayoutComponent(Component comp) {
-    m_constraints.remove(comp);
-  }
-
-  @Override
-  protected void validateLayout(Container parent) {
-  }
-
-  @Override
-  protected Dimension getLayoutSize(Container parent, int sizeflag) {
-    return m_sizes.getLayoutSize(sizeflag);
-  }
-
-  @Override
-  public void layoutContainer(Container parent) {
-    verifyLayout(parent);
-    synchronized (parent.getTreeLock()) {
-      Component centerComponent = null;
-      Component eastComponent = null;
-      for (Component c : parent.getComponents()) {
-        /*
-         * necessary as workaround for awt bug: when component does not change
-         * size, its reported minimumSize, preferredSize and maximumSize are
-         * cached instead of beeing calculated using layout manager
-         */
-        c.setBounds(0, 0, 0, 0);
-        //
-        PlannerFieldLayoutConstraints cons = m_constraints.get(c);
-        if (cons != null) {
-          if (cons.fieldType == PlannerFieldLayoutConstraints.PLANNER) {
-            centerComponent = c;
-          }
-          else if (cons.fieldType == PlannerFieldLayoutConstraints.MINI_CALENDARS) {
-            eastComponent = c;
-          }
-        }
-      }
-
-      Dimension size = parent.getSize();
-      int gap = 2;
-      int wCenter = 0;
-      int wEast = 0;
-      if (centerComponent != null && eastComponent != null) {
-        Dimension[] centerSizes = SwingLayoutUtility.getValidatedSizes(centerComponent);
-        Dimension[] eastSizes = SwingLayoutUtility.getValidatedSizes(eastComponent);
-        if (centerSizes[1].width + gap + eastSizes[1].width <= size.width) {
-          wEast = eastSizes[1].width;
-          wCenter = size.width - gap - wEast;
-        }
-        else if (centerSizes[1].width + gap + eastSizes[0].width <= size.width) {
-          wCenter = centerSizes[1].width;
-          wEast = size.width - gap - wCenter;
-        }
-        else if (centerSizes[0].width + gap + eastSizes[0].width <= size.width) {
-          wEast = eastSizes[0].width;
-          wCenter = size.width - gap - wEast;
-        }
-        else if (centerSizes[0].width + gap + eastSizes[0].width <= size.width) {
-          wCenter = centerSizes[0].width;
-          wEast = Math.max(0, size.width - gap - wCenter);
-        }
-      }
-      if (centerComponent != null) {
-        centerComponent.setBounds(0, 0, wCenter, size.height);
-      }
-      if (eastComponent != null) {
-        eastComponent.setBounds(wCenter + gap, 0, wEast, size.height);
-      }
-    }
-  }
-
-}
->>>>>>> 60f91260
+}