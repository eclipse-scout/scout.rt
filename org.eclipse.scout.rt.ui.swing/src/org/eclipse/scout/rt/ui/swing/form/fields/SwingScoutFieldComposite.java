<<<<<<< HEAD
/*******************************************************************************
 * Copyright (c) 2010 BSI Business Systems Integration AG.
 * All rights reserved. This program and the accompanying materials
 * are made available under the terms of the Eclipse Public License v1.0
 * which accompanies this distribution, and is available at
 * http://www.eclipse.org/legal/epl-v10.html
 *
 * Contributors:
 *     BSI Business Systems Integration AG - initial API and implementation
 ******************************************************************************/
package org.eclipse.scout.rt.ui.swing.form.fields;

import java.awt.Color;
import java.awt.Component;
import java.awt.Font;

import javax.swing.ActionMap;
import javax.swing.InputMap;
import javax.swing.JComponent;
import javax.swing.KeyStroke;
import javax.swing.SwingUtilities;
import javax.swing.text.JTextComponent;

import org.eclipse.scout.commons.exception.IProcessingStatus;
import org.eclipse.scout.rt.client.ui.action.IAction;
import org.eclipse.scout.rt.client.ui.action.keystroke.IKeyStroke;
import org.eclipse.scout.rt.client.ui.form.FormEvent;
import org.eclipse.scout.rt.client.ui.form.fields.IFormField;
import org.eclipse.scout.rt.client.ui.form.fields.sequencebox.ISequenceBox;
import org.eclipse.scout.rt.shared.data.basic.FontSpec;
import org.eclipse.scout.rt.ui.swing.LogicalGridData;
import org.eclipse.scout.rt.ui.swing.SwingUtility;
import org.eclipse.scout.rt.ui.swing.action.SwingScoutAction;
import org.eclipse.scout.rt.ui.swing.basic.SwingScoutComposite;
import org.eclipse.scout.rt.ui.swing.ext.JRootPaneEx;
import org.eclipse.scout.rt.ui.swing.ext.JStatusLabelEx;
import org.eclipse.scout.rt.ui.swing.ext.JTextAreaEx;
import org.eclipse.scout.rt.ui.swing.ext.JTextFieldEx;

public abstract class SwingScoutFieldComposite<T extends IFormField> extends SwingScoutComposite<T> implements ISwingScoutFormField<T> {
  private JComponent m_swingContainer;
  private JStatusLabelEx m_swingStatusLabel;
  // cache
  private IKeyStroke[] m_installedScoutKs;

  /**
   * @deprecated since 3.8, replaced by {@link FormEvent#TYPE_REQUEST_FOCUS}
   */
  @Deprecated
  public static final String CLIENT_PROP_FOCUSED = "scout.ui.swing.focused";

  public SwingScoutFieldComposite() {
    super();
  }

  @Override
  public JComponent getSwingContainer() {
    return m_swingContainer;
  }

  protected void setSwingContainer(JComponent swingContainer) {
    m_swingContainer = swingContainer;
  }

  @Override
  public JStatusLabelEx getSwingLabel() {
    return m_swingStatusLabel;
  }

  protected void setSwingLabel(JStatusLabelEx swingLabel) {
    m_swingStatusLabel = swingLabel;
    if (m_swingStatusLabel != null) {
      LogicalGridData statusLabelGridData = null;
      if (getScoutObject().getLabelPosition() == IFormField.LABEL_POSITION_TOP) {
        statusLabelGridData = LogicalGridDataBuilder.createLabelOnTop(((IFormField) getScoutObject()).getGridData());
      }
      else {
        statusLabelGridData = LogicalGridDataBuilder.createLabel(getSwingEnvironment(), ((IFormField) getScoutObject()).getGridData());
      }
      m_swingStatusLabel.putClientProperty(LogicalGridData.CLIENT_PROPERTY_NAME, statusLabelGridData);
    }
  }

  @Override
  protected void attachScout() {
    super.attachScout();
    IFormField scoutField = getScoutObject();
    if (scoutField != null) {
      setVisibleFromScout(scoutField.isVisible());
      setLabelWidthInPixelFromScout();
      setLabelHorizontalAlignmentFromScout();
      setEnabledFromScout(scoutField.isEnabled());
      // bsh 2010-10-01: The "mandatory" state of a SequenceBoxes is always derived from the
      // inner fields. Don't use the model value (it will always be false).
      if (!(scoutField instanceof ISequenceBox)) {
        setMandatoryFromScout(scoutField.isMandatory());
      }
      setErrorStatusFromScout(scoutField.getErrorStatus());
      setLabelFromScout(scoutField.getLabel());
      setLabelVisibleFromScout();
      setTooltipTextFromScout(scoutField.getTooltipText());
      if (getScoutObject().getLabelPosition() == IFormField.LABEL_POSITION_ON_FIELD && scoutField.getLabel() != null && scoutField.getTooltipText() == null) {
        setTooltipTextFromScout(scoutField.getLabel());
      }
      setBackgroundFromScout(scoutField.getBackgroundColor());
      setForegroundFromScout(scoutField.getForegroundColor());
      setFontFromScout(scoutField.getFont());
      setSaveNeededFromScout(scoutField.isSaveNeeded());
      setEmptyFromScout(scoutField.isEmpty());
      setFocusableFromScout(scoutField.isFocusable());
      setHorizontalAlignmentFromScout(scoutField.getGridData().horizontalAlignment);
      setVerticalAlignmentFromScout(scoutField.getGridData().verticalAlignment);
      setKeyStrokesFromScout();
    }
  }

  protected void setVisibleFromScout(boolean b) {
    Component changedComponent = null;
    if (m_swingContainer != null) {
      if (m_swingContainer.isVisible() != b) {
        m_swingContainer.setVisible(b);
        changedComponent = m_swingContainer;
      }
    }
    else if (getSwingField() != null) {
      if (getSwingField().isVisible() != b) {
        getSwingField().setVisible(b);
        changedComponent = getSwingField();
      }
    }
    //
    if (changedComponent != null) {
      JRootPaneEx rp = (JRootPaneEx) SwingUtilities.getAncestorOfClass(JRootPaneEx.class, changedComponent);
      if (rp != null) {
        rp.notifyVisibleChanged(changedComponent);
      }
    }
  }

  protected void setEnabledFromScout(boolean b) {
    if (getSwingField() instanceof JTextComponent) {
      /**
       * Workaround: Deep inside swing the text field editor View.class is only
       * checking for isEnable() This is not changeable by a LookAndFeel. This
       * is handled in the corresponding ...Ex sub classes of JTextComponent.
       * Scout supports non-editable text components to behave: background like
       * disabled selectable copy/paste -able scrollable not focusable not
       * mutable
       */
      JTextComponent c = (JTextComponent) getSwingField();
      c.setEditable(b);
    }
    else if (getSwingField() != null) {
      getSwingField().setEnabled(b);
    }
    // label
    if (getSwingLabel() != null) {
      getSwingLabel().setEnabled(b);
    }
  }

  protected void setMandatoryFromScout(boolean b) {
    if (getSwingLabel() != null) {
      getSwingLabel().setMandatory(b);
    }
  }

  protected void setErrorStatusFromScout(IProcessingStatus s) {
    if (getSwingLabel() != null) {
      getSwingLabel().setStatus(s);
    }
  }

  protected void setHorizontalAlignmentFromScout(int scoutAlign) {
  }

  protected void setVerticalAlignmentFromScout(int scoutAlign) {
  }

  protected void setLabelVisibleFromScout() {
    if (m_swingStatusLabel == null) {
      return;
    }

    boolean b = getScoutObject().isLabelVisible();
    if (getScoutObject().getLabelPosition() == IFormField.LABEL_POSITION_ON_FIELD) {
      m_swingStatusLabel.setText(null);
      m_swingStatusLabel.setLayoutWidthHint(0);
    }
    m_swingStatusLabel.setVisible(b);
    if (m_swingContainer != null) {
      m_swingContainer.revalidate();
    }
  }

  protected void setLabelFromScout(String s) {
    if (m_swingStatusLabel != null) {
      m_swingStatusLabel.setText(s);
      if (m_swingContainer != null && m_swingStatusLabel.isVisible()) {
        m_swingContainer.revalidate();
      }
    }
    if (getSwingField() instanceof JTextFieldEx) {
      JTextFieldEx tf = (JTextFieldEx) getSwingField();
      if (getScoutObject().getLabelPosition() == IFormField.LABEL_POSITION_ON_FIELD) {
        if (tf.getOnFieldLabelHandler() == null) {
          tf.setOnFieldLabelHandler(getSwingEnvironment().createOnFieldLabelDecorator(tf, getScoutObject().isMandatory()));
        }
        tf.getOnFieldLabelHandler().setLabel(s);
      }
      else {
        tf.setOnFieldLabelHandler(null);
      }
    }
    else if (getSwingField() instanceof JTextAreaEx) {
      JTextAreaEx taf = (JTextAreaEx) getSwingField();
      if (getScoutObject().getLabelPosition() == IFormField.LABEL_POSITION_ON_FIELD) {
        if (taf.getOnFieldLabelHandler() == null) {
          taf.setOnFieldLabelHandler(getSwingEnvironment().createOnFieldLabelDecorator(taf, getScoutObject().isMandatory()));
        }
        taf.getOnFieldLabelHandler().setLabel(s);
      }
      else {
        taf.setOnFieldLabelHandler(null);
      }
    }
  }

  protected void setLabelWidthInPixelFromScout() {
    if (getSwingLabel() != null) {
      int w = getScoutObject().getLabelWidthInPixel();
      if (w > 0) {
        getSwingLabel().setLayoutWidthHint(w);
      }
      else if (w == IFormField.LABEL_WIDTH_DEFAULT) {
        getSwingLabel().setLayoutWidthHint(getSwingEnvironment().getFieldLabelWidth());
      }
      else if (w == IFormField.LABEL_WIDTH_UI) {
        getSwingLabel().setLayoutWidthHint(0);
      }
    }
  }

  protected void setLabelHorizontalAlignmentFromScout() {
    if (getSwingLabel() != null) {
      int swingAlign = SwingUtility.createHorizontalAlignment(getScoutObject().getLabelHorizontalAlignment());
      getSwingLabel().setLayoutHorizontalAlignment(swingAlign);
    }
  }

  protected void setTooltipTextFromScout(String s) {
    s = SwingUtility.createHtmlLabelText(s, true);
    if (getSwingField() != null) {
      getSwingField().setToolTipText(s);
    }
    /**
     * not activated, label tooltip is used to display label when it is not
     * fully rendered
     */
    /*
     * if(m_swingLabel!=null){ m_swingLabel.setToolTipText(s); }
     */
    /**
     * not activated, container tooltip is irritating for some users
     */
    /*
     * if(m_swingContainer!=null){ m_swingContainer.setToolTipText(s); }
     */
  }

  protected void setBackgroundFromScout(String scoutColor) {
    JComponent fld = getSwingField();
    if (fld != null) {
      Color initCol = (Color) getClientProperty(fld, CLIENT_PROP_INITIAL_BACKGROUND);
      boolean initOpaque = ((Boolean) getClientProperty(fld, CLIENT_PROP_INITIAL_OPAQUE)).booleanValue();
      Color c = SwingUtility.createColor(scoutColor);
      boolean opaque = (c != null ? true : initOpaque);
      if (c == null) {
        c = initCol;
      }
      fld.setOpaque(opaque);
      fld.setBackground(c);
    }
  }

  protected void setForegroundFromScout(String scoutColor) {
    JComponent fld = getSwingField();
    if (fld != null) {
      Color initCol = (Color) getClientProperty(fld, CLIENT_PROP_INITIAL_FOREGROUND);
      Color c = SwingUtility.createColor(scoutColor);
      if (c == null) {
        c = initCol;
      }
      fld.setForeground(c);
    }
  }

  protected void setFontFromScout(FontSpec scoutFont) {
    JComponent fld = getSwingField();
    if (fld != null) {
      Font initFont = (Font) getClientProperty(fld, CLIENT_PROP_INITIAL_FONT);
      Font f = SwingUtility.createFont(scoutFont, initFont);
      if (f == null) {
        f = initFont;
      }
      fld.setFont(f);
    }
  }

  protected void setSaveNeededFromScout(boolean b) {
  }

  protected void setEmptyFromScout(boolean b) {
  }

  protected void setFocusableFromScout(boolean b) {
    if (getSwingField() != null) {
      getSwingField().setFocusable(b);
    }
  }

  protected void setKeyStrokesFromScout() {
    JComponent component = getSwingContainer();
    if (component == null) {
      component = getSwingField();
    }
    if (component != null) {
      // remove old key strokes
      if (m_installedScoutKs != null) {
        for (int i = 0; i < m_installedScoutKs.length; i++) {
          IKeyStroke scoutKs = m_installedScoutKs[i];
          KeyStroke swingKs = SwingUtility.createKeystroke(scoutKs);
          //
          InputMap imap = component.getInputMap(JComponent.WHEN_ANCESTOR_OF_FOCUSED_COMPONENT);
          imap.remove(swingKs);
          ActionMap amap = component.getActionMap();
          amap.remove(scoutKs.getActionId());
        }
      }
      m_installedScoutKs = null;
      // add new key strokes
      IKeyStroke[] scoutKeyStrokes = getScoutObject().getKeyStrokes();
      for (IKeyStroke scoutKs : scoutKeyStrokes) {
        int swingWhen = JComponent.WHEN_ANCESTOR_OF_FOCUSED_COMPONENT;
        KeyStroke swingKs = SwingUtility.createKeystroke(scoutKs);
        SwingScoutAction<IAction> action = new SwingScoutAction<IAction>();
        action.createField(scoutKs, getSwingEnvironment());
        //
        InputMap imap = component.getInputMap(swingWhen);
        imap.put(swingKs, scoutKs.getActionId());
        ActionMap amap = component.getActionMap();
        amap.put(scoutKs.getActionId(), action.getSwingAction());
      }
      m_installedScoutKs = scoutKeyStrokes;
    }
  }

  //runs in scout job
  @Override
  protected boolean isHandleScoutPropertyChange(final String name, final Object newValue) {
    if (name.equals(IFormField.PROP_ENABLED) || name.equals(IFormField.PROP_VISIBLE)) {
      //add immediate change to swing environment to support TAB traversal to component that changes from disabled to enabled.
      getSwingEnvironment().postImmediateSwingJob(new Runnable() {
        @Override
        public void run() {
          handleScoutPropertyChange(name, newValue);
        }
      });
    }
    return super.isHandleScoutPropertyChange(name, newValue);
  }

  //runs in gui thread
  @Override
  protected void handleScoutPropertyChange(String name, Object newValue) {
    super.handleScoutPropertyChange(name, newValue);
    if (name.equals(IFormField.PROP_ENABLED)) {
      setEnabledFromScout(((Boolean) newValue).booleanValue());
    }
    else if (name.equals(IFormField.PROP_FOCUSABLE)) {
      setFocusableFromScout(((Boolean) newValue).booleanValue());
    }
    else if (name.equals(IFormField.PROP_LABEL)) {
      setLabelFromScout((String) newValue);
    }
    else if (name.equals(IFormField.PROP_LABEL_VISIBLE)) {
      setLabelVisibleFromScout();
    }
    else if (name.equals(IFormField.PROP_LABEL_VISIBLE)) {
      setLabelVisibleFromScout();
    }
    else if (name.equals(IFormField.PROP_TOOLTIP_TEXT)) {
      setTooltipTextFromScout((String) newValue);
    }
    else if (name.equals(IFormField.PROP_VISIBLE)) {
      setVisibleFromScout(((Boolean) newValue).booleanValue());
    }
    else if (name.equals(IFormField.PROP_MANDATORY)) {
      setMandatoryFromScout(((Boolean) newValue).booleanValue());
    }
    else if (name.equals(IFormField.PROP_ERROR_STATUS)) {
      setErrorStatusFromScout((IProcessingStatus) newValue);
    }
    else if (name.equals(IFormField.PROP_FOREGROUND_COLOR)) {
      setForegroundFromScout((String) newValue);
    }
    else if (name.equals(IFormField.PROP_BACKGROUND_COLOR)) {
      setBackgroundFromScout((String) newValue);
    }
    else if (name.equals(IFormField.PROP_FONT)) {
      setFontFromScout((FontSpec) newValue);
    }
    else if (name.equals(IFormField.PROP_SAVE_NEEDED)) {
      setSaveNeededFromScout(((Boolean) newValue).booleanValue());
    }
    else if (name.equals(IFormField.PROP_EMPTY)) {
      setEmptyFromScout(((Boolean) newValue).booleanValue());
    }
    else if (name.equals(IFormField.PROP_KEY_STROKES)) {
      setKeyStrokesFromScout();
    }
  }

}
=======
/*******************************************************************************
 * Copyright (c) 2010 BSI Business Systems Integration AG.
 * All rights reserved. This program and the accompanying materials
 * are made available under the terms of the Eclipse Public License v1.0
 * which accompanies this distribution, and is available at
 * http://www.eclipse.org/legal/epl-v10.html
 *
 * Contributors:
 *     BSI Business Systems Integration AG - initial API and implementation
 ******************************************************************************/
package org.eclipse.scout.rt.ui.swing.form.fields;

import java.awt.Color;
import java.awt.Component;
import java.awt.Font;

import javax.swing.ActionMap;
import javax.swing.InputMap;
import javax.swing.JComponent;
import javax.swing.KeyStroke;
import javax.swing.SwingUtilities;
import javax.swing.text.JTextComponent;

import org.eclipse.scout.commons.exception.IProcessingStatus;
import org.eclipse.scout.rt.client.ui.action.IAction;
import org.eclipse.scout.rt.client.ui.action.keystroke.IKeyStroke;
import org.eclipse.scout.rt.client.ui.form.FormEvent;
import org.eclipse.scout.rt.client.ui.form.fields.IFormField;
import org.eclipse.scout.rt.client.ui.form.fields.sequencebox.ISequenceBox;
import org.eclipse.scout.rt.shared.data.basic.FontSpec;
import org.eclipse.scout.rt.ui.swing.LogicalGridData;
import org.eclipse.scout.rt.ui.swing.SwingUtility;
import org.eclipse.scout.rt.ui.swing.action.SwingScoutAction;
import org.eclipse.scout.rt.ui.swing.basic.SwingScoutComposite;
import org.eclipse.scout.rt.ui.swing.ext.JRootPaneEx;
import org.eclipse.scout.rt.ui.swing.ext.JStatusLabelEx;
import org.eclipse.scout.rt.ui.swing.ext.JTextAreaEx;
import org.eclipse.scout.rt.ui.swing.ext.JTextFieldEx;

public abstract class SwingScoutFieldComposite<T extends IFormField> extends SwingScoutComposite<T> implements ISwingScoutFormField<T> {

  public static final String CLIENT_PROP_INITIAL_LABEL_OPAQUE = "scoutInitialLabelOpaque";
  public static final String CLIENT_PROP_INITIAL_LABEL_FONT = "scoutInitialLabelFont";
  public static final String CLIENT_PROP_INITIAL_LABEL_BACKGROUND = "scoutInitialLabelBackground";
  public static final String CLIENT_PROP_INITIAL_LABEL_FOREGROUND = "scoutInitialLabelForeground";

  private JComponent m_swingContainer;
  private JStatusLabelEx m_swingStatusLabel;
  // cache
  private IKeyStroke[] m_installedScoutKs;

  /**
   * @deprecated since 3.8, replaced by {@link FormEvent#TYPE_REQUEST_FOCUS}
   */
  @Deprecated
  public static final String CLIENT_PROP_FOCUSED = "scout.ui.swing.focused";

  public SwingScoutFieldComposite() {
    super();
  }

  @Override
  public JComponent getSwingContainer() {
    return m_swingContainer;
  }

  protected void setSwingContainer(JComponent swingContainer) {
    m_swingContainer = swingContainer;
  }

  @Override
  public JStatusLabelEx getSwingLabel() {
    return m_swingStatusLabel;
  }

  @Override
  protected void cacheSwingClientProperties() {
    super.cacheSwingClientProperties();
    JStatusLabelEx fld = getSwingLabel();
    if (fld != null) {
      // opaque
      if (!existsClientProperty(fld, CLIENT_PROP_INITIAL_LABEL_OPAQUE)) {
        putClientProperty(fld, CLIENT_PROP_INITIAL_LABEL_OPAQUE, new Boolean(fld.isOpaque()));
      }
      // background
      if (!existsClientProperty(fld, CLIENT_PROP_INITIAL_LABEL_BACKGROUND)) {
        putClientProperty(fld, CLIENT_PROP_INITIAL_LABEL_BACKGROUND, fld.getBackground());
      }
      // foreground
      if (!existsClientProperty(fld, CLIENT_PROP_INITIAL_LABEL_FOREGROUND)) {
        putClientProperty(fld, CLIENT_PROP_INITIAL_LABEL_FOREGROUND, fld.getForeground());
      }
      // font
      if (!existsClientProperty(fld, CLIENT_PROP_INITIAL_LABEL_FONT)) {
        putClientProperty(fld, CLIENT_PROP_INITIAL_LABEL_FONT, fld.getFont());
      }
    }
  }

  protected void setSwingLabel(JStatusLabelEx swingLabel) {
    m_swingStatusLabel = swingLabel;
    if (m_swingStatusLabel != null) {
      LogicalGridData statusLabelGridData = null;
      if (getScoutObject().getLabelPosition() == IFormField.LABEL_POSITION_TOP) {
        statusLabelGridData = LogicalGridDataBuilder.createLabelOnTop(((IFormField) getScoutObject()).getGridData());
      }
      else {
        statusLabelGridData = LogicalGridDataBuilder.createLabel(getSwingEnvironment(), ((IFormField) getScoutObject()).getGridData());
      }
      m_swingStatusLabel.putClientProperty(LogicalGridData.CLIENT_PROPERTY_NAME, statusLabelGridData);
    }
  }

  @Override
  protected void attachScout() {
    super.attachScout();
    IFormField scoutField = getScoutObject();
    if (scoutField != null) {
      setVisibleFromScout(scoutField.isVisible());
      setLabelWidthInPixelFromScout();
      setLabelHorizontalAlignmentFromScout();
      setEnabledFromScout(scoutField.isEnabled());
      // bsh 2010-10-01: The "mandatory" state of a SequenceBoxes is always derived from the
      // inner fields. Don't use the model value (it will always be false).
      if (!(scoutField instanceof ISequenceBox)) {
        setMandatoryFromScout(scoutField.isMandatory());
      }
      setErrorStatusFromScout(scoutField.getErrorStatus());
      setLabelFromScout(scoutField.getLabel());
      setLabelVisibleFromScout();
      setTooltipTextFromScout(scoutField.getTooltipText());
      if (getScoutObject().getLabelPosition() == IFormField.LABEL_POSITION_ON_FIELD && scoutField.getLabel() != null && scoutField.getTooltipText() == null) {
        setTooltipTextFromScout(scoutField.getLabel());
      }
      setBackgroundFromScout(scoutField.getBackgroundColor());
      setForegroundFromScout(scoutField.getForegroundColor());
      setFontFromScout(scoutField.getFont());
      setLabelBackgroundFromScout(scoutField.getLabelBackgroundColor());
      setLabelForegroundFromScout(scoutField.getLabelForegroundColor());
      setLabelFontFromScout(scoutField.getLabelFont());
      setSaveNeededFromScout(scoutField.isSaveNeeded());
      setEmptyFromScout(scoutField.isEmpty());
      setFocusableFromScout(scoutField.isFocusable());
      setHorizontalAlignmentFromScout(scoutField.getGridData().horizontalAlignment);
      setVerticalAlignmentFromScout(scoutField.getGridData().verticalAlignment);
      setKeyStrokesFromScout();
    }
  }

  protected void setVisibleFromScout(boolean b) {
    Component changedComponent = null;
    if (m_swingContainer != null) {
      if (m_swingContainer.isVisible() != b) {
        m_swingContainer.setVisible(b);
        changedComponent = m_swingContainer;
      }
    }
    else if (getSwingField() != null) {
      if (getSwingField().isVisible() != b) {
        getSwingField().setVisible(b);
        changedComponent = getSwingField();
      }
    }
    //
    if (changedComponent != null) {
      JRootPaneEx rp = (JRootPaneEx) SwingUtilities.getAncestorOfClass(JRootPaneEx.class, changedComponent);
      if (rp != null) {
        rp.notifyVisibleChanged(changedComponent);
      }
    }
  }

  protected void setEnabledFromScout(boolean b) {
    if (getSwingField() instanceof JTextComponent) {
      /**
       * Workaround: Deep inside swing the text field editor View.class is only
       * checking for isEnable() This is not changeable by a LookAndFeel. This
       * is handled in the corresponding ...Ex sub classes of JTextComponent.
       * Scout supports non-editable text components to behave: background like
       * disabled selectable copy/paste -able scrollable not focusable not
       * mutable
       */
      JTextComponent c = (JTextComponent) getSwingField();
      c.setEditable(b);
    }
    else if (getSwingField() != null) {
      getSwingField().setEnabled(b);
    }
    // label
    if (getSwingLabel() != null) {
      getSwingLabel().setEnabled(b);
    }
  }

  protected void setMandatoryFromScout(boolean b) {
    if (getSwingLabel() != null) {
      getSwingLabel().setMandatory(b);
    }
  }

  protected void setErrorStatusFromScout(IProcessingStatus s) {
    if (getSwingLabel() != null) {
      getSwingLabel().setStatus(s);
    }
  }

  protected void setHorizontalAlignmentFromScout(int scoutAlign) {
  }

  protected void setVerticalAlignmentFromScout(int scoutAlign) {
  }

  protected void setLabelVisibleFromScout() {
    if (m_swingStatusLabel == null) {
      return;
    }

    boolean b = getScoutObject().isLabelVisible();
    if (getScoutObject().getLabelPosition() == IFormField.LABEL_POSITION_ON_FIELD) {
      m_swingStatusLabel.setText(null);
      m_swingStatusLabel.setLayoutWidthHint(0);
    }
    m_swingStatusLabel.setVisible(b);
    if (m_swingContainer != null) {
      m_swingContainer.revalidate();
    }
  }

  protected void setLabelFromScout(String s) {
    if (m_swingStatusLabel != null) {
      m_swingStatusLabel.setText(s);
      if (m_swingContainer != null && m_swingStatusLabel.isVisible()) {
        m_swingContainer.revalidate();
      }
    }
    if (getSwingField() instanceof JTextFieldEx) {
      JTextFieldEx tf = (JTextFieldEx) getSwingField();
      if (getScoutObject().getLabelPosition() == IFormField.LABEL_POSITION_ON_FIELD) {
        if (tf.getOnFieldLabelHandler() == null) {
          tf.setOnFieldLabelHandler(getSwingEnvironment().createOnFieldLabelDecorator(tf, getScoutObject().isMandatory()));
        }
        tf.getOnFieldLabelHandler().setLabel(s);
      }
      else {
        tf.setOnFieldLabelHandler(null);
      }
    }
    else if (getSwingField() instanceof JTextAreaEx) {
      JTextAreaEx taf = (JTextAreaEx) getSwingField();
      if (getScoutObject().getLabelPosition() == IFormField.LABEL_POSITION_ON_FIELD) {
        if (taf.getOnFieldLabelHandler() == null) {
          taf.setOnFieldLabelHandler(getSwingEnvironment().createOnFieldLabelDecorator(taf, getScoutObject().isMandatory()));
        }
        taf.getOnFieldLabelHandler().setLabel(s);
      }
      else {
        taf.setOnFieldLabelHandler(null);
      }
    }
  }

  protected void setLabelWidthInPixelFromScout() {
    if (getSwingLabel() != null) {
      int w = getScoutObject().getLabelWidthInPixel();
      if (w > 0) {
        getSwingLabel().setLayoutWidthHint(w);
      }
      else if (w == IFormField.LABEL_WIDTH_DEFAULT) {
        getSwingLabel().setLayoutWidthHint(getSwingEnvironment().getFieldLabelWidth());
      }
      else if (w == IFormField.LABEL_WIDTH_UI) {
        getSwingLabel().setLayoutWidthHint(0);
      }
    }
  }

  protected void setLabelHorizontalAlignmentFromScout() {
    if (getSwingLabel() != null) {
      int swingAlign = SwingUtility.createHorizontalAlignment(getScoutObject().getLabelHorizontalAlignment());
      getSwingLabel().setLayoutHorizontalAlignment(swingAlign);
    }
  }

  protected void setTooltipTextFromScout(String s) {
    s = SwingUtility.createHtmlLabelText(s, true);
    if (getSwingField() != null) {
      getSwingField().setToolTipText(s);
    }
    /**
     * not activated, label tooltip is used to display label when it is not
     * fully rendered
     */
    /*
     * if(m_swingLabel!=null){ m_swingLabel.setToolTipText(s); }
     */
    /**
     * not activated, container tooltip is irritating for some users
     */
    /*
     * if(m_swingContainer!=null){ m_swingContainer.setToolTipText(s); }
     */
  }

  protected void setBackgroundFromScout(String scoutColor) {
    JComponent fld = getSwingField();
    if (fld != null) {
      Color initCol = (Color) getClientProperty(fld, CLIENT_PROP_INITIAL_BACKGROUND);
      boolean initOpaque = ((Boolean) getClientProperty(fld, CLIENT_PROP_INITIAL_OPAQUE)).booleanValue();
      Color c = SwingUtility.createColor(scoutColor);
      boolean opaque = (c != null ? true : initOpaque);
      if (c == null) {
        c = initCol;
      }
      fld.setOpaque(opaque);
      fld.setBackground(c);
    }
  }

  protected void setForegroundFromScout(String scoutColor) {
    JComponent fld = getSwingField();
    if (fld != null) {
      Color initCol = (Color) getClientProperty(fld, CLIENT_PROP_INITIAL_FOREGROUND);
      Color c = SwingUtility.createColor(scoutColor);
      if (c == null) {
        c = initCol;
      }
      fld.setForeground(c);
    }
  }

  protected void setFontFromScout(FontSpec scoutFont) {
    JComponent fld = getSwingField();
    if (fld != null) {
      Font initFont = (Font) getClientProperty(fld, CLIENT_PROP_INITIAL_FONT);
      Font f = SwingUtility.createFont(scoutFont, initFont);
      if (f == null) {
        f = initFont;
      }
      fld.setFont(f);
    }
  }

  protected void setLabelBackgroundFromScout(String scoutColor) {
    JComponent fld = getSwingLabel();
    if (fld != null) {
      Color initCol = (Color) getClientProperty(fld, CLIENT_PROP_INITIAL_LABEL_BACKGROUND);
      boolean initOpaque = ((Boolean) getClientProperty(fld, CLIENT_PROP_INITIAL_LABEL_OPAQUE)).booleanValue();
      Color c = SwingUtility.createColor(scoutColor);
      boolean opaque = (c != null ? true : initOpaque);
      if (c == null) {
        c = initCol;
      }
      fld.setOpaque(opaque);
      fld.setBackground(c);
    }
  }

  protected void setLabelForegroundFromScout(String scoutColor) {
    JComponent fld = getSwingLabel();
    if (fld != null) {
      Color initCol = (Color) getClientProperty(fld, CLIENT_PROP_INITIAL_LABEL_FOREGROUND);
      Color c = SwingUtility.createColor(scoutColor);
      if (c == null) {
        c = initCol;
      }
      fld.setForeground(c);
    }
  }

  protected void setLabelFontFromScout(FontSpec scoutFont) {
    JComponent fld = getSwingLabel();
    if (fld != null) {
      Font initFont = (Font) getClientProperty(fld, CLIENT_PROP_INITIAL_LABEL_FONT);
      Font f = SwingUtility.createFont(scoutFont, initFont);
      if (f == null) {
        f = initFont;
      }
      fld.setFont(f);
    }
  }

  protected void setSaveNeededFromScout(boolean b) {
  }

  protected void setEmptyFromScout(boolean b) {
  }

  protected void setFocusableFromScout(boolean b) {
    if (getSwingField() != null) {
      getSwingField().setFocusable(b);
    }
  }

  protected void setKeyStrokesFromScout() {
    JComponent component = getSwingContainer();
    if (component == null) {
      component = getSwingField();
    }
    if (component != null) {
      // remove old key strokes
      if (m_installedScoutKs != null) {
        for (int i = 0; i < m_installedScoutKs.length; i++) {
          IKeyStroke scoutKs = m_installedScoutKs[i];
          KeyStroke swingKs = SwingUtility.createKeystroke(scoutKs);
          //
          InputMap imap = component.getInputMap(JComponent.WHEN_ANCESTOR_OF_FOCUSED_COMPONENT);
          imap.remove(swingKs);
          ActionMap amap = component.getActionMap();
          amap.remove(scoutKs.getActionId());
        }
      }
      m_installedScoutKs = null;
      // add new key strokes
      IKeyStroke[] scoutKeyStrokes = getScoutObject().getKeyStrokes();
      for (IKeyStroke scoutKs : scoutKeyStrokes) {
        int swingWhen = JComponent.WHEN_ANCESTOR_OF_FOCUSED_COMPONENT;
        KeyStroke swingKs = SwingUtility.createKeystroke(scoutKs);
        SwingScoutAction<IAction> action = new SwingScoutAction<IAction>();
        action.createField(scoutKs, getSwingEnvironment());
        //
        InputMap imap = component.getInputMap(swingWhen);
        imap.put(swingKs, scoutKs.getActionId());
        ActionMap amap = component.getActionMap();
        amap.put(scoutKs.getActionId(), action.getSwingAction());
      }
      m_installedScoutKs = scoutKeyStrokes;
    }
  }

  //runs in scout job
  @Override
  protected boolean isHandleScoutPropertyChange(final String name, final Object newValue) {
    if (name.equals(IFormField.PROP_ENABLED) || name.equals(IFormField.PROP_VISIBLE)) {
      //add immediate change to swing environment to support TAB traversal to component that changes from disabled to enabled.
      getSwingEnvironment().postImmediateSwingJob(new Runnable() {
        @Override
        public void run() {
          handleScoutPropertyChange(name, newValue);
        }
      });
    }
    return super.isHandleScoutPropertyChange(name, newValue);
  }

  //runs in gui thread
  @Override
  protected void handleScoutPropertyChange(String name, Object newValue) {
    super.handleScoutPropertyChange(name, newValue);
    if (name.equals(IFormField.PROP_ENABLED)) {
      setEnabledFromScout(((Boolean) newValue).booleanValue());
    }
    else if (name.equals(IFormField.PROP_FOCUSABLE)) {
      setFocusableFromScout(((Boolean) newValue).booleanValue());
    }
    else if (name.equals(IFormField.PROP_LABEL)) {
      setLabelFromScout((String) newValue);
    }
    else if (name.equals(IFormField.PROP_LABEL_VISIBLE)) {
      setLabelVisibleFromScout();
    }
    else if (name.equals(IFormField.PROP_LABEL_VISIBLE)) {
      setLabelVisibleFromScout();
    }
    else if (name.equals(IFormField.PROP_TOOLTIP_TEXT)) {
      setTooltipTextFromScout((String) newValue);
    }
    else if (name.equals(IFormField.PROP_VISIBLE)) {
      setVisibleFromScout(((Boolean) newValue).booleanValue());
    }
    else if (name.equals(IFormField.PROP_MANDATORY)) {
      setMandatoryFromScout(((Boolean) newValue).booleanValue());
    }
    else if (name.equals(IFormField.PROP_ERROR_STATUS)) {
      setErrorStatusFromScout((IProcessingStatus) newValue);
    }
    else if (name.equals(IFormField.PROP_FOREGROUND_COLOR)) {
      setForegroundFromScout((String) newValue);
    }
    else if (name.equals(IFormField.PROP_BACKGROUND_COLOR)) {
      setBackgroundFromScout((String) newValue);
    }
    else if (name.equals(IFormField.PROP_FONT)) {
      setFontFromScout((FontSpec) newValue);
    }
    else if (name.equals(IFormField.PROP_LABEL_FOREGROUND_COLOR)) {
      setLabelForegroundFromScout((String) newValue);
    }
    else if (name.equals(IFormField.PROP_LABEL_BACKGROUND_COLOR)) {
      setLabelBackgroundFromScout((String) newValue);
    }
    else if (name.equals(IFormField.PROP_LABEL_FONT)) {
      setLabelFontFromScout((FontSpec) newValue);
    }
    else if (name.equals(IFormField.PROP_SAVE_NEEDED)) {
      setSaveNeededFromScout(((Boolean) newValue).booleanValue());
    }
    else if (name.equals(IFormField.PROP_EMPTY)) {
      setEmptyFromScout(((Boolean) newValue).booleanValue());
    }
    else if (name.equals(IFormField.PROP_KEY_STROKES)) {
      setKeyStrokesFromScout();
    }
  }

}
>>>>>>> 6791173d
<|MERGE_RESOLUTION|>--- conflicted
+++ resolved
@@ -1,4 +1,3 @@
-<<<<<<< HEAD
 /*******************************************************************************
  * Copyright (c) 2010 BSI Business Systems Integration AG.
  * All rights reserved. This program and the accompanying materials
@@ -39,6 +38,12 @@
 import org.eclipse.scout.rt.ui.swing.ext.JTextFieldEx;
 
 public abstract class SwingScoutFieldComposite<T extends IFormField> extends SwingScoutComposite<T> implements ISwingScoutFormField<T> {
+
+  public static final String CLIENT_PROP_INITIAL_LABEL_OPAQUE = "scoutInitialLabelOpaque";
+  public static final String CLIENT_PROP_INITIAL_LABEL_FONT = "scoutInitialLabelFont";
+  public static final String CLIENT_PROP_INITIAL_LABEL_BACKGROUND = "scoutInitialLabelBackground";
+  public static final String CLIENT_PROP_INITIAL_LABEL_FOREGROUND = "scoutInitialLabelForeground";
+
   private JComponent m_swingContainer;
   private JStatusLabelEx m_swingStatusLabel;
   // cache
@@ -68,6 +73,30 @@
     return m_swingStatusLabel;
   }
 
+  @Override
+  protected void cacheSwingClientProperties() {
+    super.cacheSwingClientProperties();
+    JStatusLabelEx fld = getSwingLabel();
+    if (fld != null) {
+      // opaque
+      if (!existsClientProperty(fld, CLIENT_PROP_INITIAL_LABEL_OPAQUE)) {
+        putClientProperty(fld, CLIENT_PROP_INITIAL_LABEL_OPAQUE, new Boolean(fld.isOpaque()));
+      }
+      // background
+      if (!existsClientProperty(fld, CLIENT_PROP_INITIAL_LABEL_BACKGROUND)) {
+        putClientProperty(fld, CLIENT_PROP_INITIAL_LABEL_BACKGROUND, fld.getBackground());
+      }
+      // foreground
+      if (!existsClientProperty(fld, CLIENT_PROP_INITIAL_LABEL_FOREGROUND)) {
+        putClientProperty(fld, CLIENT_PROP_INITIAL_LABEL_FOREGROUND, fld.getForeground());
+      }
+      // font
+      if (!existsClientProperty(fld, CLIENT_PROP_INITIAL_LABEL_FONT)) {
+        putClientProperty(fld, CLIENT_PROP_INITIAL_LABEL_FONT, fld.getFont());
+      }
+    }
+  }
+
   protected void setSwingLabel(JStatusLabelEx swingLabel) {
     m_swingStatusLabel = swingLabel;
     if (m_swingStatusLabel != null) {
@@ -106,6 +135,9 @@
       setBackgroundFromScout(scoutField.getBackgroundColor());
       setForegroundFromScout(scoutField.getForegroundColor());
       setFontFromScout(scoutField.getFont());
+      setLabelBackgroundFromScout(scoutField.getLabelBackgroundColor());
+      setLabelForegroundFromScout(scoutField.getLabelForegroundColor());
+      setLabelFontFromScout(scoutField.getLabelFont());
       setSaveNeededFromScout(scoutField.isSaveNeeded());
       setEmptyFromScout(scoutField.isEmpty());
       setFocusableFromScout(scoutField.isFocusable());
@@ -308,6 +340,45 @@
     }
   }
 
+  protected void setLabelBackgroundFromScout(String scoutColor) {
+    JComponent fld = getSwingLabel();
+    if (fld != null) {
+      Color initCol = (Color) getClientProperty(fld, CLIENT_PROP_INITIAL_LABEL_BACKGROUND);
+      boolean initOpaque = ((Boolean) getClientProperty(fld, CLIENT_PROP_INITIAL_LABEL_OPAQUE)).booleanValue();
+      Color c = SwingUtility.createColor(scoutColor);
+      boolean opaque = (c != null ? true : initOpaque);
+      if (c == null) {
+        c = initCol;
+      }
+      fld.setOpaque(opaque);
+      fld.setBackground(c);
+    }
+  }
+
+  protected void setLabelForegroundFromScout(String scoutColor) {
+    JComponent fld = getSwingLabel();
+    if (fld != null) {
+      Color initCol = (Color) getClientProperty(fld, CLIENT_PROP_INITIAL_LABEL_FOREGROUND);
+      Color c = SwingUtility.createColor(scoutColor);
+      if (c == null) {
+        c = initCol;
+      }
+      fld.setForeground(c);
+    }
+  }
+
+  protected void setLabelFontFromScout(FontSpec scoutFont) {
+    JComponent fld = getSwingLabel();
+    if (fld != null) {
+      Font initFont = (Font) getClientProperty(fld, CLIENT_PROP_INITIAL_LABEL_FONT);
+      Font f = SwingUtility.createFont(scoutFont, initFont);
+      if (f == null) {
+        f = initFont;
+      }
+      fld.setFont(f);
+    }
+  }
+
   protected void setSaveNeededFromScout(boolean b) {
   }
 
@@ -411,6 +482,15 @@
     else if (name.equals(IFormField.PROP_FONT)) {
       setFontFromScout((FontSpec) newValue);
     }
+    else if (name.equals(IFormField.PROP_LABEL_FOREGROUND_COLOR)) {
+      setLabelForegroundFromScout((String) newValue);
+    }
+    else if (name.equals(IFormField.PROP_LABEL_BACKGROUND_COLOR)) {
+      setLabelBackgroundFromScout((String) newValue);
+    }
+    else if (name.equals(IFormField.PROP_LABEL_FONT)) {
+      setLabelFontFromScout((FontSpec) newValue);
+    }
     else if (name.equals(IFormField.PROP_SAVE_NEEDED)) {
       setSaveNeededFromScout(((Boolean) newValue).booleanValue());
     }
@@ -422,511 +502,4 @@
     }
   }
 
-}
-=======
-/*******************************************************************************
- * Copyright (c) 2010 BSI Business Systems Integration AG.
- * All rights reserved. This program and the accompanying materials
- * are made available under the terms of the Eclipse Public License v1.0
- * which accompanies this distribution, and is available at
- * http://www.eclipse.org/legal/epl-v10.html
- *
- * Contributors:
- *     BSI Business Systems Integration AG - initial API and implementation
- ******************************************************************************/
-package org.eclipse.scout.rt.ui.swing.form.fields;
-
-import java.awt.Color;
-import java.awt.Component;
-import java.awt.Font;
-
-import javax.swing.ActionMap;
-import javax.swing.InputMap;
-import javax.swing.JComponent;
-import javax.swing.KeyStroke;
-import javax.swing.SwingUtilities;
-import javax.swing.text.JTextComponent;
-
-import org.eclipse.scout.commons.exception.IProcessingStatus;
-import org.eclipse.scout.rt.client.ui.action.IAction;
-import org.eclipse.scout.rt.client.ui.action.keystroke.IKeyStroke;
-import org.eclipse.scout.rt.client.ui.form.FormEvent;
-import org.eclipse.scout.rt.client.ui.form.fields.IFormField;
-import org.eclipse.scout.rt.client.ui.form.fields.sequencebox.ISequenceBox;
-import org.eclipse.scout.rt.shared.data.basic.FontSpec;
-import org.eclipse.scout.rt.ui.swing.LogicalGridData;
-import org.eclipse.scout.rt.ui.swing.SwingUtility;
-import org.eclipse.scout.rt.ui.swing.action.SwingScoutAction;
-import org.eclipse.scout.rt.ui.swing.basic.SwingScoutComposite;
-import org.eclipse.scout.rt.ui.swing.ext.JRootPaneEx;
-import org.eclipse.scout.rt.ui.swing.ext.JStatusLabelEx;
-import org.eclipse.scout.rt.ui.swing.ext.JTextAreaEx;
-import org.eclipse.scout.rt.ui.swing.ext.JTextFieldEx;
-
-public abstract class SwingScoutFieldComposite<T extends IFormField> extends SwingScoutComposite<T> implements ISwingScoutFormField<T> {
-
-  public static final String CLIENT_PROP_INITIAL_LABEL_OPAQUE = "scoutInitialLabelOpaque";
-  public static final String CLIENT_PROP_INITIAL_LABEL_FONT = "scoutInitialLabelFont";
-  public static final String CLIENT_PROP_INITIAL_LABEL_BACKGROUND = "scoutInitialLabelBackground";
-  public static final String CLIENT_PROP_INITIAL_LABEL_FOREGROUND = "scoutInitialLabelForeground";
-
-  private JComponent m_swingContainer;
-  private JStatusLabelEx m_swingStatusLabel;
-  // cache
-  private IKeyStroke[] m_installedScoutKs;
-
-  /**
-   * @deprecated since 3.8, replaced by {@link FormEvent#TYPE_REQUEST_FOCUS}
-   */
-  @Deprecated
-  public static final String CLIENT_PROP_FOCUSED = "scout.ui.swing.focused";
-
-  public SwingScoutFieldComposite() {
-    super();
-  }
-
-  @Override
-  public JComponent getSwingContainer() {
-    return m_swingContainer;
-  }
-
-  protected void setSwingContainer(JComponent swingContainer) {
-    m_swingContainer = swingContainer;
-  }
-
-  @Override
-  public JStatusLabelEx getSwingLabel() {
-    return m_swingStatusLabel;
-  }
-
-  @Override
-  protected void cacheSwingClientProperties() {
-    super.cacheSwingClientProperties();
-    JStatusLabelEx fld = getSwingLabel();
-    if (fld != null) {
-      // opaque
-      if (!existsClientProperty(fld, CLIENT_PROP_INITIAL_LABEL_OPAQUE)) {
-        putClientProperty(fld, CLIENT_PROP_INITIAL_LABEL_OPAQUE, new Boolean(fld.isOpaque()));
-      }
-      // background
-      if (!existsClientProperty(fld, CLIENT_PROP_INITIAL_LABEL_BACKGROUND)) {
-        putClientProperty(fld, CLIENT_PROP_INITIAL_LABEL_BACKGROUND, fld.getBackground());
-      }
-      // foreground
-      if (!existsClientProperty(fld, CLIENT_PROP_INITIAL_LABEL_FOREGROUND)) {
-        putClientProperty(fld, CLIENT_PROP_INITIAL_LABEL_FOREGROUND, fld.getForeground());
-      }
-      // font
-      if (!existsClientProperty(fld, CLIENT_PROP_INITIAL_LABEL_FONT)) {
-        putClientProperty(fld, CLIENT_PROP_INITIAL_LABEL_FONT, fld.getFont());
-      }
-    }
-  }
-
-  protected void setSwingLabel(JStatusLabelEx swingLabel) {
-    m_swingStatusLabel = swingLabel;
-    if (m_swingStatusLabel != null) {
-      LogicalGridData statusLabelGridData = null;
-      if (getScoutObject().getLabelPosition() == IFormField.LABEL_POSITION_TOP) {
-        statusLabelGridData = LogicalGridDataBuilder.createLabelOnTop(((IFormField) getScoutObject()).getGridData());
-      }
-      else {
-        statusLabelGridData = LogicalGridDataBuilder.createLabel(getSwingEnvironment(), ((IFormField) getScoutObject()).getGridData());
-      }
-      m_swingStatusLabel.putClientProperty(LogicalGridData.CLIENT_PROPERTY_NAME, statusLabelGridData);
-    }
-  }
-
-  @Override
-  protected void attachScout() {
-    super.attachScout();
-    IFormField scoutField = getScoutObject();
-    if (scoutField != null) {
-      setVisibleFromScout(scoutField.isVisible());
-      setLabelWidthInPixelFromScout();
-      setLabelHorizontalAlignmentFromScout();
-      setEnabledFromScout(scoutField.isEnabled());
-      // bsh 2010-10-01: The "mandatory" state of a SequenceBoxes is always derived from the
-      // inner fields. Don't use the model value (it will always be false).
-      if (!(scoutField instanceof ISequenceBox)) {
-        setMandatoryFromScout(scoutField.isMandatory());
-      }
-      setErrorStatusFromScout(scoutField.getErrorStatus());
-      setLabelFromScout(scoutField.getLabel());
-      setLabelVisibleFromScout();
-      setTooltipTextFromScout(scoutField.getTooltipText());
-      if (getScoutObject().getLabelPosition() == IFormField.LABEL_POSITION_ON_FIELD && scoutField.getLabel() != null && scoutField.getTooltipText() == null) {
-        setTooltipTextFromScout(scoutField.getLabel());
-      }
-      setBackgroundFromScout(scoutField.getBackgroundColor());
-      setForegroundFromScout(scoutField.getForegroundColor());
-      setFontFromScout(scoutField.getFont());
-      setLabelBackgroundFromScout(scoutField.getLabelBackgroundColor());
-      setLabelForegroundFromScout(scoutField.getLabelForegroundColor());
-      setLabelFontFromScout(scoutField.getLabelFont());
-      setSaveNeededFromScout(scoutField.isSaveNeeded());
-      setEmptyFromScout(scoutField.isEmpty());
-      setFocusableFromScout(scoutField.isFocusable());
-      setHorizontalAlignmentFromScout(scoutField.getGridData().horizontalAlignment);
-      setVerticalAlignmentFromScout(scoutField.getGridData().verticalAlignment);
-      setKeyStrokesFromScout();
-    }
-  }
-
-  protected void setVisibleFromScout(boolean b) {
-    Component changedComponent = null;
-    if (m_swingContainer != null) {
-      if (m_swingContainer.isVisible() != b) {
-        m_swingContainer.setVisible(b);
-        changedComponent = m_swingContainer;
-      }
-    }
-    else if (getSwingField() != null) {
-      if (getSwingField().isVisible() != b) {
-        getSwingField().setVisible(b);
-        changedComponent = getSwingField();
-      }
-    }
-    //
-    if (changedComponent != null) {
-      JRootPaneEx rp = (JRootPaneEx) SwingUtilities.getAncestorOfClass(JRootPaneEx.class, changedComponent);
-      if (rp != null) {
-        rp.notifyVisibleChanged(changedComponent);
-      }
-    }
-  }
-
-  protected void setEnabledFromScout(boolean b) {
-    if (getSwingField() instanceof JTextComponent) {
-      /**
-       * Workaround: Deep inside swing the text field editor View.class is only
-       * checking for isEnable() This is not changeable by a LookAndFeel. This
-       * is handled in the corresponding ...Ex sub classes of JTextComponent.
-       * Scout supports non-editable text components to behave: background like
-       * disabled selectable copy/paste -able scrollable not focusable not
-       * mutable
-       */
-      JTextComponent c = (JTextComponent) getSwingField();
-      c.setEditable(b);
-    }
-    else if (getSwingField() != null) {
-      getSwingField().setEnabled(b);
-    }
-    // label
-    if (getSwingLabel() != null) {
-      getSwingLabel().setEnabled(b);
-    }
-  }
-
-  protected void setMandatoryFromScout(boolean b) {
-    if (getSwingLabel() != null) {
-      getSwingLabel().setMandatory(b);
-    }
-  }
-
-  protected void setErrorStatusFromScout(IProcessingStatus s) {
-    if (getSwingLabel() != null) {
-      getSwingLabel().setStatus(s);
-    }
-  }
-
-  protected void setHorizontalAlignmentFromScout(int scoutAlign) {
-  }
-
-  protected void setVerticalAlignmentFromScout(int scoutAlign) {
-  }
-
-  protected void setLabelVisibleFromScout() {
-    if (m_swingStatusLabel == null) {
-      return;
-    }
-
-    boolean b = getScoutObject().isLabelVisible();
-    if (getScoutObject().getLabelPosition() == IFormField.LABEL_POSITION_ON_FIELD) {
-      m_swingStatusLabel.setText(null);
-      m_swingStatusLabel.setLayoutWidthHint(0);
-    }
-    m_swingStatusLabel.setVisible(b);
-    if (m_swingContainer != null) {
-      m_swingContainer.revalidate();
-    }
-  }
-
-  protected void setLabelFromScout(String s) {
-    if (m_swingStatusLabel != null) {
-      m_swingStatusLabel.setText(s);
-      if (m_swingContainer != null && m_swingStatusLabel.isVisible()) {
-        m_swingContainer.revalidate();
-      }
-    }
-    if (getSwingField() instanceof JTextFieldEx) {
-      JTextFieldEx tf = (JTextFieldEx) getSwingField();
-      if (getScoutObject().getLabelPosition() == IFormField.LABEL_POSITION_ON_FIELD) {
-        if (tf.getOnFieldLabelHandler() == null) {
-          tf.setOnFieldLabelHandler(getSwingEnvironment().createOnFieldLabelDecorator(tf, getScoutObject().isMandatory()));
-        }
-        tf.getOnFieldLabelHandler().setLabel(s);
-      }
-      else {
-        tf.setOnFieldLabelHandler(null);
-      }
-    }
-    else if (getSwingField() instanceof JTextAreaEx) {
-      JTextAreaEx taf = (JTextAreaEx) getSwingField();
-      if (getScoutObject().getLabelPosition() == IFormField.LABEL_POSITION_ON_FIELD) {
-        if (taf.getOnFieldLabelHandler() == null) {
-          taf.setOnFieldLabelHandler(getSwingEnvironment().createOnFieldLabelDecorator(taf, getScoutObject().isMandatory()));
-        }
-        taf.getOnFieldLabelHandler().setLabel(s);
-      }
-      else {
-        taf.setOnFieldLabelHandler(null);
-      }
-    }
-  }
-
-  protected void setLabelWidthInPixelFromScout() {
-    if (getSwingLabel() != null) {
-      int w = getScoutObject().getLabelWidthInPixel();
-      if (w > 0) {
-        getSwingLabel().setLayoutWidthHint(w);
-      }
-      else if (w == IFormField.LABEL_WIDTH_DEFAULT) {
-        getSwingLabel().setLayoutWidthHint(getSwingEnvironment().getFieldLabelWidth());
-      }
-      else if (w == IFormField.LABEL_WIDTH_UI) {
-        getSwingLabel().setLayoutWidthHint(0);
-      }
-    }
-  }
-
-  protected void setLabelHorizontalAlignmentFromScout() {
-    if (getSwingLabel() != null) {
-      int swingAlign = SwingUtility.createHorizontalAlignment(getScoutObject().getLabelHorizontalAlignment());
-      getSwingLabel().setLayoutHorizontalAlignment(swingAlign);
-    }
-  }
-
-  protected void setTooltipTextFromScout(String s) {
-    s = SwingUtility.createHtmlLabelText(s, true);
-    if (getSwingField() != null) {
-      getSwingField().setToolTipText(s);
-    }
-    /**
-     * not activated, label tooltip is used to display label when it is not
-     * fully rendered
-     */
-    /*
-     * if(m_swingLabel!=null){ m_swingLabel.setToolTipText(s); }
-     */
-    /**
-     * not activated, container tooltip is irritating for some users
-     */
-    /*
-     * if(m_swingContainer!=null){ m_swingContainer.setToolTipText(s); }
-     */
-  }
-
-  protected void setBackgroundFromScout(String scoutColor) {
-    JComponent fld = getSwingField();
-    if (fld != null) {
-      Color initCol = (Color) getClientProperty(fld, CLIENT_PROP_INITIAL_BACKGROUND);
-      boolean initOpaque = ((Boolean) getClientProperty(fld, CLIENT_PROP_INITIAL_OPAQUE)).booleanValue();
-      Color c = SwingUtility.createColor(scoutColor);
-      boolean opaque = (c != null ? true : initOpaque);
-      if (c == null) {
-        c = initCol;
-      }
-      fld.setOpaque(opaque);
-      fld.setBackground(c);
-    }
-  }
-
-  protected void setForegroundFromScout(String scoutColor) {
-    JComponent fld = getSwingField();
-    if (fld != null) {
-      Color initCol = (Color) getClientProperty(fld, CLIENT_PROP_INITIAL_FOREGROUND);
-      Color c = SwingUtility.createColor(scoutColor);
-      if (c == null) {
-        c = initCol;
-      }
-      fld.setForeground(c);
-    }
-  }
-
-  protected void setFontFromScout(FontSpec scoutFont) {
-    JComponent fld = getSwingField();
-    if (fld != null) {
-      Font initFont = (Font) getClientProperty(fld, CLIENT_PROP_INITIAL_FONT);
-      Font f = SwingUtility.createFont(scoutFont, initFont);
-      if (f == null) {
-        f = initFont;
-      }
-      fld.setFont(f);
-    }
-  }
-
-  protected void setLabelBackgroundFromScout(String scoutColor) {
-    JComponent fld = getSwingLabel();
-    if (fld != null) {
-      Color initCol = (Color) getClientProperty(fld, CLIENT_PROP_INITIAL_LABEL_BACKGROUND);
-      boolean initOpaque = ((Boolean) getClientProperty(fld, CLIENT_PROP_INITIAL_LABEL_OPAQUE)).booleanValue();
-      Color c = SwingUtility.createColor(scoutColor);
-      boolean opaque = (c != null ? true : initOpaque);
-      if (c == null) {
-        c = initCol;
-      }
-      fld.setOpaque(opaque);
-      fld.setBackground(c);
-    }
-  }
-
-  protected void setLabelForegroundFromScout(String scoutColor) {
-    JComponent fld = getSwingLabel();
-    if (fld != null) {
-      Color initCol = (Color) getClientProperty(fld, CLIENT_PROP_INITIAL_LABEL_FOREGROUND);
-      Color c = SwingUtility.createColor(scoutColor);
-      if (c == null) {
-        c = initCol;
-      }
-      fld.setForeground(c);
-    }
-  }
-
-  protected void setLabelFontFromScout(FontSpec scoutFont) {
-    JComponent fld = getSwingLabel();
-    if (fld != null) {
-      Font initFont = (Font) getClientProperty(fld, CLIENT_PROP_INITIAL_LABEL_FONT);
-      Font f = SwingUtility.createFont(scoutFont, initFont);
-      if (f == null) {
-        f = initFont;
-      }
-      fld.setFont(f);
-    }
-  }
-
-  protected void setSaveNeededFromScout(boolean b) {
-  }
-
-  protected void setEmptyFromScout(boolean b) {
-  }
-
-  protected void setFocusableFromScout(boolean b) {
-    if (getSwingField() != null) {
-      getSwingField().setFocusable(b);
-    }
-  }
-
-  protected void setKeyStrokesFromScout() {
-    JComponent component = getSwingContainer();
-    if (component == null) {
-      component = getSwingField();
-    }
-    if (component != null) {
-      // remove old key strokes
-      if (m_installedScoutKs != null) {
-        for (int i = 0; i < m_installedScoutKs.length; i++) {
-          IKeyStroke scoutKs = m_installedScoutKs[i];
-          KeyStroke swingKs = SwingUtility.createKeystroke(scoutKs);
-          //
-          InputMap imap = component.getInputMap(JComponent.WHEN_ANCESTOR_OF_FOCUSED_COMPONENT);
-          imap.remove(swingKs);
-          ActionMap amap = component.getActionMap();
-          amap.remove(scoutKs.getActionId());
-        }
-      }
-      m_installedScoutKs = null;
-      // add new key strokes
-      IKeyStroke[] scoutKeyStrokes = getScoutObject().getKeyStrokes();
-      for (IKeyStroke scoutKs : scoutKeyStrokes) {
-        int swingWhen = JComponent.WHEN_ANCESTOR_OF_FOCUSED_COMPONENT;
-        KeyStroke swingKs = SwingUtility.createKeystroke(scoutKs);
-        SwingScoutAction<IAction> action = new SwingScoutAction<IAction>();
-        action.createField(scoutKs, getSwingEnvironment());
-        //
-        InputMap imap = component.getInputMap(swingWhen);
-        imap.put(swingKs, scoutKs.getActionId());
-        ActionMap amap = component.getActionMap();
-        amap.put(scoutKs.getActionId(), action.getSwingAction());
-      }
-      m_installedScoutKs = scoutKeyStrokes;
-    }
-  }
-
-  //runs in scout job
-  @Override
-  protected boolean isHandleScoutPropertyChange(final String name, final Object newValue) {
-    if (name.equals(IFormField.PROP_ENABLED) || name.equals(IFormField.PROP_VISIBLE)) {
-      //add immediate change to swing environment to support TAB traversal to component that changes from disabled to enabled.
-      getSwingEnvironment().postImmediateSwingJob(new Runnable() {
-        @Override
-        public void run() {
-          handleScoutPropertyChange(name, newValue);
-        }
-      });
-    }
-    return super.isHandleScoutPropertyChange(name, newValue);
-  }
-
-  //runs in gui thread
-  @Override
-  protected void handleScoutPropertyChange(String name, Object newValue) {
-    super.handleScoutPropertyChange(name, newValue);
-    if (name.equals(IFormField.PROP_ENABLED)) {
-      setEnabledFromScout(((Boolean) newValue).booleanValue());
-    }
-    else if (name.equals(IFormField.PROP_FOCUSABLE)) {
-      setFocusableFromScout(((Boolean) newValue).booleanValue());
-    }
-    else if (name.equals(IFormField.PROP_LABEL)) {
-      setLabelFromScout((String) newValue);
-    }
-    else if (name.equals(IFormField.PROP_LABEL_VISIBLE)) {
-      setLabelVisibleFromScout();
-    }
-    else if (name.equals(IFormField.PROP_LABEL_VISIBLE)) {
-      setLabelVisibleFromScout();
-    }
-    else if (name.equals(IFormField.PROP_TOOLTIP_TEXT)) {
-      setTooltipTextFromScout((String) newValue);
-    }
-    else if (name.equals(IFormField.PROP_VISIBLE)) {
-      setVisibleFromScout(((Boolean) newValue).booleanValue());
-    }
-    else if (name.equals(IFormField.PROP_MANDATORY)) {
-      setMandatoryFromScout(((Boolean) newValue).booleanValue());
-    }
-    else if (name.equals(IFormField.PROP_ERROR_STATUS)) {
-      setErrorStatusFromScout((IProcessingStatus) newValue);
-    }
-    else if (name.equals(IFormField.PROP_FOREGROUND_COLOR)) {
-      setForegroundFromScout((String) newValue);
-    }
-    else if (name.equals(IFormField.PROP_BACKGROUND_COLOR)) {
-      setBackgroundFromScout((String) newValue);
-    }
-    else if (name.equals(IFormField.PROP_FONT)) {
-      setFontFromScout((FontSpec) newValue);
-    }
-    else if (name.equals(IFormField.PROP_LABEL_FOREGROUND_COLOR)) {
-      setLabelForegroundFromScout((String) newValue);
-    }
-    else if (name.equals(IFormField.PROP_LABEL_BACKGROUND_COLOR)) {
-      setLabelBackgroundFromScout((String) newValue);
-    }
-    else if (name.equals(IFormField.PROP_LABEL_FONT)) {
-      setLabelFontFromScout((FontSpec) newValue);
-    }
-    else if (name.equals(IFormField.PROP_SAVE_NEEDED)) {
-      setSaveNeededFromScout(((Boolean) newValue).booleanValue());
-    }
-    else if (name.equals(IFormField.PROP_EMPTY)) {
-      setEmptyFromScout(((Boolean) newValue).booleanValue());
-    }
-    else if (name.equals(IFormField.PROP_KEY_STROKES)) {
-      setKeyStrokesFromScout();
-    }
-  }
-
-}
->>>>>>> 6791173d
+}