<<<<<<< HEAD
/*******************************************************************************
 * Copyright (c) 2010 BSI Business Systems Integration AG.
 * All rights reserved. This program and the accompanying materials
 * are made available under the terms of the Eclipse Public License v1.0
 * which accompanies this distribution, and is available at
 * http://www.eclipse.org/legal/epl-v10.html
 *
 * Contributors:
 *     BSI Business Systems Integration AG - initial API and implementation
 ******************************************************************************/
package org.eclipse.scout.rt.testing.server.runner;

import java.lang.annotation.ElementType;
import java.lang.annotation.Retention;
import java.lang.annotation.RetentionPolicy;
import java.lang.annotation.Target;
import java.util.ArrayList;
import java.util.List;

import javax.security.auth.Subject;

import org.eclipse.scout.rt.server.IServerSession;
import org.eclipse.scout.rt.testing.server.DefaultTestServerSessionProvider;
import org.eclipse.scout.rt.testing.server.ITestServerSessionProvider;
import org.eclipse.scout.rt.testing.shared.services.common.exceptionhandler.ProcessingRuntimeExceptionUnwrappingStatement;
import org.junit.AfterClass;
import org.junit.BeforeClass;
import org.junit.runners.BlockJUnit4ClassRunner;
import org.junit.runners.model.FrameworkMethod;
import org.junit.runners.model.InitializationError;
import org.junit.runners.model.Statement;

/**
 * JUnit test runner that runs the annotated test class within a Scout server job. Test cases executed by this runner
 * may be configured with {@link ServerTest} annotation.
 * <p/>
 * <h3>Sessions and Transactions</h3> The different methods of a test class driven by this runner are invoked in
 * different Scout server sessions and therefore in different Scout transactions (because a Scout transaction is
 * attached to one particular Scout session)>
 * <table border="1">
 * <tr>
 * <th>Element</th>
 * <th>Description</th>
 * </tr>
 * <tr>
 * <td><b>@BeforeClass</b></td>
 * <td>all methods annotated with {@link BeforeClass} are invoked in the very same Scout server session. Therefore they
 * share the same Scout transaction.</td>
 * </tr>
 * <tr>
 * <td><b>@Before, @Test, @After</b></td>
 * <td>each test case is invoked in a separate Scout server session and therefore in a separate Scout transaction. A
 * particular test cas consists of the following methods:
 * <ul>
 * <li>all methdos annotated with {@link org.junit.Before}</li>
 * <li>the test case itself annotated with {@link org.junit.Test}</li>
 * <li>all methdos annotated with {@link org.junit.After}</li>
 * </ul>
 * </td>
 * </tr>
 * <tr>
 * <td><b>@AfterClass</b></td>
 * <td>all methods annotated with {@link AfterClass} are invoked in the very same Scout server session. Therefore they
 * share the same Scout transaction.</td>
 * </tr>
 * </table>
 */
public class ScoutServerTestRunner extends BlockJUnit4ClassRunner {

  private static Class<? extends IServerSession> s_defaultServerSessionClass;
  private static String s_defaultPrincipalName;
  private static ITestServerSessionProvider s_defaultServerSessionProvider = new DefaultTestServerSessionProvider();

  private LoginInfo m_loginInfo;

  @Retention(RetentionPolicy.RUNTIME)
  @Target({ElementType.TYPE, ElementType.METHOD})
  public @interface ServerTest {

    Class<? extends IServerSession> serverSessionClass() default IServerSession.class;

    Class<? extends ITestServerSessionProvider> sessionProvider() default NullTestServerSessionProvider.class;

    String runAs() default "";
  }

  /**
   * Null-provider used as default value in the {@link ServerTest} annotation (since annotation values must not be
   * <code>null</code>).
   */
  public interface NullTestServerSessionProvider extends ITestServerSessionProvider {
  }

  /**
   * @param klass
   * @throws InitializationError
   */
  public ScoutServerTestRunner(Class<?> klass) throws InitializationError {
    super(klass);
    try {
      m_loginInfo = getOrCreateServerSession(klass.getAnnotation(ServerTest.class), null);
    }
    catch (InitializationError e) {
      throw e;
    }
    catch (Exception e) {
      List<Throwable> errors = new ArrayList<Throwable>();
      errors.add(e);
      throw new InitializationError(errors);
    }
  }

  public static Class<? extends IServerSession> getDefaultServerSessionClass() {
    return s_defaultServerSessionClass;
  }

  public static void setDefaultServerSessionClass(Class<? extends IServerSession> defaultServerSessionClass) {
    s_defaultServerSessionClass = defaultServerSessionClass;
  }

  public static ITestServerSessionProvider getDefaultServerSessionProvider() {
    return s_defaultServerSessionProvider;
  }

  public static void setDefaultServerSessionProvider(ITestServerSessionProvider defaultServerSessionProvider) {
    s_defaultServerSessionProvider = defaultServerSessionProvider;
  }

  public static String getDefaultPrincipalName() {
    return s_defaultPrincipalName;
  }

  public static void setDefaultPrincipalName(String defaultPrincipalName) {
    s_defaultPrincipalName = defaultPrincipalName;
  }

  /**
   * @return Returns the default server session class used by this test runner. Defaults to
   *         {@link #getDefaultServerSessionClass()}. Subclasses may override this method to provide another default
   *         value.
   */
  protected Class<? extends IServerSession> defaultServerSessionClass() {
    return getDefaultServerSessionClass();
  }

  /**
   * @return Returns the default server session provider used by this test runner. Defaults to
   *         {@link #getDefaultServerSessionProvider()}. Subclasses may override this method to provide another default
   *         value.
   */
  protected ITestServerSessionProvider defaultServerSessionProvider() {
    return getDefaultServerSessionProvider();
  }

  /**
   * @return Returns the default principal name used by this test runner. Defaults to {@link #getDefaultPrincipalName()}
   *         Subclasses may override this method to provide another default value.
   */
  protected String defaultPrincipalName() {
    return getDefaultPrincipalName();
  }

  @Override
  protected Statement withBeforeClasses(Statement statement) {
    // run all methods annotated with @BeforeClass in a separate ServerSession
    List<FrameworkMethod> befores = getTestClass().getAnnotatedMethods(BeforeClass.class);
    return befores.isEmpty() ? statement : new RunBeforesInSeparateScoutServerSession(m_loginInfo.getServerSession(), m_loginInfo.getSubject(), statement, befores, null);
  }

  @Override
  protected Statement withAfterClasses(Statement statement) {
    // run all methods annotated with @AfterClass in a separate ServerSession
    List<FrameworkMethod> afters = getTestClass().getAnnotatedMethods(AfterClass.class);
    return afters.isEmpty() ? statement : new RunAftersInSeparateScoutServerSession(m_loginInfo.getServerSession(), m_loginInfo.getSubject(), statement, afters, null);
  }

  @Override
  protected Statement methodBlock(FrameworkMethod method) {
    LoginInfo loginInfo = m_loginInfo;
    ServerTest methodLevelClientTest = method.getAnnotation(ServerTest.class);
    if (methodLevelClientTest != null) {
      try {
        ServerTest classLevelClientTest = getTestClass().getJavaClass().getAnnotation(ServerTest.class);
        loginInfo = getOrCreateServerSession(classLevelClientTest, methodLevelClientTest);
      }
      catch (final Throwable e) {
        return new Statement() {
          @Override
          public void evaluate() throws Throwable {
            throw e;
          }
        };
      }
    }

    // run each test method in a separate ServerSession
    return new ScoutServerJobWrapperStatement(loginInfo.getServerSession(), loginInfo.getSubject(), super.methodBlock(method));
  }

  @Override
  @SuppressWarnings("deprecation")
  protected Statement possiblyExpectingExceptions(FrameworkMethod method, Object test, Statement next) {
    // unpack wrapped ProcessingExceptions and rethrow them
    return super.possiblyExpectingExceptions(method, test, new ProcessingRuntimeExceptionUnwrappingStatement(next));
  }

  protected LoginInfo getOrCreateServerSession(ServerTest classLevelServerTest, ServerTest methodLevelServerTest) throws Exception {
    // process default values
    Class<? extends IServerSession> serverSessionClass = defaultServerSessionClass();
    ITestServerSessionProvider sessionProvider = defaultServerSessionProvider();
    String runAs = defaultPrincipalName();

    // process class-level server test configuration
    if (classLevelServerTest != null) {
      serverSessionClass = extractSessionClass(classLevelServerTest, serverSessionClass);
      sessionProvider = extractSessionProvider(classLevelServerTest, sessionProvider);
      runAs = extractRunAs(classLevelServerTest, runAs);
    }

    // process method-level server test configuration
    if (methodLevelServerTest != null) {
      serverSessionClass = extractSessionClass(methodLevelServerTest, serverSessionClass);
      sessionProvider = extractSessionProvider(methodLevelServerTest, sessionProvider);
      runAs = extractRunAs(methodLevelServerTest, runAs);
    }

    // sanity check
    if (serverSessionClass == null) {
      throw new InitializationError("Server session class is not set. Either set the default server session using '"
          + ScoutServerTestRunner.class.getSimpleName()
          + ".setDefaultServerSessionClass' or annotate your test class and/or method with '"
          + ServerTest.class.getSimpleName() + "'");
    }

    // return existing or create new server session
    Subject subject = sessionProvider.login(runAs);
    IServerSession serverSession = sessionProvider.createServerSession(serverSessionClass, subject);
    return new LoginInfo(subject, serverSession);
  }

  /**
   * @param serverTest
   * @return
   */
  protected Class<? extends IServerSession> extractSessionClass(ServerTest serverTest, Class<? extends IServerSession> defaultValue) {
    if (serverTest == null || serverTest.serverSessionClass() == null || serverTest.serverSessionClass() == IServerSession.class) {
      return defaultValue;
    }
    return serverTest.serverSessionClass();
  }

  /**
   * @param serverTest
   * @return
   */
  protected ITestServerSessionProvider extractSessionProvider(ServerTest serverTest, ITestServerSessionProvider defaultValue) throws Exception {
    if (serverTest == null || serverTest.sessionProvider() == null || serverTest.sessionProvider() == NullTestServerSessionProvider.class) {
      return defaultValue;
    }
    return serverTest.sessionProvider().newInstance();
  }

  /**
   * @param serverTest
   * @return
   */
  protected String extractRunAs(ServerTest serverTest, String defaultValue) {
    String runAs = defaultValue;
    if (serverTest != null && serverTest.runAs() != null) {
      String s = serverTest.runAs().trim();
      if (s.length() > 0) {
        runAs = s;
      }
    }
    return runAs;
  }

  public static class LoginInfo {
    private final Subject m_subject;
    private final IServerSession m_serverSession;

    public LoginInfo(Subject subject, IServerSession serverSession) {
      m_serverSession = serverSession;
      m_subject = subject;
    }

    public Subject getSubject() {
      return m_subject;
    }

    public IServerSession getServerSession() {
      return m_serverSession;
    }
  }
}
=======
/*******************************************************************************
 * Copyright (c) 2010 BSI Business Systems Integration AG.
 * All rights reserved. This program and the accompanying materials
 * are made available under the terms of the Eclipse Public License v1.0
 * which accompanies this distribution, and is available at
 * http://www.eclipse.org/legal/epl-v10.html
 *
 * Contributors:
 *     BSI Business Systems Integration AG - initial API and implementation
 ******************************************************************************/
package org.eclipse.scout.rt.testing.server.runner;

import java.lang.annotation.ElementType;
import java.lang.annotation.Retention;
import java.lang.annotation.RetentionPolicy;
import java.lang.annotation.Target;
import java.lang.reflect.Modifier;
import java.util.ArrayList;
import java.util.List;

import javax.security.auth.Subject;

import org.eclipse.scout.commons.logger.IScoutLogger;
import org.eclipse.scout.commons.logger.ScoutLogManager;
import org.eclipse.scout.commons.serialization.SerializationUtility;
import org.eclipse.scout.rt.server.IServerSession;
import org.eclipse.scout.rt.testing.server.DefaultTestServerSessionProvider;
import org.eclipse.scout.rt.testing.server.ITestServerSessionProvider;
import org.eclipse.scout.rt.testing.shared.services.common.exceptionhandler.ProcessingRuntimeExceptionUnwrappingStatement;
import org.junit.After;
import org.junit.AfterClass;
import org.junit.Before;
import org.junit.BeforeClass;
import org.junit.runners.BlockJUnit4ClassRunner;
import org.junit.runners.model.FrameworkMethod;
import org.junit.runners.model.InitializationError;
import org.junit.runners.model.Statement;

/**
 * JUnit test runner that runs the annotated test class within a Scout server job. Test cases executed by this runner
 * may be configured with {@link ServerTest} annotation.
 * <p/>
 * <h3>Custom Test Environments</h3> A custom test environment (e.g. required for running Tests with Maven Tycho) can be
 * set up using an implementation of {@link IServerTestEnvironment} which must be on the classpath of
 * {@link SerializationUtility#getClassLoader()}. The custom {@link IServerTestEnvironment} class must use the following
 * <b>fully qualified</b> class name:
 * <p/>
 * <code>org.eclipse.scout.testing.server.runner.CustomServerTestEnvironment</code>
 * <p/>
 * <h3>Sessions and Transactions</h3> The different methods of a test class driven by this runner are invoked in
 * different Scout server sessions and therefore in different Scout transactions (because a Scout transaction is
 * attached to one particular Scout session)>
 * <table border="1">
 * <tr>
 * <th>Element</th>
 * <th>Description</th>
 * </tr>
 * <tr>
 * <td><b>@BeforeClass</b></td>
 * <td>all methods annotated with {@link BeforeClass} are invoked in the very same Scout server session. Therefore they
 * share the same Scout transaction.</td>
 * </tr>
 * <tr>
 * <td><b>@Before, @Test, @After</b></td>
 * <td>each test case is invoked in a separate Scout server session and therefore in a separate Scout transaction. A
 * particular test cas consists of the following methods:
 * <ul>
 * <li>all methdos annotated with {@link Before}</li>
 * <li>the test case itself annotated with {@link Test}</li>
 * <li>all methdos annotated with {@link After}</li>
 * </ul>
 * </td>
 * </tr>
 * <tr>
 * <td><b>@AfterClass</b></td>
 * <td>all methods annotated with {@link AfterClass} are invoked in the very same Scout server session. Therefore they
 * share the same Scout transaction.</td>
 * </tr>
 * </table>
 */
public class ScoutServerTestRunner extends BlockJUnit4ClassRunner {

  private static Class<? extends IServerSession> s_defaultServerSessionClass;
  private static String s_defaultPrincipalName;
  private static ITestServerSessionProvider s_defaultServerSessionProvider = new DefaultTestServerSessionProvider();
  private static final IScoutLogger LOG;
  private static final IServerTestEnvironment FACTORY;

  static {
    LOG = ScoutLogManager.getLogger(ScoutServerTestRunner.class);
    FACTORY = createServerTestEnvironmentFactory();

    if (FACTORY != null) {
      FACTORY.setupGlobalEnvironment();
    }
  }

  private LoginInfo m_loginInfo;

  @Retention(RetentionPolicy.RUNTIME)
  @Target({ElementType.TYPE, ElementType.METHOD})
  public @interface ServerTest {

    public Class<? extends IServerSession> serverSessionClass() default IServerSession.class;

    public Class<? extends ITestServerSessionProvider> sessionProvider() default NullTestServerSessionProvider.class;

    public String runAs() default "";
  }

  /**
   * Null-provider used as default value in the {@link ServerTest} annotation (since annotation values must not be
   * <code>null</code>).
   */
  public static interface NullTestServerSessionProvider extends ITestServerSessionProvider {
  }

  /**
   * @param klass
   * @throws InitializationError
   */
  public ScoutServerTestRunner(Class<?> klass) throws InitializationError {
    super(klass);

    if (FACTORY != null) {
      FACTORY.setupInstanceEnvironment();
    }

    try {
      m_loginInfo = getOrCreateServerSession(klass.getAnnotation(ServerTest.class), null);
    }
    catch (InitializationError e) {
      throw e;
    }
    catch (Exception e) {
      List<Throwable> errors = new ArrayList<Throwable>();
      errors.add(e);
      throw new InitializationError(errors);
    }
  }

  public static Class<? extends IServerSession> getDefaultServerSessionClass() {
    return s_defaultServerSessionClass;
  }

  public static void setDefaultServerSessionClass(Class<? extends IServerSession> defaultServerSessionClass) {
    s_defaultServerSessionClass = defaultServerSessionClass;
  }

  public static ITestServerSessionProvider getDefaultServerSessionProvider() {
    return s_defaultServerSessionProvider;
  }

  public static void setDefaultServerSessionProvider(ITestServerSessionProvider defaultServerSessionProvider) {
    s_defaultServerSessionProvider = defaultServerSessionProvider;
  }

  public static String getDefaultPrincipalName() {
    return s_defaultPrincipalName;
  }

  public static void setDefaultPrincipalName(String defaultPrincipalName) {
    s_defaultPrincipalName = defaultPrincipalName;
  }

  /**
   * @return Returns the default server session class used by this test runner. Defaults to
   *         {@link #getDefaultServerSessionClass()}. Subclasses may override this method to provide another default
   *         value.
   */
  protected Class<? extends IServerSession> defaultServerSessionClass() {
    return getDefaultServerSessionClass();
  }

  /**
   * @return Returns the default server session provider used by this test runner. Defaults to
   *         {@link #getDefaultServerSessionProvider()}. Subclasses may override this method to provide another default
   *         value.
   */
  protected ITestServerSessionProvider defaultServerSessionProvider() {
    return getDefaultServerSessionProvider();
  }

  /**
   * @return Returns the default principal name used by this test runner. Defaults to {@link #getDefaultPrincipalName()}
   *         Subclasses may override this method to provide another default value.
   */
  protected String defaultPrincipalName() {
    return getDefaultPrincipalName();
  }

  @Override
  protected Statement withBeforeClasses(Statement statement) {
    // run all methods annotated with @BeforeClass in a separate ServerSession
    List<FrameworkMethod> befores = getTestClass().getAnnotatedMethods(BeforeClass.class);
    return befores.isEmpty() ? statement : new RunBeforesInSeparateScoutServerSession(m_loginInfo.getServerSession(), m_loginInfo.getSubject(), statement, befores, null);
  }

  @Override
  protected Statement withAfterClasses(Statement statement) {
    // run all methods annotated with @AfterClass in a separate ServerSession
    List<FrameworkMethod> afters = getTestClass().getAnnotatedMethods(AfterClass.class);
    return afters.isEmpty() ? statement : new RunAftersInSeparateScoutServerSession(m_loginInfo.getServerSession(), m_loginInfo.getSubject(), statement, afters, null);
  }

  @Override
  protected Statement methodBlock(FrameworkMethod method) {
    LoginInfo loginInfo = m_loginInfo;
    ServerTest methodLevelClientTest = method.getAnnotation(ServerTest.class);
    if (methodLevelClientTest != null) {
      try {
        ServerTest classLevelClientTest = getTestClass().getJavaClass().getAnnotation(ServerTest.class);
        loginInfo = getOrCreateServerSession(classLevelClientTest, methodLevelClientTest);
      }
      catch (final Throwable e) {
        return new Statement() {
          @Override
          public void evaluate() throws Throwable {
            throw e;
          }
        };
      }
    }

    // run each test method in a separate ServerSession
    return new ScoutServerJobWrapperStatement(loginInfo.getServerSession(), loginInfo.getSubject(), super.methodBlock(method));
  }

  @Override
  @SuppressWarnings("deprecation")
  protected Statement possiblyExpectingExceptions(FrameworkMethod method, Object test, Statement next) {
    // unpack wrapped ProcessingExceptions and rethrow them
    return super.possiblyExpectingExceptions(method, test, new ProcessingRuntimeExceptionUnwrappingStatement(next));
  }

  protected LoginInfo getOrCreateServerSession(ServerTest classLevelServerTest, ServerTest methodLevelServerTest) throws Exception {
    // process default values
    Class<? extends IServerSession> serverSessionClass = defaultServerSessionClass();
    ITestServerSessionProvider sessionProvider = defaultServerSessionProvider();
    String runAs = defaultPrincipalName();

    // process class-level server test configuration
    if (classLevelServerTest != null) {
      serverSessionClass = extractSessionClass(classLevelServerTest, serverSessionClass);
      sessionProvider = extractSessionProvider(classLevelServerTest, sessionProvider);
      runAs = extractRunAs(classLevelServerTest, runAs);
    }

    // process method-level server test configuration
    if (methodLevelServerTest != null) {
      serverSessionClass = extractSessionClass(methodLevelServerTest, serverSessionClass);
      sessionProvider = extractSessionProvider(methodLevelServerTest, sessionProvider);
      runAs = extractRunAs(methodLevelServerTest, runAs);
    }

    // sanity check
    if (serverSessionClass == null) {
      throw new InitializationError("Server session class is not set. Either set the default server session using '"
          + ScoutServerTestRunner.class.getSimpleName()
          + ".setDefaultServerSessionClass' or annotate your test class and/or method with '"
          + ServerTest.class.getSimpleName() + "'");
    }

    // return existing or create new server session
    Subject subject = sessionProvider.login(runAs);
    IServerSession serverSession = sessionProvider.createServerSession(serverSessionClass, subject);
    return new LoginInfo(subject, serverSession);
  }

  /**
   * @param serverTest
   * @return
   */
  protected Class<? extends IServerSession> extractSessionClass(ServerTest serverTest, Class<? extends IServerSession> defaultValue) {
    if (serverTest == null || serverTest.serverSessionClass() == null || serverTest.serverSessionClass() == IServerSession.class) {
      return defaultValue;
    }
    return serverTest.serverSessionClass();
  }

  /**
   * @param serverTest
   * @return
   */
  protected ITestServerSessionProvider extractSessionProvider(ServerTest serverTest, ITestServerSessionProvider defaultValue) throws Exception {
    if (serverTest == null || serverTest.sessionProvider() == null || serverTest.sessionProvider() == NullTestServerSessionProvider.class) {
      return defaultValue;
    }
    return serverTest.sessionProvider().newInstance();
  }

  /**
   * @param serverTest
   * @return
   */
  protected String extractRunAs(ServerTest serverTest, String defaultValue) {
    String runAs = defaultValue;
    if (serverTest != null && serverTest.runAs() != null) {
      String s = serverTest.runAs().trim();
      if (s.length() > 0) {
        runAs = s;
      }
    }
    return runAs;
  }

  public static class LoginInfo {
    private final Subject m_subject;
    private final IServerSession m_serverSession;

    public LoginInfo(Subject subject, IServerSession serverSession) {
      m_serverSession = serverSession;
      m_subject = subject;
    }

    public Subject getSubject() {
      return m_subject;
    }

    public IServerSession getServerSession() {
      return m_serverSession;
    }
  }

  private static IServerTestEnvironment createServerTestEnvironmentFactory() {
    IServerTestEnvironment environment = null;
    if (SerializationUtility.getClassLoader() != null) {
      // check whether there is a custom test environment available
      try {
        Class<?> customTestEnvironment = SerializationUtility.getClassLoader().loadClass("org.eclipse.scout.testing.server.runner.CustomServerTestEnvironment");
        LOG.info("loaded custom test environment: [" + customTestEnvironment + "]");
        if (!IServerTestEnvironment.class.isAssignableFrom(customTestEnvironment)) {
          LOG.warn("custom test environment is not implementing [" + IServerTestEnvironment.class + "]");
        }
        else if (Modifier.isAbstract(customTestEnvironment.getModifiers())) {
          LOG.warn("custom test environment is an abstract class [" + customTestEnvironment + "]");
        }
        else {
          environment = (IServerTestEnvironment) customTestEnvironment.newInstance();
        }
      }
      catch (ClassNotFoundException e) {
        // no custom custom test environment installed
      }
      catch (Exception e) {
        LOG.warn("Unexpected problem while creating a new instance of custom test environment", e);
      }
    }
    return environment;
  }

}
>>>>>>> 58ffa0d6
<|MERGE_RESOLUTION|>--- conflicted
+++ resolved
@@ -1,4 +1,3 @@
-<<<<<<< HEAD
 /*******************************************************************************
  * Copyright (c) 2010 BSI Business Systems Integration AG.
  * All rights reserved. This program and the accompanying materials
@@ -15,11 +14,15 @@
 import java.lang.annotation.Retention;
 import java.lang.annotation.RetentionPolicy;
 import java.lang.annotation.Target;
+import java.lang.reflect.Modifier;
 import java.util.ArrayList;
 import java.util.List;
 
 import javax.security.auth.Subject;
 
+import org.eclipse.scout.commons.logger.IScoutLogger;
+import org.eclipse.scout.commons.logger.ScoutLogManager;
+import org.eclipse.scout.commons.serialization.SerializationUtility;
 import org.eclipse.scout.rt.server.IServerSession;
 import org.eclipse.scout.rt.testing.server.DefaultTestServerSessionProvider;
 import org.eclipse.scout.rt.testing.server.ITestServerSessionProvider;
@@ -34,6 +37,13 @@
 /**
  * JUnit test runner that runs the annotated test class within a Scout server job. Test cases executed by this runner
  * may be configured with {@link ServerTest} annotation.
+ * <p/>
+ * <h3>Custom Test Environments</h3> A custom test environment (e.g. required for running Tests with Maven Tycho) can be
+ * set up using an implementation of {@link IServerTestEnvironment} which must be on the classpath of
+ * {@link SerializationUtility#getClassLoader()}. The custom {@link IServerTestEnvironment} class must use the following
+ * <b>fully qualified</b> class name:
+ * <p/>
+ * <code>org.eclipse.scout.testing.server.runner.CustomServerTestEnvironment</code>
  * <p/>
  * <h3>Sessions and Transactions</h3> The different methods of a test class driven by this runner are invoked in
  * different Scout server sessions and therefore in different Scout transactions (because a Scout transaction is
@@ -71,6 +81,17 @@
   private static Class<? extends IServerSession> s_defaultServerSessionClass;
   private static String s_defaultPrincipalName;
   private static ITestServerSessionProvider s_defaultServerSessionProvider = new DefaultTestServerSessionProvider();
+  private static final IScoutLogger LOG;
+  private static final IServerTestEnvironment FACTORY;
+
+  static {
+    LOG = ScoutLogManager.getLogger(ScoutServerTestRunner.class);
+    FACTORY = createServerTestEnvironmentFactory();
+
+    if (FACTORY != null) {
+      FACTORY.setupGlobalEnvironment();
+    }
+  }
 
   private LoginInfo m_loginInfo;
 
@@ -90,326 +111,6 @@
    * <code>null</code>).
    */
   public interface NullTestServerSessionProvider extends ITestServerSessionProvider {
-  }
-
-  /**
-   * @param klass
-   * @throws InitializationError
-   */
-  public ScoutServerTestRunner(Class<?> klass) throws InitializationError {
-    super(klass);
-    try {
-      m_loginInfo = getOrCreateServerSession(klass.getAnnotation(ServerTest.class), null);
-    }
-    catch (InitializationError e) {
-      throw e;
-    }
-    catch (Exception e) {
-      List<Throwable> errors = new ArrayList<Throwable>();
-      errors.add(e);
-      throw new InitializationError(errors);
-    }
-  }
-
-  public static Class<? extends IServerSession> getDefaultServerSessionClass() {
-    return s_defaultServerSessionClass;
-  }
-
-  public static void setDefaultServerSessionClass(Class<? extends IServerSession> defaultServerSessionClass) {
-    s_defaultServerSessionClass = defaultServerSessionClass;
-  }
-
-  public static ITestServerSessionProvider getDefaultServerSessionProvider() {
-    return s_defaultServerSessionProvider;
-  }
-
-  public static void setDefaultServerSessionProvider(ITestServerSessionProvider defaultServerSessionProvider) {
-    s_defaultServerSessionProvider = defaultServerSessionProvider;
-  }
-
-  public static String getDefaultPrincipalName() {
-    return s_defaultPrincipalName;
-  }
-
-  public static void setDefaultPrincipalName(String defaultPrincipalName) {
-    s_defaultPrincipalName = defaultPrincipalName;
-  }
-
-  /**
-   * @return Returns the default server session class used by this test runner. Defaults to
-   *         {@link #getDefaultServerSessionClass()}. Subclasses may override this method to provide another default
-   *         value.
-   */
-  protected Class<? extends IServerSession> defaultServerSessionClass() {
-    return getDefaultServerSessionClass();
-  }
-
-  /**
-   * @return Returns the default server session provider used by this test runner. Defaults to
-   *         {@link #getDefaultServerSessionProvider()}. Subclasses may override this method to provide another default
-   *         value.
-   */
-  protected ITestServerSessionProvider defaultServerSessionProvider() {
-    return getDefaultServerSessionProvider();
-  }
-
-  /**
-   * @return Returns the default principal name used by this test runner. Defaults to {@link #getDefaultPrincipalName()}
-   *         Subclasses may override this method to provide another default value.
-   */
-  protected String defaultPrincipalName() {
-    return getDefaultPrincipalName();
-  }
-
-  @Override
-  protected Statement withBeforeClasses(Statement statement) {
-    // run all methods annotated with @BeforeClass in a separate ServerSession
-    List<FrameworkMethod> befores = getTestClass().getAnnotatedMethods(BeforeClass.class);
-    return befores.isEmpty() ? statement : new RunBeforesInSeparateScoutServerSession(m_loginInfo.getServerSession(), m_loginInfo.getSubject(), statement, befores, null);
-  }
-
-  @Override
-  protected Statement withAfterClasses(Statement statement) {
-    // run all methods annotated with @AfterClass in a separate ServerSession
-    List<FrameworkMethod> afters = getTestClass().getAnnotatedMethods(AfterClass.class);
-    return afters.isEmpty() ? statement : new RunAftersInSeparateScoutServerSession(m_loginInfo.getServerSession(), m_loginInfo.getSubject(), statement, afters, null);
-  }
-
-  @Override
-  protected Statement methodBlock(FrameworkMethod method) {
-    LoginInfo loginInfo = m_loginInfo;
-    ServerTest methodLevelClientTest = method.getAnnotation(ServerTest.class);
-    if (methodLevelClientTest != null) {
-      try {
-        ServerTest classLevelClientTest = getTestClass().getJavaClass().getAnnotation(ServerTest.class);
-        loginInfo = getOrCreateServerSession(classLevelClientTest, methodLevelClientTest);
-      }
-      catch (final Throwable e) {
-        return new Statement() {
-          @Override
-          public void evaluate() throws Throwable {
-            throw e;
-          }
-        };
-      }
-    }
-
-    // run each test method in a separate ServerSession
-    return new ScoutServerJobWrapperStatement(loginInfo.getServerSession(), loginInfo.getSubject(), super.methodBlock(method));
-  }
-
-  @Override
-  @SuppressWarnings("deprecation")
-  protected Statement possiblyExpectingExceptions(FrameworkMethod method, Object test, Statement next) {
-    // unpack wrapped ProcessingExceptions and rethrow them
-    return super.possiblyExpectingExceptions(method, test, new ProcessingRuntimeExceptionUnwrappingStatement(next));
-  }
-
-  protected LoginInfo getOrCreateServerSession(ServerTest classLevelServerTest, ServerTest methodLevelServerTest) throws Exception {
-    // process default values
-    Class<? extends IServerSession> serverSessionClass = defaultServerSessionClass();
-    ITestServerSessionProvider sessionProvider = defaultServerSessionProvider();
-    String runAs = defaultPrincipalName();
-
-    // process class-level server test configuration
-    if (classLevelServerTest != null) {
-      serverSessionClass = extractSessionClass(classLevelServerTest, serverSessionClass);
-      sessionProvider = extractSessionProvider(classLevelServerTest, sessionProvider);
-      runAs = extractRunAs(classLevelServerTest, runAs);
-    }
-
-    // process method-level server test configuration
-    if (methodLevelServerTest != null) {
-      serverSessionClass = extractSessionClass(methodLevelServerTest, serverSessionClass);
-      sessionProvider = extractSessionProvider(methodLevelServerTest, sessionProvider);
-      runAs = extractRunAs(methodLevelServerTest, runAs);
-    }
-
-    // sanity check
-    if (serverSessionClass == null) {
-      throw new InitializationError("Server session class is not set. Either set the default server session using '"
-          + ScoutServerTestRunner.class.getSimpleName()
-          + ".setDefaultServerSessionClass' or annotate your test class and/or method with '"
-          + ServerTest.class.getSimpleName() + "'");
-    }
-
-    // return existing or create new server session
-    Subject subject = sessionProvider.login(runAs);
-    IServerSession serverSession = sessionProvider.createServerSession(serverSessionClass, subject);
-    return new LoginInfo(subject, serverSession);
-  }
-
-  /**
-   * @param serverTest
-   * @return
-   */
-  protected Class<? extends IServerSession> extractSessionClass(ServerTest serverTest, Class<? extends IServerSession> defaultValue) {
-    if (serverTest == null || serverTest.serverSessionClass() == null || serverTest.serverSessionClass() == IServerSession.class) {
-      return defaultValue;
-    }
-    return serverTest.serverSessionClass();
-  }
-
-  /**
-   * @param serverTest
-   * @return
-   */
-  protected ITestServerSessionProvider extractSessionProvider(ServerTest serverTest, ITestServerSessionProvider defaultValue) throws Exception {
-    if (serverTest == null || serverTest.sessionProvider() == null || serverTest.sessionProvider() == NullTestServerSessionProvider.class) {
-      return defaultValue;
-    }
-    return serverTest.sessionProvider().newInstance();
-  }
-
-  /**
-   * @param serverTest
-   * @return
-   */
-  protected String extractRunAs(ServerTest serverTest, String defaultValue) {
-    String runAs = defaultValue;
-    if (serverTest != null && serverTest.runAs() != null) {
-      String s = serverTest.runAs().trim();
-      if (s.length() > 0) {
-        runAs = s;
-      }
-    }
-    return runAs;
-  }
-
-  public static class LoginInfo {
-    private final Subject m_subject;
-    private final IServerSession m_serverSession;
-
-    public LoginInfo(Subject subject, IServerSession serverSession) {
-      m_serverSession = serverSession;
-      m_subject = subject;
-    }
-
-    public Subject getSubject() {
-      return m_subject;
-    }
-
-    public IServerSession getServerSession() {
-      return m_serverSession;
-    }
-  }
-}
-=======
-/*******************************************************************************
- * Copyright (c) 2010 BSI Business Systems Integration AG.
- * All rights reserved. This program and the accompanying materials
- * are made available under the terms of the Eclipse Public License v1.0
- * which accompanies this distribution, and is available at
- * http://www.eclipse.org/legal/epl-v10.html
- *
- * Contributors:
- *     BSI Business Systems Integration AG - initial API and implementation
- ******************************************************************************/
-package org.eclipse.scout.rt.testing.server.runner;
-
-import java.lang.annotation.ElementType;
-import java.lang.annotation.Retention;
-import java.lang.annotation.RetentionPolicy;
-import java.lang.annotation.Target;
-import java.lang.reflect.Modifier;
-import java.util.ArrayList;
-import java.util.List;
-
-import javax.security.auth.Subject;
-
-import org.eclipse.scout.commons.logger.IScoutLogger;
-import org.eclipse.scout.commons.logger.ScoutLogManager;
-import org.eclipse.scout.commons.serialization.SerializationUtility;
-import org.eclipse.scout.rt.server.IServerSession;
-import org.eclipse.scout.rt.testing.server.DefaultTestServerSessionProvider;
-import org.eclipse.scout.rt.testing.server.ITestServerSessionProvider;
-import org.eclipse.scout.rt.testing.shared.services.common.exceptionhandler.ProcessingRuntimeExceptionUnwrappingStatement;
-import org.junit.After;
-import org.junit.AfterClass;
-import org.junit.Before;
-import org.junit.BeforeClass;
-import org.junit.runners.BlockJUnit4ClassRunner;
-import org.junit.runners.model.FrameworkMethod;
-import org.junit.runners.model.InitializationError;
-import org.junit.runners.model.Statement;
-
-/**
- * JUnit test runner that runs the annotated test class within a Scout server job. Test cases executed by this runner
- * may be configured with {@link ServerTest} annotation.
- * <p/>
- * <h3>Custom Test Environments</h3> A custom test environment (e.g. required for running Tests with Maven Tycho) can be
- * set up using an implementation of {@link IServerTestEnvironment} which must be on the classpath of
- * {@link SerializationUtility#getClassLoader()}. The custom {@link IServerTestEnvironment} class must use the following
- * <b>fully qualified</b> class name:
- * <p/>
- * <code>org.eclipse.scout.testing.server.runner.CustomServerTestEnvironment</code>
- * <p/>
- * <h3>Sessions and Transactions</h3> The different methods of a test class driven by this runner are invoked in
- * different Scout server sessions and therefore in different Scout transactions (because a Scout transaction is
- * attached to one particular Scout session)>
- * <table border="1">
- * <tr>
- * <th>Element</th>
- * <th>Description</th>
- * </tr>
- * <tr>
- * <td><b>@BeforeClass</b></td>
- * <td>all methods annotated with {@link BeforeClass} are invoked in the very same Scout server session. Therefore they
- * share the same Scout transaction.</td>
- * </tr>
- * <tr>
- * <td><b>@Before, @Test, @After</b></td>
- * <td>each test case is invoked in a separate Scout server session and therefore in a separate Scout transaction. A
- * particular test cas consists of the following methods:
- * <ul>
- * <li>all methdos annotated with {@link Before}</li>
- * <li>the test case itself annotated with {@link Test}</li>
- * <li>all methdos annotated with {@link After}</li>
- * </ul>
- * </td>
- * </tr>
- * <tr>
- * <td><b>@AfterClass</b></td>
- * <td>all methods annotated with {@link AfterClass} are invoked in the very same Scout server session. Therefore they
- * share the same Scout transaction.</td>
- * </tr>
- * </table>
- */
-public class ScoutServerTestRunner extends BlockJUnit4ClassRunner {
-
-  private static Class<? extends IServerSession> s_defaultServerSessionClass;
-  private static String s_defaultPrincipalName;
-  private static ITestServerSessionProvider s_defaultServerSessionProvider = new DefaultTestServerSessionProvider();
-  private static final IScoutLogger LOG;
-  private static final IServerTestEnvironment FACTORY;
-
-  static {
-    LOG = ScoutLogManager.getLogger(ScoutServerTestRunner.class);
-    FACTORY = createServerTestEnvironmentFactory();
-
-    if (FACTORY != null) {
-      FACTORY.setupGlobalEnvironment();
-    }
-  }
-
-  private LoginInfo m_loginInfo;
-
-  @Retention(RetentionPolicy.RUNTIME)
-  @Target({ElementType.TYPE, ElementType.METHOD})
-  public @interface ServerTest {
-
-    public Class<? extends IServerSession> serverSessionClass() default IServerSession.class;
-
-    public Class<? extends ITestServerSessionProvider> sessionProvider() default NullTestServerSessionProvider.class;
-
-    public String runAs() default "";
-  }
-
-  /**
-   * Null-provider used as default value in the {@link ServerTest} annotation (since annotation values must not be
-   * <code>null</code>).
-   */
-  public static interface NullTestServerSessionProvider extends ITestServerSessionProvider {
   }
 
   /**
@@ -646,5 +347,4 @@
     return environment;
   }
 
-}
->>>>>>> 58ffa0d6
+}