--- conflicted
+++ resolved
@@ -2,11 +2,7 @@
 <feature
       id="org.eclipse.scout.rt.rap.feature"
       label="%featureName"
-<<<<<<< HEAD
       version="3.9.0.qualifier"
-=======
-      version="3.8.1.qualifier"
->>>>>>> 148d2e73
       provider-name="%providerName">
 
    <description>
@@ -74,4 +70,4 @@
          version="0.0.0"
          unpack="false"/>
 
-</feature>
+</feature>