<<<<<<< HEAD
/*******************************************************************************
 * Copyright (c) 2010 BSI Business Systems Integration AG.
 * All rights reserved. This program and the accompanying materials
 * are made available under the terms of the Eclipse Public License v1.0
 * which accompanies this distribution, and is available at
 * http://www.eclipse.org/legal/epl-v10.html
 *
 * Contributors:
 *     BSI Business Systems Integration AG - initial API and implementation
 ******************************************************************************/
package org.eclipse.scout.commons;

import java.lang.reflect.Constructor;
import java.lang.reflect.Method;
import java.lang.reflect.Modifier;
import java.util.ArrayList;
import java.util.Collection;
import java.util.Collections;
import java.util.HashMap;
import java.util.HashSet;
import java.util.List;
import java.util.Map;
import java.util.Set;
import java.util.TreeMap;

import org.eclipse.scout.commons.annotations.IOrdered;
import org.eclipse.scout.commons.annotations.InjectFieldTo;
import org.eclipse.scout.commons.annotations.Order;
import org.eclipse.scout.commons.annotations.Replace;
import org.eclipse.scout.commons.logger.IScoutLogger;
import org.eclipse.scout.commons.logger.ScoutLogManager;

/**
 * Configuration-related utilities.
 */
public final class ConfigurationUtility {
  private static final IScoutLogger LOG = ScoutLogManager.getLogger(ConfigurationUtility.class);

  private ConfigurationUtility() {
  }

  /**
   * Filters the given class array and sorts the remaining elements according to
   * their {@link Order} annotation.
   * <p>
   * By default, the method throws an {@link IllegalArgumentException} if one of the remaining classes is not annotated
   * by {@link Order}. The behavior can be switched off by setting the system property
   * <code>bsi.debug.innerclass.order</code> to an arbitrary value.
   * 
   * @param classes
   * @param filter
   * @return
   * @throws IllegalArgumentException
   */
  @SuppressWarnings("unchecked")
  public static <T> Class<T>[] sortFilteredClassesByOrderAnnotation(Class[] classes, Class<T> filter) {
    TreeMap<CompositeObject, Class> orderedClassesMap = new TreeMap<CompositeObject, Class>();
    for (int i = 0; i < classes.length; i++) {
      if (filter.isAssignableFrom(classes[i])) {
        if (classes[i].isAnnotationPresent(Order.class)) {
          Order order = (Order) classes[i].getAnnotation(Order.class);
          orderedClassesMap.put(new CompositeObject(order.value(), i), classes[i]);
        }
        else {
          if (!classes[i].isAnnotationPresent(Replace.class)) {
            LOG.error("missing @Order annotation: " + classes[i].getName());
          }
          orderedClassesMap.put(new CompositeObject(Double.MAX_VALUE, i), classes[i]);
        }
      }
    }
    return orderedClassesMap.values().toArray(new Class[orderedClassesMap.size()]);
  }

  /**
   * @deprecated use {@link #sortByOrder(Collection)} instead.
   */
  @Deprecated
  public static <T> Collection<T> sortByOrderAnnotation(Collection<T> list) {
    return sortByOrder(list);
  }

  /**
   * Sorts the elements according to their order:
   * <ol>
   * <li>If an {@link Order} annotation is available, its {@link Order#value()} is used</li>
   * <li>If the object implements {@link IOrdered}, {@link IOrdered#getOrder()} is used.</li>
   * <li>Finally, the index in the original collection is used</li>
   * </ol>
   * 
   * @since 3.8.1
   */
  public static <T> Collection<T> sortByOrder(Collection<T> list) {
    if (list == null) {
      return null;
    }
    TreeMap<CompositeObject, T> sortMap = new TreeMap<CompositeObject, T>();
    int index = 0;
    for (T element : list) {
      Class<?> c = element.getClass();
      double order;
      if (c.isAnnotationPresent(Order.class)) {
        order = c.getAnnotation(Order.class).value();
      }
      else if (element instanceof IOrdered) {
        order = ((IOrdered) element).getOrder();
      }
      else {
        order = (double) index;
      }
      sortMap.put(new CompositeObject(order, index), element);
      index++;
    }
    return sortMap.values();
  }

  /**
   * Filters the given class array and returns the first occurrence of an
   * instantiable class of filter
   * 
   * @param classes
   * @param filter
   * @return first occurrence of filter, might be annotated with {@link InjectFieldTo} or {@link Replace}
   */
  @SuppressWarnings("unchecked")
  public static <T> Class<T> filterClass(Class[] classes, Class<T> filter) {
    for (Class c : classes) {
      if (filter.isAssignableFrom(c) && !Modifier.isAbstract(c.getModifiers())) {
        return c;
      }
    }
    return null;
  }

  /**
   * same as {@link #filterClass(Class[], Class)} but ignoring classes with {@link InjectFieldTo} and {@link Replace}
   * annotations
   * 
   * @since 3.8.1
   */
  @SuppressWarnings("unchecked")
  public static <T> Class<T> filterClassIgnoringInjectFieldAnnotation(Class[] classes, Class<T> filter) {
    for (Class c : classes) {
      if (filter.isAssignableFrom(c) && !Modifier.isAbstract(c.getModifiers())) {
        if (!isInjectFieldAnnotationPresent(c)) {
          return c;
        }
      }
    }
    return null;
  }

  /**
   * Filters the given class array and returns all occurrences of instantiable
   * classes of filter
   * 
   * @param classes
   * @param filter
   * @return all occurrences of filter
   * @since 3.8.1
   */
  @SuppressWarnings("unchecked")
  public static <T> Class<T>[] filterClasses(Class[] classes, Class<T> filter) {
    ArrayList<Class<T>> list = new ArrayList<Class<T>>();
    for (Class c : classes) {
      if (filter.isAssignableFrom(c) && !Modifier.isAbstract(c.getModifiers())) {
        list.add(c);
      }
    }
    return list.toArray(new Class[0]);
  }

  /**
   * same as {@link #filterClasses(Class[], Class)} but ignoring classes with {@link InjectFieldTo} and {@link Replace}
   * annotations
   * 
   * @since 3.8.1
   */
  @SuppressWarnings("unchecked")
  public static <T> Class<T>[] filterClassesIgnoringInjectFieldAnnotation(Class[] classes, Class<T> filter) {
    ArrayList<Class<T>> list = new ArrayList<Class<T>>();
    for (Class c : classes) {
      if (filter.isAssignableFrom(c) && !Modifier.isAbstract(c.getModifiers())) {
        if (!isInjectFieldAnnotationPresent(c)) {
          list.add(c);
        }
      }
    }
    return list.toArray(new Class[0]);
  }

  /**
   * same as {@link #filterClasses(Class[], Class)} but only accepting classes with {@link InjectFieldTo} and
   * {@link Replace} annotations
   * 
   * @since 3.8.1
   */
  @SuppressWarnings("unchecked")
  public static <T> Class<T>[] filterClassesWithInjectFieldAnnotation(Class[] classes, Class<T> filter) {
    ArrayList<Class<T>> list = new ArrayList<Class<T>>();
    for (Class c : classes) {
      if (filter.isAssignableFrom(c) && !Modifier.isAbstract(c.getModifiers())) {
        if (isInjectFieldAnnotationPresent(c)) {
          list.add(c);
        }
      }
    }
    return list.toArray(new Class[0]);
  }

  /**
   * @return Returns <code>true</code> if the given class is annotated by {@link InjectFieldTo} or {@link Replace}.
   *         Otherwise <code>false</code>.
   *         <p/>
   *         <b>Note:</b> This method throws a {@link NullPointerException} if the given class is null.
   */
  public static boolean isInjectFieldAnnotationPresent(Class<?> c) {
    return c.isAnnotationPresent(InjectFieldTo.class) || c.isAnnotationPresent(Replace.class);
  }

  /**
   * get all declared classes (inner types) of the specified class and all its
   * super classes
   */
  public static Class[] getDeclaredPublicClasses(Class c) {
    return c.getClasses();
  }

  public static <T> T newInnerInstance(Object instance, Class<T> innerClass) throws Exception {
    if (innerClass.getDeclaringClass() != null && (innerClass.getModifiers() & Modifier.STATIC) == 0) {
      Constructor<T> c = innerClass.getDeclaredConstructor(new Class[]{innerClass.getDeclaringClass()});
      return c.newInstance(new Object[]{instance});
    }
    else {
      return innerClass.newInstance();
    }
  }

  /**
   * @return true if the declared method is overwritten in implementationType
   */
  public static boolean isMethodOverwrite(Class<?> declaringType, String methodName, Class[] parameterTypes, Class<?> implementationType) {
    try {
      Method declaredMethod;
      try {
        declaredMethod = declaringType.getDeclaredMethod(methodName, parameterTypes);
      }
      catch (NoSuchMethodException e) {
        LOG.error("cannot find declared method " + declaringType.getName() + "." + methodName, e);
        return false;
      }
      Class<?> c = implementationType;
      while (c != null && c != declaringType) {
        try {
          //check if method is avaliable
          c.getDeclaredMethod(declaredMethod.getName(), declaredMethod.getParameterTypes());
          return true;
        }
        catch (NoSuchMethodException e) {
          //nop
        }
        //up
        c = c.getSuperclass();
      }
    }
    catch (Throwable t) {
      LOG.error("declaringType=" + declaringType + ", methodName=" + methodName + ", parameterTypes=" + parameterTypes + ", implementationType=" + implementationType, t);
    }
    return false;
  }

  /**
   * @return Returns the given objects enclosing container type, i.e the first class on the enclosing classes path that
   *         is abstract or the outermost enclosing class. The latter is the primary type.
   */
  public static Class<?> getEnclosingContainerType(Object o) {
    if (o == null) {
      return null;
    }
    Class<?> c = o.getClass();
    while (!Modifier.isAbstract(c.getModifiers()) && c.getEnclosingClass() != null) {
      c = c.getEnclosingClass();
    }
    return c;
  }

  /**
   * Returns a new array without those classes, that are replaced by another class. The returned array is a new
   * instance, except there are no replacing classes. Replacing classes are annotated with {@link Replace}. Replacing
   * classes are reordered according to their nearest {@link Order} annotation that is found up the type hierarchy.
   * 
   * @param classes
   * @return
   * @since 3.8.2
   */
  @SuppressWarnings("unchecked")
  public static <T> Class<? extends T>[] removeReplacedClasses(Class<? extends T>[] classes) {
    Set<Class<? extends T>> replacingClasses = getReplacingLeafClasses(classes);
    if (replacingClasses.isEmpty()) {
      // there are no replacing classes -> return original array
      return classes;
    }

    // compute resulting list of ordered classes
    List<Class<? extends T>> list = new ArrayList<Class<? extends T>>();
    for (Class<? extends T> c : classes) {
      list.add(c);
    }

    for (Class<? extends T> replacingClass : replacingClasses) {
      boolean reorder = !replacingClass.isAnnotationPresent(Order.class);
      boolean reordered = false;

      // handle transitive replacements
      Class<?> classToBeReplaced = replacingClass.getSuperclass();
      while (classToBeReplaced.isAnnotationPresent(Replace.class)) {
        // reorder replacement if necessary
        if (reorder && !reordered && classToBeReplaced.isAnnotationPresent(Order.class)) {
          reordered = moveBefore(list, replacingClass, (Class<? extends T>) classToBeReplaced);
        }
        list.remove(classToBeReplaced);
        classToBeReplaced = classToBeReplaced.getSuperclass();
      }

      // reorder replacement if necessary
      if (reorder && !reordered) {
        moveBefore(list, replacingClass, (Class<? extends T>) classToBeReplaced);
      }
      list.remove(classToBeReplaced);
    }

    return list.toArray(new Class[list.size()]);
  }

  /**
   * Computes a map based on the given classes that contains replaced classes pointing to their replacing classes. This
   * method never returns <code>null</code>.
   * <p/>
   * <b>Example:</b> Given the following two classes
   * 
   * <pre>
   * public class A {
   * }
   * 
   * &#064;Replace
   * public class B extends A {
   * }
   * </pre>
   * 
   * The invocation of <code>getReplacementMapping(new Class[] {B.class, String.class})</code> returns a map containing
   * <code>&lt;A.class, B.class&gt;</code>.
   * 
   * @param classes
   * @return
   * @since 3.8.2
   */
  public static <T> Map<Class<?>, Class<? extends T>> getReplacementMapping(Class<? extends T>[] classes) {
    Set<Class<? extends T>> replacingClasses = getReplacingLeafClasses(classes);
    if (replacingClasses.isEmpty()) {
      // there are no replacing classes -> return original array
      return Collections.emptyMap();
    }

    // compute resulting replacement mapping
    Map<Class<?>, Class<? extends T>> mappings = new HashMap<Class<?>, Class<? extends T>>();
    for (Class<? extends T> c : replacingClasses) {
      Class<?> tmpClass = c;
      do {
        tmpClass = tmpClass.getSuperclass();
        mappings.put(tmpClass, c);
      }
      while (tmpClass.isAnnotationPresent(Replace.class));
    }
    return mappings;
  }

  /**
   * Computes the set of classes that are annotated with {@link Replace} and removes transitive dependencies, so that
   * the most specific classes are returned.
   * <p/>
   * <b>Example:</b> Given the following two classes
   * 
   * <pre>
   * public class A {
   * }
   * 
   * &#064;Replace
   * public class B extends A {
   * }
   * </pre>
   * 
   * The invocation of <code>getReplacingLeafClasses(new Class[] {A.class, B.class, String.class})</code> returns a set
   * that contains <code>B.class</code> only. <code>String.class</code> is not annotated with {@link Replace} and
   * <code>A.class</code> is not a leaf replacement, but further replaced by <code>B.class</code>.
   * 
   * @param classes
   * @return Returns the set of replacing leaf classes or an empty set.
   * @since 3.8.2
   */
  public static <T> Set<Class<? extends T>> getReplacingLeafClasses(Class<? extends T>[] classes) {
    // gather all replacing and replaced classes (i.e. those annotated with @Replace and their super classes)
    Set<Class<? extends T>> replacingClasses = new HashSet<Class<? extends T>>();
    Set<Class<?>> replacedClasses = new HashSet<Class<?>>();
    for (Class<? extends T> c : classes) {
      if (c.isAnnotationPresent(Replace.class)) {
        replacingClasses.add(c);
        Class<?> tmpClass = c;
        do {
          tmpClass = tmpClass.getSuperclass();
          replacedClasses.add(tmpClass);
        }
        while (tmpClass.isAnnotationPresent(Replace.class));
      }
    }

    if (replacingClasses.isEmpty()) {
      return Collections.emptySet();
    }

    // remove transitive replacements (e.g. if A replaces B and B replaces C, A and B are replacing classes but we are interested in A only)
    replacingClasses.removeAll(replacedClasses);
    return replacingClasses;
  }

  /**
   * Moves the given element before the reference element. Both are expected to be part of the given list. If the
   * reference element is not in the list, the list remains untouched. If the element to move is not part of the list,
   * it is added before the reference element.
   * 
   * @param list
   * @param element
   * @param referenceElement
   * @return Returns <code>true</code> if the element has been moved or inserted. Otherwise <code>false</code>.
   * @since 3.8.2
   */
  private static <T> boolean moveBefore(List<T> list, T element, T referenceElement) {
    int index = list.indexOf(referenceElement);
    if (index != -1) {
      list.remove(element);
      list.add(index, element);
      return true;
    }
    return false;
  }
}
=======
/*******************************************************************************
 * Copyright (c) 2010 BSI Business Systems Integration AG.
 * All rights reserved. This program and the accompanying materials
 * are made available under the terms of the Eclipse Public License v1.0
 * which accompanies this distribution, and is available at
 * http://www.eclipse.org/legal/epl-v10.html
 *
 * Contributors:
 *     BSI Business Systems Integration AG - initial API and implementation
 ******************************************************************************/
package org.eclipse.scout.commons;

import java.lang.reflect.Constructor;
import java.lang.reflect.Method;
import java.lang.reflect.Modifier;
import java.util.ArrayList;
import java.util.Collection;
import java.util.Collections;
import java.util.HashMap;
import java.util.HashSet;
import java.util.List;
import java.util.Map;
import java.util.Set;
import java.util.TreeMap;

import org.eclipse.scout.commons.annotations.IOrdered;
import org.eclipse.scout.commons.annotations.InjectFieldTo;
import org.eclipse.scout.commons.annotations.Order;
import org.eclipse.scout.commons.annotations.Replace;
import org.eclipse.scout.commons.logger.IScoutLogger;
import org.eclipse.scout.commons.logger.ScoutLogManager;

/**
 * Configuration-related utilities.
 */
public final class ConfigurationUtility {
  private static final IScoutLogger LOG = ScoutLogManager.getLogger(ConfigurationUtility.class);

  private ConfigurationUtility() {
  }

  /**
   * Filters the given class array and sorts the remaining elements according to
   * their {@link Order} annotation.
   * <p>
   * By default, the method throws an {@link IllegalArgumentException} if one of the remaining classes is not annotated
   * by {@link Order}. The behavior can be switched off by setting the system property
   * <code>bsi.debug.innerclass.order</code> to an arbitrary value.
   * 
   * @param classes
   * @param filter
   * @return
   * @throws IllegalArgumentException
   */
  @SuppressWarnings("unchecked")
  public static <T> Class<T>[] sortFilteredClassesByOrderAnnotation(Class[] classes, Class<T> filter) {
    TreeMap<CompositeObject, Class> orderedClassesMap = new TreeMap<CompositeObject, Class>();
    for (int i = 0; i < classes.length; i++) {
      if (filter.isAssignableFrom(classes[i])) {
        if (classes[i].isAnnotationPresent(Order.class)) {
          Order order = (Order) classes[i].getAnnotation(Order.class);
          orderedClassesMap.put(new CompositeObject(order.value(), i), classes[i]);
        }
        else {
          if (!classes[i].isAnnotationPresent(Replace.class)) {
            LOG.error("missing @Order annotation: " + classes[i].getName());
          }
          orderedClassesMap.put(new CompositeObject(Double.MAX_VALUE, i), classes[i]);
        }
      }
    }
    return orderedClassesMap.values().toArray(new Class[orderedClassesMap.size()]);
  }

  /**
   * @deprecated use {@link #sortByOrder(Collection)} instead.
   */
  @Deprecated
  public static <T> Collection<T> sortByOrderAnnotation(Collection<T> list) {
    return sortByOrder(list);
  }

  /**
   * Sorts the elements according to their order:
   * <ol>
   * <li>If an {@link Order} annotation is present, its {@link Order#value()} is used</li>
   * <li>If a {@link Replace} annotation is present, the superclass' order is used</li>
   * <li>If the object implements {@link IOrdered}, {@link IOrdered#getOrder()} is used</li>
   * <li>Finally, the index in the original collection is used</li>
   * </ol>
   * 
   * @since 3.8.1
   */
  public static <T> Collection<T> sortByOrder(Collection<T> list) {
    if (list == null) {
      return null;
    }
    TreeMap<CompositeObject, T> sortMap = new TreeMap<CompositeObject, T>();
    int index = 0;
    for (T element : list) {
      Class<?> c = element.getClass();
      double order;
      Order orderAnnotation;
      while ((orderAnnotation = c.getAnnotation(Order.class)) == null && c.isAnnotationPresent(Replace.class)) {
        c = c.getSuperclass();
      }
      if (orderAnnotation != null) {
        order = orderAnnotation.value();
      }
      else if (element instanceof IOrdered) {
        order = ((IOrdered) element).getOrder();
      }
      else {
        order = (double) index;
      }
      sortMap.put(new CompositeObject(order, index), element);
      index++;
    }
    return sortMap.values();
  }

  /**
   * Filters the given class array and returns the first occurrence of an
   * instantiable class of filter
   * 
   * @param classes
   * @param filter
   * @return first occurrence of filter, might be annotated with {@link InjectFieldTo} or {@link Replace}
   */
  @SuppressWarnings("unchecked")
  public static <T> Class<T> filterClass(Class[] classes, Class<T> filter) {
    for (Class c : classes) {
      if (filter.isAssignableFrom(c) && !Modifier.isAbstract(c.getModifiers())) {
        return c;
      }
    }
    return null;
  }

  /**
   * same as {@link #filterClass(Class[], Class)} but ignoring classes with {@link InjectFieldTo} and {@link Replace}
   * annotations
   * 
   * @since 3.8.1
   */
  @SuppressWarnings("unchecked")
  public static <T> Class<T> filterClassIgnoringInjectFieldAnnotation(Class[] classes, Class<T> filter) {
    for (Class c : classes) {
      if (filter.isAssignableFrom(c) && !Modifier.isAbstract(c.getModifiers())) {
        if (!isInjectFieldAnnotationPresent(c)) {
          return c;
        }
      }
    }
    return null;
  }

  /**
   * Filters the given class array and returns all occurrences of instantiable
   * classes of filter
   * 
   * @param classes
   * @param filter
   * @return all occurrences of filter
   * @since 3.8.1
   */
  @SuppressWarnings("unchecked")
  public static <T> Class<T>[] filterClasses(Class[] classes, Class<T> filter) {
    ArrayList<Class<T>> list = new ArrayList<Class<T>>();
    for (Class c : classes) {
      if (filter.isAssignableFrom(c) && !Modifier.isAbstract(c.getModifiers())) {
        list.add(c);
      }
    }
    return list.toArray(new Class[0]);
  }

  /**
   * same as {@link #filterClasses(Class[], Class)} but ignoring classes with {@link InjectFieldTo} and {@link Replace}
   * annotations
   * 
   * @since 3.8.1
   */
  @SuppressWarnings("unchecked")
  public static <T> Class<T>[] filterClassesIgnoringInjectFieldAnnotation(Class[] classes, Class<T> filter) {
    ArrayList<Class<T>> list = new ArrayList<Class<T>>();
    for (Class c : classes) {
      if (filter.isAssignableFrom(c) && !Modifier.isAbstract(c.getModifiers())) {
        if (!isInjectFieldAnnotationPresent(c)) {
          list.add(c);
        }
      }
    }
    return list.toArray(new Class[0]);
  }

  /**
   * same as {@link #filterClasses(Class[], Class)} but only accepting classes with {@link InjectFieldTo} and
   * {@link Replace} annotations
   * 
   * @since 3.8.1
   */
  @SuppressWarnings("unchecked")
  public static <T> Class<T>[] filterClassesWithInjectFieldAnnotation(Class[] classes, Class<T> filter) {
    ArrayList<Class<T>> list = new ArrayList<Class<T>>();
    for (Class c : classes) {
      if (filter.isAssignableFrom(c) && !Modifier.isAbstract(c.getModifiers())) {
        if (isInjectFieldAnnotationPresent(c)) {
          list.add(c);
        }
      }
    }
    return list.toArray(new Class[0]);
  }

  /**
   * @return Returns <code>true</code> if the given class is annotated by {@link InjectFieldTo} or {@link Replace}.
   *         Otherwise <code>false</code>.
   *         <p/>
   *         <b>Note:</b> This method throws a {@link NullPointerException} if the given class is null.
   */
  public static boolean isInjectFieldAnnotationPresent(Class<?> c) {
    return c.isAnnotationPresent(InjectFieldTo.class) || c.isAnnotationPresent(Replace.class);
  }

  /**
   * get all declared classes (inner types) of the specified class and all its
   * super classes
   */
  public static Class[] getDeclaredPublicClasses(Class c) {
    return c.getClasses();
  }

  public static <T> T newInnerInstance(Object instance, Class<T> innerClass) throws Exception {
    if (innerClass.getDeclaringClass() != null && (innerClass.getModifiers() & Modifier.STATIC) == 0) {
      Constructor<T> c = innerClass.getDeclaredConstructor(new Class[]{innerClass.getDeclaringClass()});
      return c.newInstance(new Object[]{instance});
    }
    else {
      return innerClass.newInstance();
    }
  }

  /**
   * @return true if the declared method is overwritten in implementationType
   */
  public static boolean isMethodOverwrite(Class<?> declaringType, String methodName, Class[] parameterTypes, Class<?> implementationType) {
    try {
      Method declaredMethod;
      try {
        declaredMethod = declaringType.getDeclaredMethod(methodName, parameterTypes);
      }
      catch (NoSuchMethodException e) {
        LOG.error("cannot find declared method " + declaringType.getName() + "." + methodName, e);
        return false;
      }
      Class<?> c = implementationType;
      while (c != null && c != declaringType) {
        try {
          //check if method is avaliable
          c.getDeclaredMethod(declaredMethod.getName(), declaredMethod.getParameterTypes());
          return true;
        }
        catch (NoSuchMethodException e) {
          //nop
        }
        //up
        c = c.getSuperclass();
      }
    }
    catch (Throwable t) {
      LOG.error("declaringType=" + declaringType + ", methodName=" + methodName + ", parameterTypes=" + parameterTypes + ", implementationType=" + implementationType, t);
    }
    return false;
  }

  /**
   * @return Returns the given objects enclosing container type, i.e the first class on the enclosing classes path that
   *         is abstract or the outermost enclosing class. The latter is the primary type.
   */
  public static Class<?> getEnclosingContainerType(Object o) {
    if (o == null) {
      return null;
    }
    Class<?> c = o.getClass();
    while (!Modifier.isAbstract(c.getModifiers()) && c.getEnclosingClass() != null) {
      c = c.getEnclosingClass();
    }
    return c;
  }

  /**
   * Returns a new array without those classes, that are replaced by another class. The returned array is a new
   * instance, except there are no replacing classes. Replacing classes are annotated with {@link Replace}. Replacing
   * classes are reordered according to their nearest {@link Order} annotation that is found up the type hierarchy.
   * 
   * @param classes
   * @return
   * @since 3.8.2
   */
  @SuppressWarnings("unchecked")
  public static <T> Class<? extends T>[] removeReplacedClasses(Class<? extends T>[] classes) {
    Set<Class<? extends T>> replacingClasses = getReplacingLeafClasses(classes);
    if (replacingClasses.isEmpty()) {
      // there are no replacing classes -> return original array
      return classes;
    }

    // compute resulting list of ordered classes
    List<Class<? extends T>> list = new ArrayList<Class<? extends T>>();
    for (Class<? extends T> c : classes) {
      list.add(c);
    }

    for (Class<? extends T> replacingClass : replacingClasses) {
      boolean reorder = !replacingClass.isAnnotationPresent(Order.class);
      boolean reordered = false;

      // handle transitive replacements
      Class<?> classToBeReplaced = replacingClass.getSuperclass();
      while (classToBeReplaced.isAnnotationPresent(Replace.class)) {
        // reorder replacement if necessary
        if (reorder && !reordered && classToBeReplaced.isAnnotationPresent(Order.class)) {
          reordered = moveBefore(list, replacingClass, (Class<? extends T>) classToBeReplaced);
        }
        list.remove(classToBeReplaced);
        classToBeReplaced = classToBeReplaced.getSuperclass();
      }

      // reorder replacement if necessary
      if (reorder && !reordered) {
        moveBefore(list, replacingClass, (Class<? extends T>) classToBeReplaced);
      }
      list.remove(classToBeReplaced);
    }

    return list.toArray(new Class[list.size()]);
  }

  /**
   * Computes a map based on the given classes that contains replaced classes pointing to their replacing classes. This
   * method never returns <code>null</code>.
   * <p/>
   * <b>Example:</b> Given the following two classes
   * 
   * <pre>
   * public class A {
   * }
   * 
   * &#064;Replace
   * public class B extends A {
   * }
   * </pre>
   * 
   * The invocation of <code>getReplacementMapping(new Class[] {B.class, String.class})</code> returns a map containing
   * <code>&lt;A.class, B.class&gt;</code>.
   * 
   * @param classes
   * @return
   * @since 3.8.2
   */
  public static <T> Map<Class<?>, Class<? extends T>> getReplacementMapping(Class<? extends T>[] classes) {
    Set<Class<? extends T>> replacingClasses = getReplacingLeafClasses(classes);
    if (replacingClasses.isEmpty()) {
      // there are no replacing classes -> return original array
      return Collections.emptyMap();
    }

    // compute resulting replacement mapping
    Map<Class<?>, Class<? extends T>> mappings = new HashMap<Class<?>, Class<? extends T>>();
    for (Class<? extends T> c : replacingClasses) {
      Class<?> tmpClass = c;
      do {
        tmpClass = tmpClass.getSuperclass();
        mappings.put(tmpClass, c);
      }
      while (tmpClass.isAnnotationPresent(Replace.class));
    }
    return mappings;
  }

  /**
   * Computes the set of classes that are annotated with {@link Replace} and removes transitive dependencies, so that
   * the most specific classes are returned.
   * <p/>
   * <b>Example:</b> Given the following two classes
   * 
   * <pre>
   * public class A {
   * }
   * 
   * &#064;Replace
   * public class B extends A {
   * }
   * </pre>
   * 
   * The invocation of <code>getReplacingLeafClasses(new Class[] {A.class, B.class, String.class})</code> returns a set
   * that contains <code>B.class</code> only. <code>String.class</code> is not annotated with {@link Replace} and
   * <code>A.class</code> is not a leaf replacement, but further replaced by <code>B.class</code>.
   * 
   * @param classes
   * @return Returns the set of replacing leaf classes or an empty set.
   * @since 3.8.2
   */
  public static <T> Set<Class<? extends T>> getReplacingLeafClasses(Class<? extends T>[] classes) {
    // gather all replacing and replaced classes (i.e. those annotated with @Replace and their super classes)
    Set<Class<? extends T>> replacingClasses = new HashSet<Class<? extends T>>();
    Set<Class<?>> replacedClasses = new HashSet<Class<?>>();
    for (Class<? extends T> c : classes) {
      if (c.isAnnotationPresent(Replace.class)) {
        replacingClasses.add(c);
        Class<?> tmpClass = c;
        do {
          tmpClass = tmpClass.getSuperclass();
          replacedClasses.add(tmpClass);
        }
        while (tmpClass.isAnnotationPresent(Replace.class));
      }
    }

    if (replacingClasses.isEmpty()) {
      return Collections.emptySet();
    }

    // remove transitive replacements (e.g. if A replaces B and B replaces C, A and B are replacing classes but we are interested in A only)
    replacingClasses.removeAll(replacedClasses);
    return replacingClasses;
  }

  /**
   * Moves the given element before the reference element. Both are expected to be part of the given list. If the
   * reference element is not in the list, the list remains untouched. If the element to move is not part of the list,
   * it is added before the reference element.
   * 
   * @param list
   * @param element
   * @param referenceElement
   * @return Returns <code>true</code> if the element has been moved or inserted. Otherwise <code>false</code>.
   * @since 3.8.2
   */
  private static <T> boolean moveBefore(List<T> list, T element, T referenceElement) {
    int index = list.indexOf(referenceElement);
    if (index != -1) {
      list.remove(element);
      list.add(index, element);
      return true;
    }
    return false;
  }
}
>>>>>>> 58ffa0d6
<|MERGE_RESOLUTION|>--- conflicted
+++ resolved
@@ -1,4 +1,3 @@
-<<<<<<< HEAD
 /*******************************************************************************
  * Copyright (c) 2010 BSI Business Systems Integration AG.
  * All rights reserved. This program and the accompanying materials
@@ -84,8 +83,9 @@
   /**
    * Sorts the elements according to their order:
    * <ol>
-   * <li>If an {@link Order} annotation is available, its {@link Order#value()} is used</li>
-   * <li>If the object implements {@link IOrdered}, {@link IOrdered#getOrder()} is used.</li>
+   * <li>If an {@link Order} annotation is present, its {@link Order#value()} is used</li>
+   * <li>If a {@link Replace} annotation is present, the superclass' order is used</li>
+   * <li>If the object implements {@link IOrdered}, {@link IOrdered#getOrder()} is used</li>
    * <li>Finally, the index in the original collection is used</li>
    * </ol>
    * 
@@ -100,8 +100,12 @@
     for (T element : list) {
       Class<?> c = element.getClass();
       double order;
-      if (c.isAnnotationPresent(Order.class)) {
-        order = c.getAnnotation(Order.class).value();
+      Order orderAnnotation;
+      while ((orderAnnotation = c.getAnnotation(Order.class)) == null && c.isAnnotationPresent(Replace.class)) {
+        c = c.getSuperclass();
+      }
+      if (orderAnnotation != null) {
+        order = orderAnnotation.value();
       }
       else if (element instanceof IOrdered) {
         order = ((IOrdered) element).getOrder();
@@ -443,456 +447,4 @@
     }
     return false;
   }
-}
-=======
-/*******************************************************************************
- * Copyright (c) 2010 BSI Business Systems Integration AG.
- * All rights reserved. This program and the accompanying materials
- * are made available under the terms of the Eclipse Public License v1.0
- * which accompanies this distribution, and is available at
- * http://www.eclipse.org/legal/epl-v10.html
- *
- * Contributors:
- *     BSI Business Systems Integration AG - initial API and implementation
- ******************************************************************************/
-package org.eclipse.scout.commons;
-
-import java.lang.reflect.Constructor;
-import java.lang.reflect.Method;
-import java.lang.reflect.Modifier;
-import java.util.ArrayList;
-import java.util.Collection;
-import java.util.Collections;
-import java.util.HashMap;
-import java.util.HashSet;
-import java.util.List;
-import java.util.Map;
-import java.util.Set;
-import java.util.TreeMap;
-
-import org.eclipse.scout.commons.annotations.IOrdered;
-import org.eclipse.scout.commons.annotations.InjectFieldTo;
-import org.eclipse.scout.commons.annotations.Order;
-import org.eclipse.scout.commons.annotations.Replace;
-import org.eclipse.scout.commons.logger.IScoutLogger;
-import org.eclipse.scout.commons.logger.ScoutLogManager;
-
-/**
- * Configuration-related utilities.
- */
-public final class ConfigurationUtility {
-  private static final IScoutLogger LOG = ScoutLogManager.getLogger(ConfigurationUtility.class);
-
-  private ConfigurationUtility() {
-  }
-
-  /**
-   * Filters the given class array and sorts the remaining elements according to
-   * their {@link Order} annotation.
-   * <p>
-   * By default, the method throws an {@link IllegalArgumentException} if one of the remaining classes is not annotated
-   * by {@link Order}. The behavior can be switched off by setting the system property
-   * <code>bsi.debug.innerclass.order</code> to an arbitrary value.
-   * 
-   * @param classes
-   * @param filter
-   * @return
-   * @throws IllegalArgumentException
-   */
-  @SuppressWarnings("unchecked")
-  public static <T> Class<T>[] sortFilteredClassesByOrderAnnotation(Class[] classes, Class<T> filter) {
-    TreeMap<CompositeObject, Class> orderedClassesMap = new TreeMap<CompositeObject, Class>();
-    for (int i = 0; i < classes.length; i++) {
-      if (filter.isAssignableFrom(classes[i])) {
-        if (classes[i].isAnnotationPresent(Order.class)) {
-          Order order = (Order) classes[i].getAnnotation(Order.class);
-          orderedClassesMap.put(new CompositeObject(order.value(), i), classes[i]);
-        }
-        else {
-          if (!classes[i].isAnnotationPresent(Replace.class)) {
-            LOG.error("missing @Order annotation: " + classes[i].getName());
-          }
-          orderedClassesMap.put(new CompositeObject(Double.MAX_VALUE, i), classes[i]);
-        }
-      }
-    }
-    return orderedClassesMap.values().toArray(new Class[orderedClassesMap.size()]);
-  }
-
-  /**
-   * @deprecated use {@link #sortByOrder(Collection)} instead.
-   */
-  @Deprecated
-  public static <T> Collection<T> sortByOrderAnnotation(Collection<T> list) {
-    return sortByOrder(list);
-  }
-
-  /**
-   * Sorts the elements according to their order:
-   * <ol>
-   * <li>If an {@link Order} annotation is present, its {@link Order#value()} is used</li>
-   * <li>If a {@link Replace} annotation is present, the superclass' order is used</li>
-   * <li>If the object implements {@link IOrdered}, {@link IOrdered#getOrder()} is used</li>
-   * <li>Finally, the index in the original collection is used</li>
-   * </ol>
-   * 
-   * @since 3.8.1
-   */
-  public static <T> Collection<T> sortByOrder(Collection<T> list) {
-    if (list == null) {
-      return null;
-    }
-    TreeMap<CompositeObject, T> sortMap = new TreeMap<CompositeObject, T>();
-    int index = 0;
-    for (T element : list) {
-      Class<?> c = element.getClass();
-      double order;
-      Order orderAnnotation;
-      while ((orderAnnotation = c.getAnnotation(Order.class)) == null && c.isAnnotationPresent(Replace.class)) {
-        c = c.getSuperclass();
-      }
-      if (orderAnnotation != null) {
-        order = orderAnnotation.value();
-      }
-      else if (element instanceof IOrdered) {
-        order = ((IOrdered) element).getOrder();
-      }
-      else {
-        order = (double) index;
-      }
-      sortMap.put(new CompositeObject(order, index), element);
-      index++;
-    }
-    return sortMap.values();
-  }
-
-  /**
-   * Filters the given class array and returns the first occurrence of an
-   * instantiable class of filter
-   * 
-   * @param classes
-   * @param filter
-   * @return first occurrence of filter, might be annotated with {@link InjectFieldTo} or {@link Replace}
-   */
-  @SuppressWarnings("unchecked")
-  public static <T> Class<T> filterClass(Class[] classes, Class<T> filter) {
-    for (Class c : classes) {
-      if (filter.isAssignableFrom(c) && !Modifier.isAbstract(c.getModifiers())) {
-        return c;
-      }
-    }
-    return null;
-  }
-
-  /**
-   * same as {@link #filterClass(Class[], Class)} but ignoring classes with {@link InjectFieldTo} and {@link Replace}
-   * annotations
-   * 
-   * @since 3.8.1
-   */
-  @SuppressWarnings("unchecked")
-  public static <T> Class<T> filterClassIgnoringInjectFieldAnnotation(Class[] classes, Class<T> filter) {
-    for (Class c : classes) {
-      if (filter.isAssignableFrom(c) && !Modifier.isAbstract(c.getModifiers())) {
-        if (!isInjectFieldAnnotationPresent(c)) {
-          return c;
-        }
-      }
-    }
-    return null;
-  }
-
-  /**
-   * Filters the given class array and returns all occurrences of instantiable
-   * classes of filter
-   * 
-   * @param classes
-   * @param filter
-   * @return all occurrences of filter
-   * @since 3.8.1
-   */
-  @SuppressWarnings("unchecked")
-  public static <T> Class<T>[] filterClasses(Class[] classes, Class<T> filter) {
-    ArrayList<Class<T>> list = new ArrayList<Class<T>>();
-    for (Class c : classes) {
-      if (filter.isAssignableFrom(c) && !Modifier.isAbstract(c.getModifiers())) {
-        list.add(c);
-      }
-    }
-    return list.toArray(new Class[0]);
-  }
-
-  /**
-   * same as {@link #filterClasses(Class[], Class)} but ignoring classes with {@link InjectFieldTo} and {@link Replace}
-   * annotations
-   * 
-   * @since 3.8.1
-   */
-  @SuppressWarnings("unchecked")
-  public static <T> Class<T>[] filterClassesIgnoringInjectFieldAnnotation(Class[] classes, Class<T> filter) {
-    ArrayList<Class<T>> list = new ArrayList<Class<T>>();
-    for (Class c : classes) {
-      if (filter.isAssignableFrom(c) && !Modifier.isAbstract(c.getModifiers())) {
-        if (!isInjectFieldAnnotationPresent(c)) {
-          list.add(c);
-        }
-      }
-    }
-    return list.toArray(new Class[0]);
-  }
-
-  /**
-   * same as {@link #filterClasses(Class[], Class)} but only accepting classes with {@link InjectFieldTo} and
-   * {@link Replace} annotations
-   * 
-   * @since 3.8.1
-   */
-  @SuppressWarnings("unchecked")
-  public static <T> Class<T>[] filterClassesWithInjectFieldAnnotation(Class[] classes, Class<T> filter) {
-    ArrayList<Class<T>> list = new ArrayList<Class<T>>();
-    for (Class c : classes) {
-      if (filter.isAssignableFrom(c) && !Modifier.isAbstract(c.getModifiers())) {
-        if (isInjectFieldAnnotationPresent(c)) {
-          list.add(c);
-        }
-      }
-    }
-    return list.toArray(new Class[0]);
-  }
-
-  /**
-   * @return Returns <code>true</code> if the given class is annotated by {@link InjectFieldTo} or {@link Replace}.
-   *         Otherwise <code>false</code>.
-   *         <p/>
-   *         <b>Note:</b> This method throws a {@link NullPointerException} if the given class is null.
-   */
-  public static boolean isInjectFieldAnnotationPresent(Class<?> c) {
-    return c.isAnnotationPresent(InjectFieldTo.class) || c.isAnnotationPresent(Replace.class);
-  }
-
-  /**
-   * get all declared classes (inner types) of the specified class and all its
-   * super classes
-   */
-  public static Class[] getDeclaredPublicClasses(Class c) {
-    return c.getClasses();
-  }
-
-  public static <T> T newInnerInstance(Object instance, Class<T> innerClass) throws Exception {
-    if (innerClass.getDeclaringClass() != null && (innerClass.getModifiers() & Modifier.STATIC) == 0) {
-      Constructor<T> c = innerClass.getDeclaredConstructor(new Class[]{innerClass.getDeclaringClass()});
-      return c.newInstance(new Object[]{instance});
-    }
-    else {
-      return innerClass.newInstance();
-    }
-  }
-
-  /**
-   * @return true if the declared method is overwritten in implementationType
-   */
-  public static boolean isMethodOverwrite(Class<?> declaringType, String methodName, Class[] parameterTypes, Class<?> implementationType) {
-    try {
-      Method declaredMethod;
-      try {
-        declaredMethod = declaringType.getDeclaredMethod(methodName, parameterTypes);
-      }
-      catch (NoSuchMethodException e) {
-        LOG.error("cannot find declared method " + declaringType.getName() + "." + methodName, e);
-        return false;
-      }
-      Class<?> c = implementationType;
-      while (c != null && c != declaringType) {
-        try {
-          //check if method is avaliable
-          c.getDeclaredMethod(declaredMethod.getName(), declaredMethod.getParameterTypes());
-          return true;
-        }
-        catch (NoSuchMethodException e) {
-          //nop
-        }
-        //up
-        c = c.getSuperclass();
-      }
-    }
-    catch (Throwable t) {
-      LOG.error("declaringType=" + declaringType + ", methodName=" + methodName + ", parameterTypes=" + parameterTypes + ", implementationType=" + implementationType, t);
-    }
-    return false;
-  }
-
-  /**
-   * @return Returns the given objects enclosing container type, i.e the first class on the enclosing classes path that
-   *         is abstract or the outermost enclosing class. The latter is the primary type.
-   */
-  public static Class<?> getEnclosingContainerType(Object o) {
-    if (o == null) {
-      return null;
-    }
-    Class<?> c = o.getClass();
-    while (!Modifier.isAbstract(c.getModifiers()) && c.getEnclosingClass() != null) {
-      c = c.getEnclosingClass();
-    }
-    return c;
-  }
-
-  /**
-   * Returns a new array without those classes, that are replaced by another class. The returned array is a new
-   * instance, except there are no replacing classes. Replacing classes are annotated with {@link Replace}. Replacing
-   * classes are reordered according to their nearest {@link Order} annotation that is found up the type hierarchy.
-   * 
-   * @param classes
-   * @return
-   * @since 3.8.2
-   */
-  @SuppressWarnings("unchecked")
-  public static <T> Class<? extends T>[] removeReplacedClasses(Class<? extends T>[] classes) {
-    Set<Class<? extends T>> replacingClasses = getReplacingLeafClasses(classes);
-    if (replacingClasses.isEmpty()) {
-      // there are no replacing classes -> return original array
-      return classes;
-    }
-
-    // compute resulting list of ordered classes
-    List<Class<? extends T>> list = new ArrayList<Class<? extends T>>();
-    for (Class<? extends T> c : classes) {
-      list.add(c);
-    }
-
-    for (Class<? extends T> replacingClass : replacingClasses) {
-      boolean reorder = !replacingClass.isAnnotationPresent(Order.class);
-      boolean reordered = false;
-
-      // handle transitive replacements
-      Class<?> classToBeReplaced = replacingClass.getSuperclass();
-      while (classToBeReplaced.isAnnotationPresent(Replace.class)) {
-        // reorder replacement if necessary
-        if (reorder && !reordered && classToBeReplaced.isAnnotationPresent(Order.class)) {
-          reordered = moveBefore(list, replacingClass, (Class<? extends T>) classToBeReplaced);
-        }
-        list.remove(classToBeReplaced);
-        classToBeReplaced = classToBeReplaced.getSuperclass();
-      }
-
-      // reorder replacement if necessary
-      if (reorder && !reordered) {
-        moveBefore(list, replacingClass, (Class<? extends T>) classToBeReplaced);
-      }
-      list.remove(classToBeReplaced);
-    }
-
-    return list.toArray(new Class[list.size()]);
-  }
-
-  /**
-   * Computes a map based on the given classes that contains replaced classes pointing to their replacing classes. This
-   * method never returns <code>null</code>.
-   * <p/>
-   * <b>Example:</b> Given the following two classes
-   * 
-   * <pre>
-   * public class A {
-   * }
-   * 
-   * &#064;Replace
-   * public class B extends A {
-   * }
-   * </pre>
-   * 
-   * The invocation of <code>getReplacementMapping(new Class[] {B.class, String.class})</code> returns a map containing
-   * <code>&lt;A.class, B.class&gt;</code>.
-   * 
-   * @param classes
-   * @return
-   * @since 3.8.2
-   */
-  public static <T> Map<Class<?>, Class<? extends T>> getReplacementMapping(Class<? extends T>[] classes) {
-    Set<Class<? extends T>> replacingClasses = getReplacingLeafClasses(classes);
-    if (replacingClasses.isEmpty()) {
-      // there are no replacing classes -> return original array
-      return Collections.emptyMap();
-    }
-
-    // compute resulting replacement mapping
-    Map<Class<?>, Class<? extends T>> mappings = new HashMap<Class<?>, Class<? extends T>>();
-    for (Class<? extends T> c : replacingClasses) {
-      Class<?> tmpClass = c;
-      do {
-        tmpClass = tmpClass.getSuperclass();
-        mappings.put(tmpClass, c);
-      }
-      while (tmpClass.isAnnotationPresent(Replace.class));
-    }
-    return mappings;
-  }
-
-  /**
-   * Computes the set of classes that are annotated with {@link Replace} and removes transitive dependencies, so that
-   * the most specific classes are returned.
-   * <p/>
-   * <b>Example:</b> Given the following two classes
-   * 
-   * <pre>
-   * public class A {
-   * }
-   * 
-   * &#064;Replace
-   * public class B extends A {
-   * }
-   * </pre>
-   * 
-   * The invocation of <code>getReplacingLeafClasses(new Class[] {A.class, B.class, String.class})</code> returns a set
-   * that contains <code>B.class</code> only. <code>String.class</code> is not annotated with {@link Replace} and
-   * <code>A.class</code> is not a leaf replacement, but further replaced by <code>B.class</code>.
-   * 
-   * @param classes
-   * @return Returns the set of replacing leaf classes or an empty set.
-   * @since 3.8.2
-   */
-  public static <T> Set<Class<? extends T>> getReplacingLeafClasses(Class<? extends T>[] classes) {
-    // gather all replacing and replaced classes (i.e. those annotated with @Replace and their super classes)
-    Set<Class<? extends T>> replacingClasses = new HashSet<Class<? extends T>>();
-    Set<Class<?>> replacedClasses = new HashSet<Class<?>>();
-    for (Class<? extends T> c : classes) {
-      if (c.isAnnotationPresent(Replace.class)) {
-        replacingClasses.add(c);
-        Class<?> tmpClass = c;
-        do {
-          tmpClass = tmpClass.getSuperclass();
-          replacedClasses.add(tmpClass);
-        }
-        while (tmpClass.isAnnotationPresent(Replace.class));
-      }
-    }
-
-    if (replacingClasses.isEmpty()) {
-      return Collections.emptySet();
-    }
-
-    // remove transitive replacements (e.g. if A replaces B and B replaces C, A and B are replacing classes but we are interested in A only)
-    replacingClasses.removeAll(replacedClasses);
-    return replacingClasses;
-  }
-
-  /**
-   * Moves the given element before the reference element. Both are expected to be part of the given list. If the
-   * reference element is not in the list, the list remains untouched. If the element to move is not part of the list,
-   * it is added before the reference element.
-   * 
-   * @param list
-   * @param element
-   * @param referenceElement
-   * @return Returns <code>true</code> if the element has been moved or inserted. Otherwise <code>false</code>.
-   * @since 3.8.2
-   */
-  private static <T> boolean moveBefore(List<T> list, T element, T referenceElement) {
-    int index = list.indexOf(referenceElement);
-    if (index != -1) {
-      list.remove(element);
-      list.add(index, element);
-      return true;
-    }
-    return false;
-  }
-}
->>>>>>> 58ffa0d6
+}