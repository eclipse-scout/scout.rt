<<<<<<< HEAD
/*******************************************************************************
 * Copyright (c) 2010 BSI Business Systems Integration AG.
 * All rights reserved. This program and the accompanying materials
 * are made available under the terms of the Eclipse Public License v1.0
 * which accompanies this distribution, and is available at
 * http://www.eclipse.org/legal/epl-v10.html
 *
 * Contributors:
 *     BSI Business Systems Integration AG - initial API and implementation
 ******************************************************************************/
package org.eclipse.scout.commons.annotations;

import java.util.Comparator;

/**
 * sort objects in ascending order (lowest value first)
 */
public class OrderComparator implements Comparator<Object> {

  @Override
  public int compare(Object a, Object b) {
    if (a == b) {
      return 0;
    }
    if (a == null && b == null) {
      return 0;
    }
    if (a == null) {
      return -1;
    }
    if (b == null) {
      return 1;
    }
    double pa = getOrderOf(a);
    double pb = getOrderOf(b);
    if (pa > pb) {
      return -1;
    }
    if (pa < pb) {
      return 1;
    }
    return a.getClass().getCanonicalName().compareTo(b.getClass().getCanonicalName());
  }

  public static double getOrderOf(Object o) {
    if (o == null) {
      return 0;
    }
    double d = 0;
    Order order = o.getClass().getAnnotation(Order.class);
    if (order != null) {
      d = order.value();
    }
    else if (o instanceof IOrdered) {
      d = ((IOrdered) o).getOrder();
    }
    return d;
  }

}
=======
/*******************************************************************************
 * Copyright (c) 2010 BSI Business Systems Integration AG.
 * All rights reserved. This program and the accompanying materials
 * are made available under the terms of the Eclipse Public License v1.0
 * which accompanies this distribution, and is available at
 * http://www.eclipse.org/legal/epl-v10.html
 *
 * Contributors:
 *     BSI Business Systems Integration AG - initial API and implementation
 ******************************************************************************/
package org.eclipse.scout.commons.annotations;

import java.util.Comparator;

/**
 * sort objects in ascending order (lowest value first)
 */
public class OrderComparator implements Comparator<Object> {

  @Override
  public int compare(Object a, Object b) {
    if (a == b) {
      return 0;
    }
    if (a == null && b == null) {
      return 0;
    }
    if (a == null) {
      return -1;
    }
    if (b == null) {
      return 1;
    }
    double pa = getOrderOf(a);
    double pb = getOrderOf(b);
    if (pa > pb) {
      return -1;
    }
    if (pa < pb) {
      return 1;
    }
    return a.getClass().getCanonicalName().compareTo(b.getClass().getCanonicalName());
  }

  public static double getOrderOf(Object o) {
    if (o == null) {
      return 0;
    }
    double d = 0;
    Class<?> c = o.getClass();
    Order orderAnnotation;
    while ((orderAnnotation = c.getAnnotation(Order.class)) == null && c.isAnnotationPresent(Replace.class)) {
      c = c.getSuperclass();
    }
    if (orderAnnotation != null) {
      d = orderAnnotation.value();
    }
    else if (o instanceof IOrdered) {
      d = ((IOrdered) o).getOrder();
    }
    return d;
  }

}
>>>>>>> 58ffa0d6
<|MERGE_RESOLUTION|>--- conflicted
+++ resolved
@@ -1,65 +1,3 @@
-<<<<<<< HEAD
-/*******************************************************************************
- * Copyright (c) 2010 BSI Business Systems Integration AG.
- * All rights reserved. This program and the accompanying materials
- * are made available under the terms of the Eclipse Public License v1.0
- * which accompanies this distribution, and is available at
- * http://www.eclipse.org/legal/epl-v10.html
- *
- * Contributors:
- *     BSI Business Systems Integration AG - initial API and implementation
- ******************************************************************************/
-package org.eclipse.scout.commons.annotations;
-
-import java.util.Comparator;
-
-/**
- * sort objects in ascending order (lowest value first)
- */
-public class OrderComparator implements Comparator<Object> {
-
-  @Override
-  public int compare(Object a, Object b) {
-    if (a == b) {
-      return 0;
-    }
-    if (a == null && b == null) {
-      return 0;
-    }
-    if (a == null) {
-      return -1;
-    }
-    if (b == null) {
-      return 1;
-    }
-    double pa = getOrderOf(a);
-    double pb = getOrderOf(b);
-    if (pa > pb) {
-      return -1;
-    }
-    if (pa < pb) {
-      return 1;
-    }
-    return a.getClass().getCanonicalName().compareTo(b.getClass().getCanonicalName());
-  }
-
-  public static double getOrderOf(Object o) {
-    if (o == null) {
-      return 0;
-    }
-    double d = 0;
-    Order order = o.getClass().getAnnotation(Order.class);
-    if (order != null) {
-      d = order.value();
-    }
-    else if (o instanceof IOrdered) {
-      d = ((IOrdered) o).getOrder();
-    }
-    return d;
-  }
-
-}
-=======
 /*******************************************************************************
  * Copyright (c) 2010 BSI Business Systems Integration AG.
  * All rights reserved. This program and the accompanying materials
@@ -123,5 +61,4 @@
     return d;
   }
 
-}
->>>>>>> 58ffa0d6
+}