--- conflicted
+++ resolved
@@ -1,158 +1,3 @@
-<<<<<<< HEAD
-/*******************************************************************************
- * Copyright (c) 2010 BSI Business Systems Integration AG.
- * All rights reserved. This program and the accompanying materials
- * are made available under the terms of the Eclipse Public License v1.0
- * which accompanies this distribution, and is available at
- * http://www.eclipse.org/legal/epl-v10.html
- *
- * Contributors:
- *     BSI Business Systems Integration AG - initial API and implementation
- ******************************************************************************/
-package org.eclipse.scout.commons.serialization;
-
-import java.lang.reflect.Modifier;
-import java.util.ArrayList;
-import java.util.List;
-
-import org.eclipse.core.runtime.IProduct;
-import org.eclipse.core.runtime.Platform;
-import org.eclipse.scout.commons.StringUtility;
-import org.eclipse.scout.commons.internal.Activator;
-import org.eclipse.scout.commons.logger.IScoutLogger;
-import org.eclipse.scout.commons.logger.ScoutLogManager;
-
-/**
- * Utility for serializing and deserializing java objects. The utility works in a standard java environment as well as
- * in an OSGi environment. All classes that are available on the class path or within an OSGi bundle can be
- * deserialized.
- * <p/>
- * The utility uses an environment-dependent {@link IObjectSerializerFactory} for creating {@link IObjectSerializer}
- * instances. An optional {@link IObjectReplacer} can be used for replacing and resolving objects during the
- * serialization and deserialization process, respectively.
- * <p/>
- * <h3>OSGi Environments</h3> In OSGi Environments, the ordered list of bundle name prefixes used for loading classes
- * should be configured in the config.ini file or as system property:
- * <p/>
- * <code>org.eclipse.scout.commons.serialization.bundleOrderPrefixes</code>
- * <h3>Custom Strategy</h3> A custom {@link IObjectSerializerFactory} can be provided by a fragment bundle using
- * <em>org.eclipse.scout.commons</em> as host bundle. The custom {@link IObjectSerializerFactory} class must use the
- * following fully qualified class name:
- * <p/>
- * <code>org.eclipse.scout.commons.serialization.CustomObjectSerializerFactory</code>
- * 
- * @since 3.8.2
- */
-public final class SerializationUtility {
-
-  public static final String BUNDLE_ORDER_PREFIX_PROPERTY_NAME = "org.eclipse.scout.commons.serialization.bundleOrderPrefixes";
-  private static final IScoutLogger LOG;
-  private static final IObjectSerializerFactory FACTORY;
-
-  static {
-    LOG = ScoutLogManager.getLogger(SerializationUtility.class);
-    FACTORY = createObjectSerializerFactory();
-  }
-
-  private SerializationUtility() {
-    // nop
-  }
-
-  private static IObjectSerializerFactory createObjectSerializerFactory() {
-    IObjectSerializerFactory factory = null;
-    if (Activator.getDefault() != null) {
-      // check whether there is a custom object serializer factory available
-      try {
-        Class<?> customSerializerFactory = Activator.getDefault().getBundle().loadClass("org.eclipse.scout.commons.serialization.CustomObjectSerializerFactory");
-        LOG.info("loaded custom object serializer factory: [" + customSerializerFactory + "]");
-        if (!IObjectSerializerFactory.class.isAssignableFrom(customSerializerFactory)) {
-          LOG.warn("custom object serializer factory is not implementing [" + IObjectSerializerFactory.class + "]");
-        }
-        else if (Modifier.isAbstract(customSerializerFactory.getModifiers())) {
-          LOG.warn("custom object serializer factory is an abstract class [" + customSerializerFactory + "]");
-        }
-        else {
-          factory = (IObjectSerializerFactory) customSerializerFactory.newInstance();
-        }
-      }
-      catch (ClassNotFoundException e) {
-        // no custom object serializer factory installed
-      }
-      catch (Exception e) {
-        LOG.warn("Unexpected problem while creating a new instance of custom object serializer factory", e);
-      }
-
-      // no custom object serializer factory. Use bundle based serializer factory
-      if (factory == null) {
-        factory = new BundleObjectSerializerFactory();
-      }
-    }
-    else {
-      // running outside eclipse. Use basic strategy.
-      factory = new BasicObjectSerializerFactory();
-    }
-
-    return factory;
-  }
-
-  /**
-   * In OSGi Environments, this method returns the ordered list of bundle name prefixes used for loading classes as it
-   * is configured in the config.ini file or as system property:
-   * <p/>
-   * <code>org.eclipse.scout.commons.serialization.bundleOrderPrefixes</code>
-   * <p/>
-   * If the config.ini or system property is not set or if the method is invoked outside an OSGi environment, a default
-   * value is computed and returned.
-   */
-  public static String[] getBundleOrderPrefixes() {
-    String rawBundlePrefixes = null;
-    if (Activator.getDefault() != null) {
-      rawBundlePrefixes = Activator.getDefault().getBundle().getBundleContext().getProperty(BUNDLE_ORDER_PREFIX_PROPERTY_NAME);
-    }
-    if (!StringUtility.hasText(rawBundlePrefixes)) {
-      rawBundlePrefixes = System.getProperty(BUNDLE_ORDER_PREFIX_PROPERTY_NAME, null);
-    }
-    if (!StringUtility.hasText(rawBundlePrefixes)) {
-      rawBundlePrefixes = "org.eclipse.scout";
-      if (Activator.getDefault() != null) {
-        IProduct product = Platform.getProduct();
-        if (product != null && product.getDefiningBundle() != null && product.getDefiningBundle().getSymbolicName() != null) {
-          String prefix = product.getDefiningBundle().getSymbolicName().replaceAll("^(.*\\.)(client|shared|server|ui)(\\.core)?.*$", "$1");
-          rawBundlePrefixes = StringUtility.join(",", prefix, rawBundlePrefixes);
-        }
-      }
-      LOG.warn("bundle order prefixes are neither defined in config.ini nor as a system property. Using default value: " + BUNDLE_ORDER_PREFIX_PROPERTY_NAME + "=" + rawBundlePrefixes + "");
-    }
-    List<String> bundlePrefixes = new ArrayList<String>();
-    for (String s : StringUtility.split(rawBundlePrefixes, ",")) {
-      s = StringUtility.trim(s);
-      if (StringUtility.hasText(s)) {
-        bundlePrefixes.add(s);
-      }
-    }
-    return bundlePrefixes.toArray(new String[bundlePrefixes.size()]);
-  }
-
-  /**
-   * Uses a {@link IObjectSerializerFactory} for creating a new {@link IObjectSerializer}.
-   * 
-   * @return Returns a new {@link IObjectSerializer}.
-   */
-  public static IObjectSerializer createObjectSerializer() {
-    return createObjectSerializer(null);
-  }
-
-  /**
-   * Uses a {@link IObjectSerializerFactory} for creating a new {@link IObjectSerializer} which uses the given
-   * {@link IObjectReplacer} for substituting objects during the serializing and deserializing process.
-   * 
-   * @return Returns a new {@link IObjectSerializer}.
-   */
-  public static IObjectSerializer createObjectSerializer(IObjectReplacer objectReplacer) {
-    return FACTORY.createObjectSerializer(objectReplacer);
-  }
-}
-=======
 /*******************************************************************************
  * Copyright (c) 2010 BSI Business Systems Integration AG.
  * All rights reserved. This program and the accompanying materials
@@ -313,5 +158,4 @@
   public static ClassLoader getClassLoader() {
     return FACTORY.getClassLoader();
   }
-}
->>>>>>> 9ae2a80a
+}