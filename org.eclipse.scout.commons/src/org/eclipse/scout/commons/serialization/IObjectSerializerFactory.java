<<<<<<< HEAD
/*******************************************************************************
 * Copyright (c) 2010 BSI Business Systems Integration AG.
 * All rights reserved. This program and the accompanying materials
 * are made available under the terms of the Eclipse Public License v1.0
 * which accompanies this distribution, and is available at
 * http://www.eclipse.org/legal/epl-v10.html
 *
 * Contributors:
 *     BSI Business Systems Integration AG - initial API and implementation
 ******************************************************************************/
package org.eclipse.scout.commons.serialization;

/**
 * Factory for creating new {@link IObjectSerializer} instances.
 * 
 * @since 3.8.2
 */
public interface IObjectSerializerFactory {

  /**
   * Creates a new instance of an {@link IObjectSerializer} using the given {@link IObjectReplacer}. Implementing
   * classes may share expensive objects like class loaders.
   * 
   * @param objectReplacer
   *          an {@link IObjectReplacer} instance of <code>null</code>
   * @return
   */
  IObjectSerializer createObjectSerializer(IObjectReplacer objectReplacer);
}
=======
/*******************************************************************************
 * Copyright (c) 2010 BSI Business Systems Integration AG.
 * All rights reserved. This program and the accompanying materials
 * are made available under the terms of the Eclipse Public License v1.0
 * which accompanies this distribution, and is available at
 * http://www.eclipse.org/legal/epl-v10.html
 *
 * Contributors:
 *     BSI Business Systems Integration AG - initial API and implementation
 ******************************************************************************/
package org.eclipse.scout.commons.serialization;

/**
 * Factory for creating new {@link IObjectSerializer} instances.
 * 
 * @since 3.8.2
 */
public interface IObjectSerializerFactory {

  /**
   * Creates a new instance of an {@link IObjectSerializer} using the given {@link IObjectReplacer}. Implementing
   * classes may share expensive objects like class loaders.
   * 
   * @param objectReplacer
   *          an {@link IObjectReplacer} instance of <code>null</code>
   * @return
   */
  IObjectSerializer createObjectSerializer(IObjectReplacer objectReplacer);

  /**
   * @return Returns an environment-dependent ClassLoader that is able to load all classes that are available in the
   *         running environment. The class loader should also be used by {@link IObjectSerializer}s returned by
   *         {@link #createObjectSerializer(IObjectReplacer)}. At least it has to support the same set of classes.
   */
  ClassLoader getClassLoader();
}
>>>>>>> 9ae2a80a
<|MERGE_RESOLUTION|>--- conflicted
+++ resolved
@@ -1,34 +1,3 @@
-<<<<<<< HEAD
-/*******************************************************************************
- * Copyright (c) 2010 BSI Business Systems Integration AG.
- * All rights reserved. This program and the accompanying materials
- * are made available under the terms of the Eclipse Public License v1.0
- * which accompanies this distribution, and is available at
- * http://www.eclipse.org/legal/epl-v10.html
- *
- * Contributors:
- *     BSI Business Systems Integration AG - initial API and implementation
- ******************************************************************************/
-package org.eclipse.scout.commons.serialization;
-
-/**
- * Factory for creating new {@link IObjectSerializer} instances.
- * 
- * @since 3.8.2
- */
-public interface IObjectSerializerFactory {
-
-  /**
-   * Creates a new instance of an {@link IObjectSerializer} using the given {@link IObjectReplacer}. Implementing
-   * classes may share expensive objects like class loaders.
-   * 
-   * @param objectReplacer
-   *          an {@link IObjectReplacer} instance of <code>null</code>
-   * @return
-   */
-  IObjectSerializer createObjectSerializer(IObjectReplacer objectReplacer);
-}
-=======
 /*******************************************************************************
  * Copyright (c) 2010 BSI Business Systems Integration AG.
  * All rights reserved. This program and the accompanying materials
@@ -64,5 +33,4 @@
    *         {@link #createObjectSerializer(IObjectReplacer)}. At least it has to support the same set of classes.
    */
   ClassLoader getClassLoader();
-}
->>>>>>> 9ae2a80a
+}