<<<<<<< HEAD
/*******************************************************************************
 * Copyright (c) 2010 BSI Business Systems Integration AG.
 * All rights reserved. This program and the accompanying materials
 * are made available under the terms of the Eclipse Public License v1.0
 * which accompanies this distribution, and is available at
 * http://www.eclipse.org/legal/epl-v10.html
 *
 * Contributors:
 *     BSI Business Systems Integration AG - initial API and implementation
 ******************************************************************************/
package org.eclipse.scout.commons.serialization;


/**
 * Factory for creating {@link BasicObjectSerializer} instances.
 * 
 * @since 3.8.2
 */
public class BasicObjectSerializerFactory implements IObjectSerializerFactory {

  @Override
  public IObjectSerializer createObjectSerializer(IObjectReplacer objectReplacer) {
    return new BasicObjectSerializer(objectReplacer);
  }
}
=======
/*******************************************************************************
 * Copyright (c) 2010 BSI Business Systems Integration AG.
 * All rights reserved. This program and the accompanying materials
 * are made available under the terms of the Eclipse Public License v1.0
 * which accompanies this distribution, and is available at
 * http://www.eclipse.org/legal/epl-v10.html
 *
 * Contributors:
 *     BSI Business Systems Integration AG - initial API and implementation
 ******************************************************************************/
package org.eclipse.scout.commons.serialization;

/**
 * Factory for creating {@link BasicObjectSerializer} instances.
 * 
 * @since 3.8.2
 */
public class BasicObjectSerializerFactory implements IObjectSerializerFactory {

  @Override
  public IObjectSerializer createObjectSerializer(IObjectReplacer objectReplacer) {
    return new BasicObjectSerializer(objectReplacer);
  }

  @Override
  public ClassLoader getClassLoader() {
    return BasicObjectSerializer.class.getClassLoader();
  }
}
>>>>>>> 9ae2a80a
<|MERGE_RESOLUTION|>--- conflicted
+++ resolved
@@ -1,30 +1,3 @@
-<<<<<<< HEAD
-/*******************************************************************************
- * Copyright (c) 2010 BSI Business Systems Integration AG.
- * All rights reserved. This program and the accompanying materials
- * are made available under the terms of the Eclipse Public License v1.0
- * which accompanies this distribution, and is available at
- * http://www.eclipse.org/legal/epl-v10.html
- *
- * Contributors:
- *     BSI Business Systems Integration AG - initial API and implementation
- ******************************************************************************/
-package org.eclipse.scout.commons.serialization;
-
-
-/**
- * Factory for creating {@link BasicObjectSerializer} instances.
- * 
- * @since 3.8.2
- */
-public class BasicObjectSerializerFactory implements IObjectSerializerFactory {
-
-  @Override
-  public IObjectSerializer createObjectSerializer(IObjectReplacer objectReplacer) {
-    return new BasicObjectSerializer(objectReplacer);
-  }
-}
-=======
 /*******************************************************************************
  * Copyright (c) 2010 BSI Business Systems Integration AG.
  * All rights reserved. This program and the accompanying materials
@@ -53,5 +26,4 @@
   public ClassLoader getClassLoader() {
     return BasicObjectSerializer.class.getClassLoader();
   }
-}
->>>>>>> 9ae2a80a
+}