<<<<<<< HEAD
/*******************************************************************************
 * Copyright (c) 2010,2012 BSI Business Systems Integration AG.
 * All rights reserved. This program and the accompanying materials
 * are made available under the terms of the Eclipse Public License v1.0
 * which accompanies this distribution, and is available at
 * http://www.eclipse.org/legal/epl-v10.html
 *
 * Contributors:
 *     BSI Business Systems Integration AG - initial API and implementation
 ******************************************************************************/
package org.eclipse.scout.rt.server.services.common.jdbc.internal.exec;

import java.lang.reflect.Method;
import java.sql.CallableStatement;
import java.sql.Connection;
import java.sql.PreparedStatement;
import java.sql.ResultSet;
import java.sql.ResultSetMetaData;
import java.sql.SQLException;
import java.sql.Statement;
import java.sql.Types;
import java.util.ArrayList;
import java.util.Collection;
import java.util.List;
import java.util.Map;
import java.util.TreeMap;

import org.eclipse.scout.commons.BeanUtility;
import org.eclipse.scout.commons.TriState;
import org.eclipse.scout.commons.beans.FastPropertyDescriptor;
import org.eclipse.scout.commons.exception.ProcessingException;
import org.eclipse.scout.commons.holders.BeanArrayHolderFilter;
import org.eclipse.scout.commons.holders.IBeanArrayHolder;
import org.eclipse.scout.commons.holders.IHolder;
import org.eclipse.scout.commons.holders.ITableHolder;
import org.eclipse.scout.commons.holders.NVPair;
import org.eclipse.scout.commons.holders.TableHolderFilter;
import org.eclipse.scout.commons.logger.IScoutLogger;
import org.eclipse.scout.commons.logger.ScoutLogManager;
import org.eclipse.scout.commons.parsers.BindModel;
import org.eclipse.scout.commons.parsers.BindParser;
import org.eclipse.scout.commons.parsers.IntoModel;
import org.eclipse.scout.commons.parsers.IntoParser;
import org.eclipse.scout.commons.parsers.sql.SqlFormatter;
import org.eclipse.scout.commons.parsers.token.DatabaseSpecificToken;
import org.eclipse.scout.commons.parsers.token.FunctionInputToken;
import org.eclipse.scout.commons.parsers.token.IToken;
import org.eclipse.scout.commons.parsers.token.ValueInputToken;
import org.eclipse.scout.commons.parsers.token.ValueOutputToken;
import org.eclipse.scout.rt.server.IServerSession;
import org.eclipse.scout.rt.server.ServerJob;
import org.eclipse.scout.rt.server.ThreadContext;
import org.eclipse.scout.rt.server.services.common.jdbc.AbstractSqlTransactionMember;
import org.eclipse.scout.rt.server.services.common.jdbc.ISelectStreamHandler;
import org.eclipse.scout.rt.server.services.common.jdbc.ISqlService;
import org.eclipse.scout.rt.server.services.common.jdbc.IStatementCache;
import org.eclipse.scout.rt.server.services.common.jdbc.IStatementProcessor;
import org.eclipse.scout.rt.server.services.common.jdbc.IStatementProcessorMonitor;
import org.eclipse.scout.rt.server.services.common.jdbc.SqlBind;
import org.eclipse.scout.rt.server.services.common.jdbc.style.ISqlStyle;
import org.eclipse.scout.rt.server.transaction.ITransaction;
import org.eclipse.scout.rt.server.transaction.ITransactionMember;

public class StatementProcessor implements IStatementProcessor {
  private static final IScoutLogger LOG = ScoutLogManager.getLogger(StatementProcessor.class);
  private static final Object NULL = new Object();

  static {
    if (LOG.isDebugEnabled()) {
      LOG.debug("SQL Log 'DEBUG': statements are logged with bind details and also as plaintext (suitable for direct use in executable form)");
    }
    else if (LOG.isInfoEnabled()) {
      LOG.info("SQL Log 'INFO': statements are logged with bind details, but not as plaintext. Use level 'FINE' to also log SQL as plain text (suitable for direct use in executable form)");
    }
  }

  private final ISqlService m_callerService;
  private final String m_originalStm;
  private Object[] m_bindBases;
  private int m_maxRowCount;
  private BindModel m_bindModel;
  private IToken[] m_ioTokens;
  private List<IBindInput> m_inputList;
  private List<IBindOutput> m_outputList;
  // state
  private int m_currentInputBatchIndex = -1;
  private int m_currentOutputBatchIndex = -1;
  private String m_currentInputStm;
  private TreeMap<Integer/* jdbcBindIndex */, SqlBind> m_currentInputBindMap;

  public StatementProcessor(ISqlService callerService, String stm, Object[] bindBases) throws ProcessingException {
    this(callerService, stm, bindBases, 0);
  }

  public StatementProcessor(ISqlService callerService, String stm, Object[] bindBases, int maxRowCount) throws ProcessingException {
    if (stm == null) {
      throw new ProcessingException("statement is null");
    }
    try {
      m_callerService = callerService;
      m_originalStm = stm;
      m_maxRowCount = maxRowCount;
      // expand bind bases to list
      ArrayList<Object> bases = new ArrayList<Object>();
      if (bindBases != null) {
        for (int i = 0, n = bindBases.length; i < n; i++) {
          bases.add(bindBases[i]);
        }
      }
      // add server session as default
      IServerSession session = ServerJob.getCurrentSession();
      if (session != null) {
        bases.add(session);
      }
      m_bindBases = bases.toArray();
      //
      m_inputList = new ArrayList<IBindInput>();
      m_outputList = new ArrayList<IBindOutput>();
      //
      IntoModel intoModel = new IntoParser(m_originalStm).parse();
      String stmWithoutSelectInto = intoModel.getFilteredStatement();
      //
      m_bindModel = new BindParser(stmWithoutSelectInto).parse();
      m_ioTokens = m_bindModel.getIOTokens();
      //
      int jdbcBindIndex = 1;
      for (IToken t : m_ioTokens) {
        IBindInput in = null;
        IBindOutput out = null;
        if (t.isInput()) {
          in = createInput(t, m_bindBases);
          if (in.isJdbcBind()) {
            in.setJdbcBindIndex(jdbcBindIndex);
          }
          m_inputList.add(in);
        }
        if (t.isOutput()) {
          out = createOutput(t, m_bindBases);
          if (out.isJdbcBind()) {
            out.setJdbcBindIndex(jdbcBindIndex);
          }
          m_outputList.add(out);
        }
        //
        if ((in != null && in.isJdbcBind()) || (out != null && out.isJdbcBind())) {
          jdbcBindIndex++;
        }
      }
      for (IToken t : m_bindModel.getAllTokens()) {
        if (t instanceof DatabaseSpecificToken) {
          processDatabaseSpecificToken((DatabaseSpecificToken) t, callerService.getSqlStyle());
        }
      }
      // add select into out binds
      for (IToken t : intoModel.getOutputTokens()) {
        IBindOutput out = createOutput(t, m_bindBases);
        if (!out.isSelectInto()) {
          throw new ProcessingException("out parameter is not a 'select into': " + out);
        }
        if (out.isJdbcBind()) {
          throw new ProcessingException("out parameter is a jdbc bind: " + out);
        }
        out.setJdbcBindIndex(-1);
        m_outputList.add(out);
      }
    }
    catch (ProcessingException e) {
      e.addContextMessage(createSqlDump(true, false));
      throw e;
    }
    catch (Throwable e) {
      throw new ProcessingException(createSqlDump(true, false), e);
    }
  }

  protected TreeMap<Integer, SqlBind> getCurrentInputBindMap() {
    return m_currentInputBindMap;
  }

  protected ISqlService getCallerService() {
    return m_callerService;
  }

  protected Object[] processResultRow(ResultSet rs) throws SQLException {
    ISqlStyle sqlStyle = m_callerService.getSqlStyle();
    ResultSetMetaData meta = rs.getMetaData();
    int colCount = meta.getColumnCount();
    Object[] row = new Object[colCount];
    for (int i = 0; i < colCount; i++) {
      int type = meta.getColumnType(i + 1);
      row[i] = sqlStyle.readBind(rs, meta, type, i + 1);
    }
    return row;
  }

  protected List<Object[]> processResultRows(ResultSet rs, int maxRowCount) throws SQLException, ProcessingException {
    ArrayList<Object[]> rows = new ArrayList<Object[]>();
    while (rs.next()) {
      Object[] row = processResultRow(rs);
      rows.add(row);
      if (maxRowCount > 0 && rows.size() >= maxRowCount) {
        break;
      }
    }
    return rows;
  }

  /*
   * (non-Javadoc)
   * @seeorg.eclipse.scout.rt.server.services.common.sql.internal.exec.
   * IStatementProcessor#processSelect(java.sql.Connection,
   * org.eclipse.scout.rt.
   * server.services.common.sql.internal.exec.PreparedStatementCache)
   */
  @Override
  public Object[][] processSelect(Connection conn, IStatementCache cache, IStatementProcessorMonitor monitor) throws ProcessingException {
    PreparedStatement ps = null;
    ResultSet rs = null;
    try {
      ArrayList<Object[]> rows = new ArrayList<Object[]>();
      while (hasNextInputBatch()) {
        nextInputBatch();
        prepareInputStatementAndBinds();
        dump();
        ps = cache.getPreparedStatement(conn, m_currentInputStm);
        bindBatch(ps);
        registerActiveStatement(ps);
        try {
          rs = ps.executeQuery();
          for (Object[] row : processResultRows(rs, m_maxRowCount)) {
            rows.add(row);
            nextOutputBatch();
            consumeSelectIntoRow(row);
          }
        }
        finally {
          unregisterActiveStatement(ps);
          /*
           * The PreparedStatement and the ResultSet of the last input batch are not allowed to be closed
           * yet because the monitor could do some post-fetching of the data.
           * Closing the last PreparedStatement and its ResultSet is done in the outer finally block.
           */
          if (hasNextInputBatch()) {
            releasePreparedStatementAndResultSet(ps, cache, rs);
          }
        }
      }
      finishOutputBatch();
      if (monitor != null) {
        monitor.postFetchData(conn, ps, rs, rows);
      }
      return rows.toArray(new Object[rows.size()][]);
    }
    catch (ProcessingException e) {
      e.addContextMessage(createSqlDump(true, false));
      throw e;
    }
    catch (Throwable e) {
      throw new ProcessingException(createSqlDump(true, false), e);
    }
    finally {
      releasePreparedStatementAndResultSet(ps, cache, rs);
    }
  }

  /*
   * (non-Javadoc)
   * @seeorg.eclipse.scout.rt.server.services.common.sql.internal.exec.
   * IStatementProcessor
   * #processSelectInto(java.sql.Connection,org.eclipse.scout.
   * rt.server.services.common.sql.internal.exec.PreparedStatementCache)
   */
  @Override
  public void processSelectInto(Connection conn, IStatementCache cache, IStatementProcessorMonitor monitor) throws ProcessingException {
    PreparedStatement ps = null;
    ResultSet rs = null;
    try {
      while (hasNextInputBatch()) {
        nextInputBatch();
        prepareInputStatementAndBinds();
        dump();
        ps = cache.getPreparedStatement(conn, m_currentInputStm);
        bindBatch(ps);
        registerActiveStatement(ps);
        try {
          rs = ps.executeQuery();
          for (Object[] row : processResultRows(rs, m_maxRowCount)) {
            nextOutputBatch();
            consumeSelectIntoRow(row);
          }
        }
        finally {
          unregisterActiveStatement(ps);
          /*
           * The PreparedStatement and the ResultSet of the last input batch are not allowed to be closed
           * yet because the monitor could do some post-fetching of the data.
           * Closing the last PreparedStatement and its ResultSet is done in the outer finally block.
           */
          if (hasNextInputBatch()) {
            releasePreparedStatementAndResultSet(ps, cache, rs);
          }
        }
      }
      finishOutputBatch();
      if (monitor != null) {
        monitor.postFetchData(conn, ps, rs, null);
      }
    }
    catch (ProcessingException e) {
      e.addContextMessage(createSqlDump(true, false));
      throw e;
    }
    catch (Throwable e) {
      throw new ProcessingException(createSqlDump(true, false), e);
    }
    finally {
      releasePreparedStatementAndResultSet(ps, cache, rs);
    }
  }

  @Override
  public void processSelectStreaming(Connection conn, IStatementCache cache, ISelectStreamHandler handler) throws ProcessingException {
    PreparedStatement ps = null;
    ResultSet rs = null;
    ISqlStyle sqlStyle = m_callerService.getSqlStyle();
    try {
      int rowCount = 0;
      while (hasNextInputBatch()) {
        nextInputBatch();
        prepareInputStatementAndBinds();
        dump();
        ps = cache.getPreparedStatement(conn, m_currentInputStm);
        bindBatch(ps);
        registerActiveStatement(ps);
        try {
          rs = ps.executeQuery();

          ResultSetMetaData meta = rs.getMetaData();
          int colCount = meta.getColumnCount();
          while (rs.next()) {
            ArrayList<SqlBind> row = new ArrayList<SqlBind>(colCount);
            for (int i = 0; i < colCount; i++) {
              int type = meta.getColumnType(i + 1);
              Object value = sqlStyle.readBind(rs, meta, type, i + 1);
              row.add(new SqlBind(type, value));
            }
            handler.handleRow(conn, ps, rs, rowCount, row);
            rowCount++;
            if (m_maxRowCount > 0 && rowCount >= m_maxRowCount) {
              break;
            }
          }
        }
        finally {
          unregisterActiveStatement(ps);
          /*
           * The PreparedStatement and the ResultSet of the last input batch are not allowed to be closed
           * yet because the handler could do finishing work.
           * Closing the last PreparedStatement and its ResultSet is done in the outer finally block.
           */
          if (hasNextInputBatch()) {
            releasePreparedStatementAndResultSet(ps, cache, rs);
          }
        }
      }
      finishOutputBatch();
      handler.finished(conn, ps, rs, rowCount);
    }
    catch (ProcessingException e) {
      e.addContextMessage(createSqlDump(true, false));
      throw e;
    }
    catch (Throwable e) {
      throw new ProcessingException(createSqlDump(true, false), e);
    }
    finally {
      releasePreparedStatementAndResultSet(ps, cache, rs);
    }
  }

  /*
   * (non-Javadoc)
   * @seeorg.eclipse.scout.rt.server.services.common.sql.internal.exec.
   * IStatementProcessor#processModification(java.sql.Connection,
   * org.eclipse.scout
   * .rt.server.services.common.sql.internal.exec.PreparedStatementCache)
   */
  @Override
  public int processModification(Connection conn, IStatementCache cache, IStatementProcessorMonitor monitor) throws ProcessingException {
    PreparedStatement ps = null;
    int rowCount = 0;
    try {
      while (hasNextInputBatch()) {
        nextInputBatch();
        prepareInputStatementAndBinds();
        dump();
        ps = cache.getPreparedStatement(conn, m_currentInputStm);
        bindBatch(ps);
        registerActiveStatement(ps);
        try {
          rowCount = rowCount + ps.executeUpdate();
        }
        finally {
          unregisterActiveStatement(ps);
          cache.releasePreparedStatement(ps);
        }
      }
      return rowCount;
    }
    catch (ProcessingException e) {
      e.addContextMessage(createSqlDump(true, false));
      throw e;
    }
    catch (Throwable e) {
      throw new ProcessingException(createSqlDump(true, false), e);
    }
    finally {
      cache.releasePreparedStatement(ps);
    }
  }

  /*
   * (non-Javadoc)
   * @seeorg.eclipse.scout.rt.server.services.common.sql.internal.exec.
   * IStatementProcessor#processStoredProcedure(java.sql.Connection,
   * org.eclipse.
   * scout.rt.server.services.common.sql.internal.exec.PreparedStatementCache)
   */
  @Override
  public boolean processStoredProcedure(Connection conn, IStatementCache cache, IStatementProcessorMonitor monitor) throws ProcessingException {
    CallableStatement cs = null;
    boolean status = true;
    try {
      while (hasNextInputBatch()) {
        nextInputBatch();
        prepareInputStatementAndBinds();
        dump();
        cs = cache.getCallableStatement(conn, m_currentInputStm);
        bindBatch(cs);
        registerActiveStatement(cs);
        try {
          status = status && cs.execute();
          nextOutputBatch();
          consumeOutputRow(cs);
        }
        finally {
          unregisterActiveStatement(cs);
          cache.releaseCallableStatement(cs);
        }
      }
      finishOutputBatch();
      return status;
    }
    catch (ProcessingException e) {
      e.addContextMessage(createSqlDump(true, false));
      throw e;
    }
    catch (Throwable e) {
      throw new ProcessingException(createSqlDump(true, false), e);
    }
    finally {
      cache.releaseCallableStatement(cs);
    }
  }

  /*
   * (non-Javadoc)
   * @seeorg.eclipse.scout.rt.server.services.common.sql.internal.exec.
   * IStatementProcessor#createPlainText()
   */
  @Override
  public String createPlainText() throws ProcessingException {
    for (IToken t : m_ioTokens) {
      if (t instanceof ValueInputToken) {
        ValueInputToken vt = (ValueInputToken) t;
        if (vt.isPlainSql()) {
          // ok
        }
        else if (vt.isPlainValue()) {
          // ok
        }
        else {
          vt.setPlainValue(true);
        }
      }
      else if (t instanceof FunctionInputToken) {
        FunctionInputToken ft = (FunctionInputToken) t;
        ft.setPlainValue(true);
      }
    }
    if (hasNextInputBatch()) {
      nextInputBatch();
      prepareInputStatementAndBinds();
      resetInputBatch();
    }
    return m_currentInputStm;
  }

  /*
   * (non-Javadoc)
   * @seeorg.eclipse.scout.rt.server.services.common.sql.internal.exec.
   * IStatementProcessor#simulate()
   */
  @Override
  public void simulate() throws ProcessingException {
    while (hasNextInputBatch()) {
      nextInputBatch();
      prepareInputStatementAndBinds();
      dump();
    }
  }

  /**
   * when there are batch inputs, all batch inputs must agree to have another
   * batch when there are no batch inputs, only first batch is valid
   */
  private boolean hasNextInputBatch() {
    int nextIndex = m_currentInputBatchIndex + 1;
    int batchInputCount = 0;
    int batchAcceptCount = 0;
    for (IBindInput input : m_inputList) {
      if (input.isBatch()) {
        batchInputCount++;
        if (input.hasBatch(nextIndex)) {
          batchAcceptCount++;
        }
      }
    }
    if (batchInputCount > 0) {
      return batchInputCount == batchAcceptCount;
    }
    else {
      return nextIndex == 0;
    }
  }

  private void resetInputBatch() {
    m_currentInputBatchIndex = -1;
    for (IBindInput in : m_inputList) {
      in.setNextBatchIndex(m_currentInputBatchIndex);
    }
  }

  private void nextInputBatch() {
    m_currentInputBatchIndex++;
    for (IBindInput in : m_inputList) {
      in.setNextBatchIndex(m_currentInputBatchIndex);
    }
  }

  private void nextOutputBatch() {
    m_currentOutputBatchIndex++;
    for (IBindOutput out : m_outputList) {
      out.setNextBatchIndex(m_currentOutputBatchIndex);
    }
  }

  private void consumeSelectIntoRow(Object[] row) throws ProcessingException {
    int index = 0;
    for (IBindOutput out : m_outputList) {
      if (out.isSelectInto()) {
        out.consumeValue(row[index]);
        index++;
      }
    }
  }

  private void consumeOutputRow(CallableStatement cs) throws ProcessingException, SQLException {
    for (IBindOutput out : m_outputList) {
      if (out.isJdbcBind()) {
        out.consumeValue(cs.getObject(out.getJdbcBindIndex()));
      }
    }
  }

  private void finishOutputBatch() throws ProcessingException {
    for (IBindOutput out : m_outputList) {
      out.finishBatch();
    }
  }

  private void prepareInputStatementAndBinds() throws ProcessingException {
    // bind inputs and set replace token on inputs
    m_currentInputBindMap = new TreeMap<Integer, SqlBind>();
    for (IBindInput in : m_inputList) {
      SqlBind bind = in.produceSqlBindAndSetReplaceToken(m_callerService.getSqlStyle());
      assert (bind != null) == in.isJdbcBind();
      if (bind != null) {
        m_currentInputBindMap.put(in.getJdbcBindIndex(), bind);
      }
    }
    // set replace token on outputs
    for (IBindOutput out : m_outputList) {
      out.setReplaceToken(m_callerService.getSqlStyle());
    }
    m_currentInputStm = m_bindModel.getFilteredStatement();
  }

  protected String createSqlDump(boolean statementWithBinds, boolean statementPlainText) {
    StringBuffer debugBindBuf = new StringBuffer();
    if (m_currentInputBindMap == null) {
      try {
        prepareInputStatementAndBinds();
      }
      catch (Throwable t) {
        return t.getMessage();
      }
    }
    if (m_currentInputBindMap == null) {
      return "";
    }
    if (m_inputList != null) {
      for (IBindInput in : m_inputList) {
        SqlBind bind = m_currentInputBindMap.get(in.getJdbcBindIndex());
        if (bind == null) {
          continue;
        }
        debugBindBuf.append("IN  ");
        debugBindBuf.append(in.getToken().getParsedToken());
        debugBindBuf.append(" => ");
        debugBindBuf.append(in.getToken().getReplaceToken());
        debugBindBuf.append(" [");
        debugBindBuf.append(SqlBind.decodeJdbcType(bind.getSqlType()));
        switch (bind.getSqlType()) {
          case Types.BLOB:
          case Types.CLOB: {
            //nop
            break;
          }
          default: {
            debugBindBuf.append(" ");
            debugBindBuf.append(bind.getValue());
          }
        }
        debugBindBuf.append("]");
        debugBindBuf.append("\n");
      }
    }
    if (m_outputList != null) {
      for (IBindOutput out : m_outputList) {
        debugBindBuf.append("OUT ");
        debugBindBuf.append(out.getToken().getParsedToken());
        debugBindBuf.append(" => ");
        debugBindBuf.append(out.getToken().getReplaceToken());
        debugBindBuf.append(" [");
        debugBindBuf.append(out.getBindType().getSimpleName());
        debugBindBuf.append("]");
        debugBindBuf.append("\n");
      }
    }
    StringBuffer buf = new StringBuffer();
    if (statementWithBinds) {
      buf.append("SQL with binds:\n");
      buf.append(SqlFormatter.wellform(m_originalStm).trim());
      if (debugBindBuf != null && debugBindBuf.length() > 0) {
        buf.append("\n");
        buf.append(debugBindBuf.toString().trim());
      }
    }
    if (statementPlainText) {
      String p = "" + m_currentInputStm;
      ArrayList<SqlBind> bindList = new ArrayList<SqlBind>(m_currentInputBindMap.values());
      int pos = findNextBind(p, 0);
      int bindIndex = 0;
      while (pos >= 0 && bindIndex < bindList.size()) {
        SqlBind bind = bindList.get(bindIndex);
        String replacement;
        switch (bind.getSqlType()) {
          case Types.BLOB: {
            replacement = "__BLOB__";
            break;
          }
          case Types.CLOB: {
            replacement = "__CLOB__";
            break;
          }
          default: {
            replacement = m_callerService.getSqlStyle().toPlainText(bind.getValue());
          }
        }
        if (replacement == null) {
          replacement = "NULL";
        }
        replacement = replacement.replace('?', ' ');
        //next
        p = p.substring(0, pos) + replacement + p.substring(pos + 1);
        pos = findNextBind(p, pos);
        bindIndex++;
      }
      if (buf.length() > 0) {
        buf.append("\n");
      }
      buf.append("SQL PLAIN Log:\n");
      buf.append(SqlFormatter.wellform(p).trim());
    }
    return buf.toString();
  }

  private static int findNextBind(String s, int start) {
    if (s == null || start < 0 || start >= s.length()) {
      return -1;
    }
    int candidate = s.indexOf('?', start);
    if (candidate < 0) {
      return -1;
    }
    P_TextSectionFinder red = new P_TextSectionFinder(s);
    while (red.find()) {
      if (candidate < red.start()) {
        //outside red section
        return candidate;
      }
      if (candidate >= red.start() && candidate < red.end()) {
        //inside red section, find next candidate outside red section
        candidate = s.indexOf('?', red.end());
        if (candidate < 0) {
          return -1;
        }
        //got next candidate after red section
      }
      //continue with next red section
    }
    return candidate;
  }

  /**
   * Replacement for:
   * <p>
   * <code>
   * Pattern TEXT_SECTION_PATTERN = Pattern.compile("'([^']|'')*'", Pattern.DOTALL);
   * Matcher red = TEXT_SECTION_PATTERN.matcher(s);
   * </code>
   * <p>
   * which is broken due to <a href="http://bugs.sun.com/bugdatabase/view_bug.do?bug_id=6337993">Sun bug 6337993</a>
   * when matching large (> ~1000 characters) texts.
   */
  private static class P_TextSectionFinder {

    private final String m_string;
    private P_TextSection m_currentTextSection = null;

    public P_TextSectionFinder(String s) {
      m_string = s;
    }

    public boolean find() {
      int start = 0;
      if (m_currentTextSection != null) {
        start = m_currentTextSection.to + 1;
      }
      m_currentTextSection = findNextTextSection(m_string, start);
      return (m_currentTextSection != null);
    }

    public int start() {
      return (m_currentTextSection == null ? -1 : m_currentTextSection.from);
    }

    public int end() {
      return (m_currentTextSection == null ? -1 : m_currentTextSection.to);
    }

    private static P_TextSection findNextTextSection(String s, int start) {
      if (s == null || start < 0 || start >= s.length()) {
        return null;
      }
      int secStart = -1;
      int pos = start;
      while (pos < s.length()) {
        char c = s.charAt(pos);
        if (c == '\'') {
          if (secStart < 0) {
            // Outside section -> start a new one
            secStart = pos;
          }
          else {
            // Inside section
            if (pos == s.length() - 1 || s.charAt(pos + 1) != '\'') {
              // Last position or next position is not a ' -> we found a section
              return new P_TextSection(secStart, pos + 1);
            }
            // Skip double '
            pos++;
          }
        }
        pos++;
      }
      return null;
    }

    private static class P_TextSection {
      public int from;
      public int to;

      public P_TextSection(int from, int to) {
        this.from = from;
        this.to = to;
      }
    }
  }

  protected void dump() {
    if (LOG.isDebugEnabled()) {
      LOG.debug("\n" + createSqlDump(true, true));
    }
    else if (LOG.isInfoEnabled()) {
      LOG.info("\n" + createSqlDump(true, false));
    }
  }

  private void bindBatch(PreparedStatement ps) throws ProcessingException {
    try {
      // bind inputs
      if (ps instanceof PreparedStatement) {
        writeBinds(ps);
      }
      // register outputs
      if (ps instanceof CallableStatement) {
        registerOutputs((CallableStatement) ps);
      }
    }
    catch (Throwable e) {
      throw new ProcessingException("unexpected exception", e);
    }
  }

  protected void writeBinds(PreparedStatement ps) throws SQLException {
    ISqlStyle sqlStyle = m_callerService.getSqlStyle();
    for (Map.Entry<Integer, SqlBind> e : m_currentInputBindMap.entrySet()) {
      sqlStyle.writeBind(ps, e.getKey(), e.getValue());
    }
  }

  protected void registerOutputs(CallableStatement cs) throws SQLException {
    ISqlStyle sqlStyle = m_callerService.getSqlStyle();
    for (IBindOutput out : m_outputList) {
      if (out.isJdbcBind()) {
        sqlStyle.registerOutput(cs, out.getJdbcBindIndex(), out.getBindType());
      }
    }
  }

  private IBindInput createInput(IToken bindToken, Object[] bindBases) throws ProcessingException {
    IBindInput o = null;
    if (bindToken instanceof ValueInputToken) {
      ValueInputToken valueInputToken = (ValueInputToken) bindToken;
      String[] path = valueInputToken.getName().split("[.]");
      for (int i = 0; i < bindBases.length; i++) {
        Object bindBase = bindBases[i];
        Class nullType = null;
        if (bindBase instanceof NVPair) {
          nullType = ((NVPair) bindBase).getNullType();
        }
        o = createInputRec(valueInputToken, path, bindBases[i], nullType);
        if (o != null) {
          break;
        }
      }
      if (o == null) {
        throw new ProcessingException("Cannot find input for '" + valueInputToken + "' in bind bases.");
      }
    }
    else if (bindToken instanceof FunctionInputToken) {
      o = new FunctionInput(m_callerService, m_bindBases, (FunctionInputToken) bindToken);
    }
    return o;
  }

  private IBindInput createInputRec(ValueInputToken bindToken, String[] path, Object bindBase, Class nullType) throws ProcessingException {
    boolean terminal = (path.length == 1);
    Object o = null;
    boolean found = false;
    if (bindBase instanceof Map) {
      // handle all terminal cases for map
      o = ((Map) bindBase).get(path[0]);
      if (o != null) {
        found = true;
      }
      else if (((Map) bindBase).containsKey(path[0])) {
        found = true;
      }
      if (found) {
        // special case: table holder and table filter are preemptive terminals
        if (o instanceof ITableHolder) {
          return new TableHolderInput((ITableHolder) o, null, path[1], bindToken);
        }
        else if (o instanceof TableHolderFilter) {
          return new TableHolderInput(((TableHolderFilter) o).getTableHolder(), ((TableHolderFilter) o).getFilteredRows(), path[1], bindToken);
        }
        else if (o instanceof IBeanArrayHolder) {
          return new BeanArrayHolderInput((IBeanArrayHolder) o, null, path[1], bindToken);
        }
        else if (o instanceof BeanArrayHolderFilter) {
          return new BeanArrayHolderInput(((BeanArrayHolderFilter) o).getBeanArrayHolder(), ((BeanArrayHolderFilter) o).getFilteredBeans(), path[1], bindToken);
        }
        else {
          if (terminal) {
            return createInputTerminal(o, nullType, bindToken);
          }
          else {
            if (o == null) {
              throw new ProcessingException("input bind " + bindToken + " resolves to null on path element: " + path[0]);
            }
          }
        }
      }
    }
    else if (bindBase instanceof NVPair) {
      // handle all terminal cases for nvpair
      if (((NVPair) bindBase).getName().equals(path[0])) {
        o = ((NVPair) bindBase).getValue();
        found = true;
        // special case: table holder and table filter are preemptive terminals
        if (o instanceof ITableHolder) {
          return new TableHolderInput((ITableHolder) o, null, path[1], bindToken);
        }
        else if (o instanceof TableHolderFilter) {
          return new TableHolderInput(((TableHolderFilter) o).getTableHolder(), ((TableHolderFilter) o).getFilteredRows(), path[1], bindToken);
        }
        else if (o instanceof IBeanArrayHolder) {
          return new BeanArrayHolderInput((IBeanArrayHolder) o, null, path[1], bindToken);
        }
        else if (o instanceof BeanArrayHolderFilter) {
          return new BeanArrayHolderInput(((BeanArrayHolderFilter) o).getBeanArrayHolder(), ((BeanArrayHolderFilter) o).getFilteredBeans(), path[1], bindToken);
        }
        else {
          if (terminal) {
            return createInputTerminal(o, nullType, bindToken);
          }
          else {
            if (o == null) {
              throw new ProcessingException("input bind " + bindToken + " resolves to null on path element: " + path[0]);
            }
          }
        }
      }
    }
    else if (bindBase instanceof ITableHolder) {
      // handle all terminal cases for table holder
      ITableHolder table = (ITableHolder) bindBase;
      try {
        Method m = table.getClass().getMethod("get" + Character.toUpperCase(path[0].charAt(0)) + path[0].substring(1), new Class[]{int.class});
        if (m != null) {
          found = true;
          return new TableHolderInput(table, null, path[0], bindToken);
        }
      }
      catch (Throwable t) {
        found = false;
        // nop
      }
    }
    else if (bindBase instanceof TableHolderFilter) {
      // handle all terminal cases for table holder filter
      TableHolderFilter filter = (TableHolderFilter) bindBase;
      ITableHolder table = filter.getTableHolder();
      try {
        Method m = table.getClass().getMethod("get" + Character.toUpperCase(path[0].charAt(0)) + path[0].substring(1), new Class[]{int.class});
        if (m != null) {
          found = true;
          return new TableHolderInput(table, filter.getFilteredRows(), path[0], bindToken);
        }
      }
      catch (Throwable t) {
        // nop
        found = false;
      }
    }
    else if (bindBase instanceof IBeanArrayHolder) {
      // handle all terminal cases for BeanArrayHolder
      IBeanArrayHolder<?> holder = (IBeanArrayHolder) bindBase;
      try {
        Method m = holder.getHolderType().getMethod("get" + Character.toUpperCase(path[0].charAt(0)) + path[0].substring(1));
        if (m != null) {
          found = true;
          return new BeanArrayHolderInput(holder, null, path[0], bindToken);
        }
      }
      catch (Throwable t1) {
        try {
          Method m = holder.getHolderType().getMethod("is" + Character.toUpperCase(path[0].charAt(0)) + path[0].substring(1));
          if (m != null) {
            found = true;
            return new BeanArrayHolderInput(holder, null, path[0], bindToken);
          }
        }
        catch (Throwable t2) {
          found = false;
          // nop
        }
      }
    }
    else if (bindBase instanceof BeanArrayHolderFilter) {
      // handle all terminal cases for table holder filter
      BeanArrayHolderFilter filter = (BeanArrayHolderFilter) bindBase;
      IBeanArrayHolder<?> holder = filter.getBeanArrayHolder();
      try {
        Method m = holder.getHolderType().getMethod("get" + Character.toUpperCase(path[0].charAt(0)) + path[0].substring(1));
        if (m != null) {
          found = true;
          return new BeanArrayHolderInput(holder, filter.getFilteredBeans(), path[0], bindToken);
        }
      }
      catch (Throwable t1) {
        try {
          Method m = holder.getHolderType().getMethod("is" + Character.toUpperCase(path[0].charAt(0)) + path[0].substring(1));
          if (m != null) {
            found = true;
            return new BeanArrayHolderInput(holder, null, path[0], bindToken);
          }
        }
        catch (Throwable t2) {
          found = false;
          // nop
        }
      }
    }
    else if (bindBase != null) {
      if (bindBase.getClass().isArray() && terminal) {
        return new BeanPropertyInput(path[0], (Object[]) bindBase, bindToken);
      }
      if (bindBase instanceof Collection && terminal) {
        return new BeanPropertyInput(path[0], ((Collection) bindBase).toArray(), bindToken);
      }
      /* bean propertry */
      try {
        Object propertyBean = bindBase;
        FastPropertyDescriptor pd = BeanUtility.getFastBeanInfo(propertyBean.getClass(), null).getPropertyDescriptor(path[0]);
        Method getter = pd != null ? pd.getReadMethod() : null;
        if (getter != null) {
          // getter exists
          o = getter.invoke(propertyBean);
          found = true;
          if (terminal) {
            return createInputTerminal(o, getter.getReturnType(), bindToken);
          }
          else {
            if (o == null) {
              throw new ProcessingException("input bind " + bindToken + " resolves to null on path element: " + path[0]);
            }
          }
        }
      }
      catch (Exception e) {
        // obviously there is no such property
      }
    }
    //
    if (found) {
      if (terminal) {
        throw new ProcessingException("input bind '" + bindToken.getName() + "' was not recognized as a terminal");
      }
      // continue
      String[] newPath = new String[path.length - 1];
      System.arraycopy(path, 1, newPath, 0, newPath.length);
      IBindInput input = null;
      if (o instanceof IHolder<?>) {
        /* dereference value if current object is an IHolder. If input cannot be resolved (i.e. ProcessingException occurs),
         * search given property names on holder. Hence both of the following forms are supported on holder types:
         * :holder.property
         * :holder.value.property
         */
        try {
          input = createInputRec(bindToken, newPath, ((IHolder) o).getValue(), nullType);
        }
        catch (ProcessingException pe) {
          // nop, see below
        }
      }
      if (input == null) {
        // strict search without dereferncing holder objects
        input = createInputRec(bindToken, newPath, o, nullType);
      }
      return input;
    }
    else {
      return null;
    }
  }

  private IBindOutput createOutput(IToken bindToken, Object[] bindBases) throws ProcessingException {
    IBindOutput o = null;
    if (bindToken instanceof ValueOutputToken) {
      ValueOutputToken valueOutputToken = (ValueOutputToken) bindToken;
      String[] path = valueOutputToken.getName().split("[.]");
      for (int i = 0; i < bindBases.length; i++) {
        o = createOutputRec(valueOutputToken, path, bindBases[i]);
        if (o != null) {
          break;
        }
      }
      if (o == null) {
        throw new ProcessingException("Cannot find output for '" + valueOutputToken + "' in bind base. When selecting into shared context variables make sure these variables are initialized using CONTEXT.set<i>PropertyName</i>(null)");
      }
    }
    else {
      throw new ProcessingException("Cannot find output for '" + bindToken.getClass());
    }
    return o;
  }

  @SuppressWarnings("unchecked")
  private IBindOutput createOutputRec(ValueOutputToken bindToken, String[] path, final Object bindBase) throws ProcessingException {
    boolean terminal = (path.length == 1);
    Object o = null;
    boolean found = false;
    if (bindBase instanceof Map) {
      // handle all terminal cases for map
      o = ((Map) bindBase).get(path[0]);
      if (o != null) {
        found = true;
      }
      else if (((Map) bindBase).containsKey(path[0])) {
        found = true;
      }
      if (found) {
        // special case: table holder is preemptive terminal
        if (o instanceof ITableHolder) {
          ITableHolder table = (ITableHolder) o;
          return new TableHolderOutput(table, path[1], bindToken);
        }
        else if (o instanceof IBeanArrayHolder) {
          IBeanArrayHolder holder = (IBeanArrayHolder) o;
          return new BeanArrayHolderOutput(holder, path[1], bindToken);
        }
        else if (o instanceof IHolder) {
          if (terminal) {
            return createOutputTerminal((IHolder) o, bindToken);
          }
          else {
            o = ((IHolder) o).getValue();
          }
        }
        else if (o == null) {
          if (terminal) {
            return new MapOutput((Map) bindBase, path[0], bindToken);
          }
          else {
            throw new ProcessingException("output bind " + bindToken + " resolves to null on path element: " + path[0]);
          }
        }
        else {
          if (terminal) {
            return new MapOutput((Map) bindBase, path[0], bindToken);
          }
        }
      }
    }
    else if (bindBase instanceof NVPair) {
      // handle all terminal cases for nvpair
      if (((NVPair) bindBase).getName().equals(path[0])) {
        o = ((NVPair) bindBase).getValue();
        found = true;
        // special case: table holder is preemptive terminal
        if (o instanceof ITableHolder) {
          ITableHolder table = (ITableHolder) o;
          return new TableHolderOutput(table, path[1], bindToken);
        }
        else if (o instanceof IBeanArrayHolder) {
          IBeanArrayHolder holder = (IBeanArrayHolder) o;
          return new BeanArrayHolderOutput(holder, path[1], bindToken);
        }
        else if (o instanceof IHolder) {
          if (terminal) {
            return createOutputTerminal((IHolder) o, bindToken);
          }
          else {
            o = ((IHolder) o).getValue();
          }
        }
        else if (o == null) {
          throw new ProcessingException("output bind " + bindToken + " resolves to null on path element: " + path[0]);
        }
        else {
          if (terminal) {
            throw new ProcessingException("output bind " + bindToken + " is not a valid output container");
          }
        }
      }
    }
    else if (bindBase instanceof ITableHolder) {
      // handle all terminal cases for table holder
      ITableHolder table = (ITableHolder) bindBase;
      try {
        Method m = table.getClass().getMethod("get" + Character.toUpperCase(path[0].charAt(0)) + path[0].substring(1), new Class[]{int.class});
        if (m != null) {
          found = true;
          return new TableHolderOutput(table, path[0], bindToken);
        }
      }
      catch (Throwable t) {
        // nop
        found = false;
      }
    }
    else if (bindBase instanceof IBeanArrayHolder) {
      // handle all terminal cases for BeanArrayHolder
      IBeanArrayHolder holder = (IBeanArrayHolder) bindBase;
      try {
        Method m = holder.getHolderType().getMethod("get" + Character.toUpperCase(path[0].charAt(0)) + path[0].substring(1));
        if (m != null) {
          found = true;
          return new BeanArrayHolderOutput(holder, path[0], bindToken);
        }
      }
      catch (Throwable t1) {
        try {
          Method m = holder.getHolderType().getMethod("is" + Character.toUpperCase(path[0].charAt(0)) + path[0].substring(1));
          if (m != null) {
            found = true;
            return new BeanArrayHolderOutput(holder, path[0], bindToken);
          }
        }
        catch (Throwable t2) {
          found = false;
          // nop
        }
      }
    }
    else/* bean property */{
      // handle all terminal cases for bean property
      try {
        FastPropertyDescriptor pd = BeanUtility.getFastBeanInfo(bindBase.getClass(), null).getPropertyDescriptor(path[0]);
        if (terminal) {
          Method setter = pd != null ? pd.getWriteMethod() : null;
          if (setter != null) {
            found = true;
            return new AbstractBeanPropertyOutput(bindBase.getClass(), path[0], bindToken) {
              @Override
              protected Object[] getFinalBeanArray() {
                return new Object[]{bindBase};
              }
            };
          }
          else {
            Method getter = pd != null ? pd.getReadMethod() : null;
            if (getter != null) {
              o = getter.invoke(bindBase, (Object[]) null);
              if (o instanceof ITableHolder) {
                throw new ProcessingException("output bind '" + bindToken.getName() + "' is a table and should not be a terminal");
              }
              else if (o instanceof IBeanArrayHolder) {
                throw new ProcessingException("output bind '" + bindToken.getName() + "' is a bean array and should not be a terminal");
              }
              else if (o instanceof IHolder) {
                return createOutputTerminal((IHolder) o, bindToken);
              }
              else {
                throw new ProcessingException("output bind '" + bindToken.getName() + "' is not a holder");
              }
            }
          }
        }
        else {
          Method getter = pd != null ? pd.getReadMethod() : null;
          if (getter != null) {
            Object readValue = getter.invoke(bindBase, (Object[]) null);
            o = readValue;
            found = true;
          }
        }
      }
      catch (Exception e) {
        // obviously there is no such property
      }
    }
    //
    if (found) {
      if (terminal) {
        throw new ProcessingException("output bind '" + bindToken.getName() + "' was not recognized as a terminal");
      }
      // continue
      String[] newPath = new String[path.length - 1];
      System.arraycopy(path, 1, newPath, 0, newPath.length);
      return createOutputRec(bindToken, newPath, o);
    }
    else {
      return null;
    }
  }

  private IBindOutput createOutputTerminal(IHolder h, ValueOutputToken bindToken) {
    Class cls = h.getHolderType();
    if (cls.isArray()) {
      // byte[] and char[] are no "arrays"
      if (cls == byte[].class || cls == char[].class) {
        return new SingleHolderOutput(h, bindToken);
      }
      else {
        return new ArrayHolderOutput(h, bindToken);
      }
    }
    else {
      return new SingleHolderOutput(h, bindToken);
    }
  }

  private IBindInput createInputTerminal(Object o, Class nullType, ValueInputToken bindToken) throws ProcessingException {
    if (o == null) {
      return new SingleInput(null, nullType, bindToken);
    }
    else if (o instanceof IHolder) {
      Class cls = ((IHolder) o).getHolderType();
      if (nullType == null) {
        nullType = cls;
      }
      if (cls.isArray()) {
        // byte[] and char[] are no "arrays"
        if (cls == byte[].class || cls == char[].class) {
          return new SingleInput(((IHolder) o).getValue(), nullType, bindToken);
        }
        else {
          return new ArrayInput(((IHolder) o).getValue(), bindToken);
        }
      }
      else if (cls == TriState.class) {
        return new TriStateInput((TriState) ((IHolder) o).getValue(), bindToken);
      }
      else {
        return new SingleInput(((IHolder) o).getValue(), nullType, bindToken);
      }
    }
    else {
      if (o instanceof Collection) {
        return new ArrayInput(((Collection) o).toArray(), bindToken);
      }
      else if (o.getClass().isArray()) {
        Class cls = o.getClass();
        // byte[] and char[] are no "arrays"
        if (cls == byte[].class || cls == char[].class) {
          return new SingleInput(o, nullType, bindToken);
        }
        else {
          return new ArrayInput(o, bindToken);
        }
      }
      else if (o.getClass() == TriState.class) {
        return new TriStateInput((TriState) o, bindToken);
      }
      else {
        return new SingleInput(o, nullType, bindToken);
      }
    }
  }

  protected void processDatabaseSpecificToken(DatabaseSpecificToken t, ISqlStyle sqlStyle) {
    String name = t.getName().toLowerCase();
    if (name.equals("sysdate")) {
      t.setReplaceToken(sqlStyle.getSysdateToken());
    }
    else if (name.equals("upper")) {
      t.setReplaceToken(sqlStyle.getUpperToken());
    }
    else if (name.equals("lower")) {
      t.setReplaceToken(sqlStyle.getLowerToken());
    }
    else if (name.equals("trim")) {
      t.setReplaceToken(sqlStyle.getTrimToken());
    }
    else if (name.equals("nvl")) {
      t.setReplaceToken(sqlStyle.getNvlToken());
    }
    else {
      LOG.warn("used unknown database specific token " + t.getParsedToken());
      t.setReplaceToken(name);
    }
  }

  protected void registerActiveStatement(Statement s) throws SQLException {
    ITransaction tx = ThreadContext.getTransaction();
    if (tx == null) {
      return;
    }
    ITransactionMember member = tx.getMember(getCallerService().getTransactionMemberId());
    if (member instanceof AbstractSqlTransactionMember) {
      ((AbstractSqlTransactionMember) member).registerActiveStatement(s);
    }
  }

  protected void unregisterActiveStatement(Statement s) throws SQLException {
    ITransaction tx = ThreadContext.getTransaction();
    if (tx == null) {
      return;
    }
    ITransactionMember member = tx.getMember(getCallerService().getTransactionMemberId());
    if (member instanceof AbstractSqlTransactionMember) {
      ((AbstractSqlTransactionMember) member).unregisterActiveStatement(s);
    }
  }

  private void releasePreparedStatementAndResultSet(PreparedStatement ps, IStatementCache cache, ResultSet rs) {
    if (rs != null) {
      try {
        rs.close();
      }
      catch (Throwable t) {
      }
    }
    cache.releasePreparedStatement(ps);
  }
}
=======
/*******************************************************************************
 * Copyright (c) 2010,2012 BSI Business Systems Integration AG.
 * All rights reserved. This program and the accompanying materials
 * are made available under the terms of the Eclipse Public License v1.0
 * which accompanies this distribution, and is available at
 * http://www.eclipse.org/legal/epl-v10.html
 *
 * Contributors:
 *     BSI Business Systems Integration AG - initial API and implementation
 ******************************************************************************/
package org.eclipse.scout.rt.server.services.common.jdbc.internal.exec;

import java.lang.reflect.Method;
import java.sql.CallableStatement;
import java.sql.Connection;
import java.sql.PreparedStatement;
import java.sql.ResultSet;
import java.sql.ResultSetMetaData;
import java.sql.SQLException;
import java.sql.Statement;
import java.sql.Types;
import java.util.ArrayList;
import java.util.Collection;
import java.util.List;
import java.util.Map;
import java.util.TreeMap;

import org.eclipse.scout.commons.BeanUtility;
import org.eclipse.scout.commons.ConfigIniUtility;
import org.eclipse.scout.commons.TriState;
import org.eclipse.scout.commons.beans.FastPropertyDescriptor;
import org.eclipse.scout.commons.exception.ProcessingException;
import org.eclipse.scout.commons.holders.BeanArrayHolderFilter;
import org.eclipse.scout.commons.holders.IBeanArrayHolder;
import org.eclipse.scout.commons.holders.IHolder;
import org.eclipse.scout.commons.holders.ITableHolder;
import org.eclipse.scout.commons.holders.NVPair;
import org.eclipse.scout.commons.holders.TableHolderFilter;
import org.eclipse.scout.commons.logger.IScoutLogger;
import org.eclipse.scout.commons.logger.ScoutLogManager;
import org.eclipse.scout.commons.parsers.BindModel;
import org.eclipse.scout.commons.parsers.BindParser;
import org.eclipse.scout.commons.parsers.IntoModel;
import org.eclipse.scout.commons.parsers.IntoParser;
import org.eclipse.scout.commons.parsers.sql.SqlFormatter;
import org.eclipse.scout.commons.parsers.token.DatabaseSpecificToken;
import org.eclipse.scout.commons.parsers.token.FunctionInputToken;
import org.eclipse.scout.commons.parsers.token.IToken;
import org.eclipse.scout.commons.parsers.token.ValueInputToken;
import org.eclipse.scout.commons.parsers.token.ValueOutputToken;
import org.eclipse.scout.rt.server.IServerSession;
import org.eclipse.scout.rt.server.ServerJob;
import org.eclipse.scout.rt.server.ThreadContext;
import org.eclipse.scout.rt.server.services.common.jdbc.AbstractSqlTransactionMember;
import org.eclipse.scout.rt.server.services.common.jdbc.ISelectStreamHandler;
import org.eclipse.scout.rt.server.services.common.jdbc.ISqlService;
import org.eclipse.scout.rt.server.services.common.jdbc.IStatementCache;
import org.eclipse.scout.rt.server.services.common.jdbc.IStatementProcessor;
import org.eclipse.scout.rt.server.services.common.jdbc.IStatementProcessorMonitor;
import org.eclipse.scout.rt.server.services.common.jdbc.SqlBind;
import org.eclipse.scout.rt.server.services.common.jdbc.style.ISqlStyle;
import org.eclipse.scout.rt.server.services.common.jdbc.style.OracleSqlStyle;
import org.eclipse.scout.rt.server.transaction.ITransaction;
import org.eclipse.scout.rt.server.transaction.ITransactionMember;

public class StatementProcessor implements IStatementProcessor {
  private static final IScoutLogger LOG = ScoutLogManager.getLogger(StatementProcessor.class);
  private static final Object NULL = new Object();

  static {
    if (LOG.isDebugEnabled()) {
      LOG.debug("SQL Log 'DEBUG': statements are logged with bind details and also as plaintext (suitable for direct use in executable form)");
    }
    else if (LOG.isInfoEnabled()) {
      LOG.info("SQL Log 'INFO': statements are logged with bind details, but not as plaintext. Use level 'FINE' to also log SQL as plain text (suitable for direct use in executable form)");
    }
  }

  private final ISqlService m_callerService;
  private final String m_originalStm;
  private Object[] m_bindBases;
  private int m_maxRowCount;
  private int m_maxFetchSize = -1;
  private BindModel m_bindModel;
  private IToken[] m_ioTokens;
  private List<IBindInput> m_inputList;
  private List<IBindOutput> m_outputList;
  // state
  private int m_currentInputBatchIndex = -1;
  private int m_currentOutputBatchIndex = -1;
  private String m_currentInputStm;
  private TreeMap<Integer/* jdbcBindIndex */, SqlBind> m_currentInputBindMap;
  private int m_maxFetchMemorySize = 1048576; // = 1MB default

  public StatementProcessor(ISqlService callerService, String stm, Object[] bindBases) throws ProcessingException {
    this(callerService, stm, bindBases, 0);
  }

  public StatementProcessor(ISqlService callerService, String stm, Object[] bindBases, int maxRowCount) throws ProcessingException {
    if (stm == null) {
      throw new ProcessingException("statement is null");
    }
    try {
      String maxFetchMemorySize = ConfigIniUtility.getProperties(getClass()).get("maxFetchMemorySize");
      if (maxFetchMemorySize != null) {
        m_maxFetchMemorySize = Integer.parseInt(maxFetchMemorySize);
      }
      m_callerService = callerService;
      m_originalStm = stm;
      m_maxRowCount = maxRowCount;
      // expand bind bases to list
      ArrayList<Object> bases = new ArrayList<Object>();
      if (bindBases != null) {
        for (int i = 0, n = bindBases.length; i < n; i++) {
          bases.add(bindBases[i]);
        }
      }
      // add server session as default
      IServerSession session = ServerJob.getCurrentSession();
      if (session != null) {
        bases.add(session);
      }
      m_bindBases = bases.toArray();
      //
      m_inputList = new ArrayList<IBindInput>();
      m_outputList = new ArrayList<IBindOutput>();
      //
      IntoModel intoModel = new IntoParser(m_originalStm).parse();
      String stmWithoutSelectInto = intoModel.getFilteredStatement();
      //
      m_bindModel = new BindParser(stmWithoutSelectInto).parse();
      m_ioTokens = m_bindModel.getIOTokens();
      //
      int jdbcBindIndex = 1;
      for (IToken t : m_ioTokens) {
        IBindInput in = null;
        IBindOutput out = null;
        if (t.isInput()) {
          in = createInput(t, m_bindBases);
          if (in.isJdbcBind()) {
            in.setJdbcBindIndex(jdbcBindIndex);
          }
          m_inputList.add(in);
        }
        if (t.isOutput()) {
          out = createOutput(t, m_bindBases);
          if (out.isJdbcBind()) {
            out.setJdbcBindIndex(jdbcBindIndex);
          }
          m_outputList.add(out);
        }
        //
        if ((in != null && in.isJdbcBind()) || (out != null && out.isJdbcBind())) {
          jdbcBindIndex++;
        }
      }
      for (IToken t : m_bindModel.getAllTokens()) {
        if (t instanceof DatabaseSpecificToken) {
          processDatabaseSpecificToken((DatabaseSpecificToken) t, callerService.getSqlStyle());
        }
      }
      // add select into out binds
      for (IToken t : intoModel.getOutputTokens()) {
        IBindOutput out = createOutput(t, m_bindBases);
        if (!out.isSelectInto()) {
          throw new ProcessingException("out parameter is not a 'select into': " + out);
        }
        if (out.isJdbcBind()) {
          throw new ProcessingException("out parameter is a jdbc bind: " + out);
        }
        out.setJdbcBindIndex(-1);
        m_outputList.add(out);
      }
    }
    catch (ProcessingException e) {
      e.addContextMessage(createSqlDump(true, false));
      throw e;
    }
    catch (Throwable e) {
      throw new ProcessingException(createSqlDump(true, false), e);
    }
  }

  protected TreeMap<Integer, SqlBind> getCurrentInputBindMap() {
    return m_currentInputBindMap;
  }

  protected ISqlService getCallerService() {
    return m_callerService;
  }

  protected Object[] processResultRow(ResultSet rs) throws SQLException {
    ISqlStyle sqlStyle = m_callerService.getSqlStyle();
    ResultSetMetaData meta = rs.getMetaData();
    int colCount = meta.getColumnCount();
    Object[] row = new Object[colCount];
    for (int i = 0; i < colCount; i++) {
      int type = meta.getColumnType(i + 1);
      row[i] = sqlStyle.readBind(rs, meta, type, i + 1);
    }
    return row;
  }

  private int getMaxFetchSize(ResultSet rs) throws SQLException {
    if (m_maxFetchSize == -1) {
      int memoryUsagePerRow = 32; // reference to array
      ResultSetMetaData meta = rs.getMetaData();
      for (int i = 1; i <= meta.getColumnCount(); i++) {
        memoryUsagePerRow += meta.getColumnDisplaySize(i);
      }
      m_maxFetchSize = m_maxFetchMemorySize / memoryUsagePerRow;
    }
    return m_maxFetchSize;
  }

  protected List<Object[]> processResultRows(ResultSet rs, int maxRowCount) throws SQLException, ProcessingException {
    boolean isDynamicPrefetch = false;
    int rowCount = 0;
    int initialFetchSize = 0;
    int dynamicFetchSize = 0;
    if (m_callerService.getSqlStyle() != null && m_callerService.getSqlStyle() instanceof OracleSqlStyle) {
      // init prefetch params
      isDynamicPrefetch = true;
      initialFetchSize = rs.getFetchSize();
      dynamicFetchSize = initialFetchSize;
    }
    ArrayList<Object[]> rows = new ArrayList<Object[]>();
    while (rs.next()) {
      if (isDynamicPrefetch && ++rowCount % dynamicFetchSize == 0 && dynamicFetchSize < getMaxFetchSize(rs)) {
        dynamicFetchSize = Math.min(Math.max(initialFetchSize, rowCount / 2), getMaxFetchSize(rs));
        rs.setFetchSize(dynamicFetchSize);
      }
      Object[] row = processResultRow(rs);
      rows.add(row);
      if (maxRowCount > 0 && rows.size() >= maxRowCount) {
        break;
      }
    }
    return rows;
  }

  /*
   * (non-Javadoc)
   * @seeorg.eclipse.scout.rt.server.services.common.sql.internal.exec.
   * IStatementProcessor#processSelect(java.sql.Connection,
   * org.eclipse.scout.rt.
   * server.services.common.sql.internal.exec.PreparedStatementCache)
   */
  @Override
  public Object[][] processSelect(Connection conn, IStatementCache cache, IStatementProcessorMonitor monitor) throws ProcessingException {
    PreparedStatement ps = null;
    ResultSet rs = null;
    try {
      ArrayList<Object[]> rows = new ArrayList<Object[]>();
      while (hasNextInputBatch()) {
        nextInputBatch();
        prepareInputStatementAndBinds();
        dump();
        ps = cache.getPreparedStatement(conn, m_currentInputStm);
        bindBatch(ps);
        registerActiveStatement(ps);
        try {
          rs = ps.executeQuery();
          for (Object[] row : processResultRows(rs, m_maxRowCount)) {
            rows.add(row);
            nextOutputBatch();
            consumeSelectIntoRow(row);
          }
        }
        finally {
          unregisterActiveStatement(ps);
          /*
           * The PreparedStatement and the ResultSet of the last input batch are not allowed to be closed
           * yet because the monitor could do some post-fetching of the data.
           * Closing the last PreparedStatement and its ResultSet is done in the outer finally block.
           */
          if (hasNextInputBatch()) {
            releasePreparedStatementAndResultSet(ps, cache, rs);
          }
        }
      }
      finishOutputBatch();
      if (monitor != null) {
        monitor.postFetchData(conn, ps, rs, rows);
      }
      return rows.toArray(new Object[rows.size()][]);
    }
    catch (ProcessingException e) {
      e.addContextMessage(createSqlDump(true, false));
      throw e;
    }
    catch (Throwable e) {
      throw new ProcessingException(createSqlDump(true, false), e);
    }
    finally {
      releasePreparedStatementAndResultSet(ps, cache, rs);
    }
  }

  /*
   * (non-Javadoc)
   * @seeorg.eclipse.scout.rt.server.services.common.sql.internal.exec.
   * IStatementProcessor
   * #processSelectInto(java.sql.Connection,org.eclipse.scout.
   * rt.server.services.common.sql.internal.exec.PreparedStatementCache)
   */
  @Override
  public void processSelectInto(Connection conn, IStatementCache cache, IStatementProcessorMonitor monitor) throws ProcessingException {
    PreparedStatement ps = null;
    ResultSet rs = null;
    try {
      int rowCount = 0;
      while (hasNextInputBatch()) {
        nextInputBatch();
        prepareInputStatementAndBinds();
        dump();
        ps = cache.getPreparedStatement(conn, m_currentInputStm);
        bindBatch(ps);
        registerActiveStatement(ps);
        try {
          rs = ps.executeQuery();
          for (Object[] row : processResultRows(rs, m_maxRowCount)) {
            nextOutputBatch();
            consumeSelectIntoRow(row);
            rowCount++;
          }
        }
        finally {
          unregisterActiveStatement(ps);
          /*
           * The PreparedStatement and the ResultSet of the last input batch are not allowed to be closed
           * yet because the monitor could do some post-fetching of the data.
           * Closing the last PreparedStatement and its ResultSet is done in the outer finally block.
           */
          if (hasNextInputBatch()) {
            releasePreparedStatementAndResultSet(ps, cache, rs);
          }
        }
      }
      finishOutputBatch();
      if (monitor != null) {
        monitor.postFetchData(conn, ps, rs, null);
      }
    }
    catch (ProcessingException e) {
      e.addContextMessage(createSqlDump(true, false));
      throw e;
    }
    catch (Throwable e) {
      throw new ProcessingException(createSqlDump(true, false), e);
    }
    finally {
      releasePreparedStatementAndResultSet(ps, cache, rs);
    }
  }

  @Override
  public void processSelectStreaming(Connection conn, IStatementCache cache, ISelectStreamHandler handler) throws ProcessingException {
    PreparedStatement ps = null;
    ResultSet rs = null;
    ISqlStyle sqlStyle = m_callerService.getSqlStyle();
    try {
      int rowCount = 0;
      while (hasNextInputBatch()) {
        nextInputBatch();
        prepareInputStatementAndBinds();
        dump();
        ps = cache.getPreparedStatement(conn, m_currentInputStm);
        bindBatch(ps);
        registerActiveStatement(ps);
        try {
          rs = ps.executeQuery();

          ResultSetMetaData meta = rs.getMetaData();
          int colCount = meta.getColumnCount();
          while (rs.next()) {
            ArrayList<SqlBind> row = new ArrayList<SqlBind>(colCount);
            for (int i = 0; i < colCount; i++) {
              int type = meta.getColumnType(i + 1);
              Object value = sqlStyle.readBind(rs, meta, type, i + 1);
              row.add(new SqlBind(type, value));
            }
            handler.handleRow(conn, ps, rs, rowCount, row);
            rowCount++;
            if (m_maxRowCount > 0 && rowCount >= m_maxRowCount) {
              break;
            }
          }
        }
        finally {
          unregisterActiveStatement(ps);
          /*
           * The PreparedStatement and the ResultSet of the last input batch are not allowed to be closed
           * yet because the handler could do finishing work.
           * Closing the last PreparedStatement and its ResultSet is done in the outer finally block.
           */
          if (hasNextInputBatch()) {
            releasePreparedStatementAndResultSet(ps, cache, rs);
          }
        }
      }
      finishOutputBatch();
      handler.finished(conn, ps, rs, rowCount);
    }
    catch (ProcessingException e) {
      e.addContextMessage(createSqlDump(true, false));
      throw e;
    }
    catch (Throwable e) {
      throw new ProcessingException(createSqlDump(true, false), e);
    }
    finally {
      releasePreparedStatementAndResultSet(ps, cache, rs);
    }
  }

  /*
   * (non-Javadoc)
   * @seeorg.eclipse.scout.rt.server.services.common.sql.internal.exec.
   * IStatementProcessor#processModification(java.sql.Connection,
   * org.eclipse.scout
   * .rt.server.services.common.sql.internal.exec.PreparedStatementCache)
   */
  @Override
  public int processModification(Connection conn, IStatementCache cache, IStatementProcessorMonitor monitor) throws ProcessingException {
    PreparedStatement ps = null;
    int rowCount = 0;
    try {
      while (hasNextInputBatch()) {
        nextInputBatch();
        prepareInputStatementAndBinds();
        dump();
        ps = cache.getPreparedStatement(conn, m_currentInputStm);
        bindBatch(ps);
        registerActiveStatement(ps);
        try {
          rowCount = rowCount + ps.executeUpdate();
        }
        finally {
          unregisterActiveStatement(ps);
          cache.releasePreparedStatement(ps);
        }
      }
      return rowCount;
    }
    catch (ProcessingException e) {
      e.addContextMessage(createSqlDump(true, false));
      throw e;
    }
    catch (Throwable e) {
      throw new ProcessingException(createSqlDump(true, false), e);
    }
    finally {
      cache.releasePreparedStatement(ps);
    }
  }

  /*
   * (non-Javadoc)
   * @seeorg.eclipse.scout.rt.server.services.common.sql.internal.exec.
   * IStatementProcessor#processStoredProcedure(java.sql.Connection,
   * org.eclipse.
   * scout.rt.server.services.common.sql.internal.exec.PreparedStatementCache)
   */
  @Override
  public boolean processStoredProcedure(Connection conn, IStatementCache cache, IStatementProcessorMonitor monitor) throws ProcessingException {
    CallableStatement cs = null;
    boolean status = true;
    try {
      while (hasNextInputBatch()) {
        nextInputBatch();
        prepareInputStatementAndBinds();
        dump();
        cs = cache.getCallableStatement(conn, m_currentInputStm);
        bindBatch(cs);
        registerActiveStatement(cs);
        try {
          status = status && cs.execute();
          nextOutputBatch();
          consumeOutputRow(cs);
        }
        finally {
          unregisterActiveStatement(cs);
          cache.releaseCallableStatement(cs);
        }
      }
      finishOutputBatch();
      return status;
    }
    catch (ProcessingException e) {
      e.addContextMessage(createSqlDump(true, false));
      throw e;
    }
    catch (Throwable e) {
      throw new ProcessingException(createSqlDump(true, false), e);
    }
    finally {
      cache.releaseCallableStatement(cs);
    }
  }

  /*
   * (non-Javadoc)
   * @seeorg.eclipse.scout.rt.server.services.common.sql.internal.exec.
   * IStatementProcessor#createPlainText()
   */
  @Override
  public String createPlainText() throws ProcessingException {
    for (IToken t : m_ioTokens) {
      if (t instanceof ValueInputToken) {
        ValueInputToken vt = (ValueInputToken) t;
        if (vt.isPlainSql()) {
          // ok
        }
        else if (vt.isPlainValue()) {
          // ok
        }
        else {
          vt.setPlainValue(true);
        }
      }
      else if (t instanceof FunctionInputToken) {
        FunctionInputToken ft = (FunctionInputToken) t;
        ft.setPlainValue(true);
      }
    }
    if (hasNextInputBatch()) {
      nextInputBatch();
      prepareInputStatementAndBinds();
      resetInputBatch();
    }
    return m_currentInputStm;
  }

  /*
   * (non-Javadoc)
   * @seeorg.eclipse.scout.rt.server.services.common.sql.internal.exec.
   * IStatementProcessor#simulate()
   */
  @Override
  public void simulate() throws ProcessingException {
    while (hasNextInputBatch()) {
      nextInputBatch();
      prepareInputStatementAndBinds();
      dump();
    }
  }

  /**
   * when there are batch inputs, all batch inputs must agree to have another
   * batch when there are no batch inputs, only first batch is valid
   */
  private boolean hasNextInputBatch() {
    int nextIndex = m_currentInputBatchIndex + 1;
    int batchInputCount = 0;
    int batchAcceptCount = 0;
    for (IBindInput input : m_inputList) {
      if (input.isBatch()) {
        batchInputCount++;
        if (input.hasBatch(nextIndex)) {
          batchAcceptCount++;
        }
      }
    }
    if (batchInputCount > 0) {
      return batchInputCount == batchAcceptCount;
    }
    else {
      return nextIndex == 0;
    }
  }

  private void resetInputBatch() {
    m_currentInputBatchIndex = -1;
    for (IBindInput in : m_inputList) {
      in.setNextBatchIndex(m_currentInputBatchIndex);
    }
  }

  private void nextInputBatch() {
    m_currentInputBatchIndex++;
    for (IBindInput in : m_inputList) {
      in.setNextBatchIndex(m_currentInputBatchIndex);
    }
  }

  private void nextOutputBatch() {
    m_currentOutputBatchIndex++;
    for (IBindOutput out : m_outputList) {
      out.setNextBatchIndex(m_currentOutputBatchIndex);
    }
  }

  private void consumeSelectIntoRow(Object[] row) throws ProcessingException {
    int index = 0;
    for (IBindOutput out : m_outputList) {
      if (out.isSelectInto()) {
        out.consumeValue(row[index]);
        index++;
      }
    }
  }

  private void consumeOutputRow(CallableStatement cs) throws ProcessingException, SQLException {
    for (IBindOutput out : m_outputList) {
      if (out.isJdbcBind()) {
        out.consumeValue(cs.getObject(out.getJdbcBindIndex()));
      }
    }
  }

  private void finishOutputBatch() throws ProcessingException {
    for (IBindOutput out : m_outputList) {
      out.finishBatch();
    }
  }

  private void prepareInputStatementAndBinds() throws ProcessingException {
    // bind inputs and set replace token on inputs
    m_currentInputBindMap = new TreeMap<Integer, SqlBind>();
    for (IBindInput in : m_inputList) {
      SqlBind bind = in.produceSqlBindAndSetReplaceToken(m_callerService.getSqlStyle());
      assert (bind != null) == in.isJdbcBind();
      if (bind != null) {
        m_currentInputBindMap.put(in.getJdbcBindIndex(), bind);
      }
    }
    // set replace token on outputs
    for (IBindOutput out : m_outputList) {
      out.setReplaceToken(m_callerService.getSqlStyle());
    }
    m_currentInputStm = m_bindModel.getFilteredStatement();
  }

  protected String createSqlDump(boolean statementWithBinds, boolean statementPlainText) {
    StringBuffer debugBindBuf = new StringBuffer();
    if (m_currentInputBindMap == null) {
      try {
        prepareInputStatementAndBinds();
      }
      catch (Throwable t) {
        return t.getMessage();
      }
    }
    if (m_currentInputBindMap == null) {
      return "";
    }
    if (m_inputList != null) {
      for (IBindInput in : m_inputList) {
        SqlBind bind = m_currentInputBindMap.get(in.getJdbcBindIndex());
        if (bind == null) {
          continue;
        }
        debugBindBuf.append("IN  ");
        debugBindBuf.append(in.getToken().getParsedToken());
        debugBindBuf.append(" => ");
        debugBindBuf.append(in.getToken().getReplaceToken());
        debugBindBuf.append(" [");
        debugBindBuf.append(SqlBind.decodeJdbcType(bind.getSqlType()));
        switch (bind.getSqlType()) {
          case Types.BLOB:
          case Types.CLOB: {
            //nop
            break;
          }
          default: {
            debugBindBuf.append(" ");
            debugBindBuf.append(bind.getValue());
          }
        }
        debugBindBuf.append("]");
        debugBindBuf.append("\n");
      }
    }
    if (m_outputList != null) {
      for (IBindOutput out : m_outputList) {
        debugBindBuf.append("OUT ");
        debugBindBuf.append(out.getToken().getParsedToken());
        debugBindBuf.append(" => ");
        debugBindBuf.append(out.getToken().getReplaceToken());
        debugBindBuf.append(" [");
        debugBindBuf.append(out.getBindType().getSimpleName());
        debugBindBuf.append("]");
        debugBindBuf.append("\n");
      }
    }
    StringBuffer buf = new StringBuffer();
    if (statementWithBinds) {
      buf.append("SQL with binds:\n");
      buf.append(SqlFormatter.wellform(m_originalStm).trim());
      if (debugBindBuf != null && debugBindBuf.length() > 0) {
        buf.append("\n");
        buf.append(debugBindBuf.toString().trim());
      }
    }
    if (statementPlainText) {
      String p = "" + m_currentInputStm;
      ArrayList<SqlBind> bindList = new ArrayList<SqlBind>(m_currentInputBindMap.values());
      int pos = findNextBind(p, 0);
      int bindIndex = 0;
      while (pos >= 0 && bindIndex < bindList.size()) {
        SqlBind bind = bindList.get(bindIndex);
        String replacement;
        switch (bind.getSqlType()) {
          case Types.BLOB: {
            replacement = "__BLOB__";
            break;
          }
          case Types.CLOB: {
            replacement = "__CLOB__";
            break;
          }
          default: {
            replacement = m_callerService.getSqlStyle().toPlainText(bind.getValue());
          }
        }
        if (replacement == null) {
          replacement = "NULL";
        }
        replacement = replacement.replace('?', ' ');
        //next
        p = p.substring(0, pos) + replacement + p.substring(pos + 1);
        pos = findNextBind(p, pos);
        bindIndex++;
      }
      if (buf.length() > 0) {
        buf.append("\n");
      }
      buf.append("SQL PLAIN Log:\n");
      buf.append(SqlFormatter.wellform(p).trim());
    }
    return buf.toString();
  }

  private static int findNextBind(String s, int start) {
    if (s == null || start < 0 || start >= s.length()) {
      return -1;
    }
    int candidate = s.indexOf('?', start);
    if (candidate < 0) {
      return -1;
    }
    P_TextSectionFinder red = new P_TextSectionFinder(s);
    while (red.find()) {
      if (candidate < red.start()) {
        //outside red section
        return candidate;
      }
      if (candidate >= red.start() && candidate < red.end()) {
        //inside red section, find next candidate outside red section
        candidate = s.indexOf('?', red.end());
        if (candidate < 0) {
          return -1;
        }
        //got next candidate after red section
      }
      //continue with next red section
    }
    return candidate;
  }

  /**
   * Replacement for:
   * <p>
   * <code>
   * Pattern TEXT_SECTION_PATTERN = Pattern.compile("'([^']|'')*'", Pattern.DOTALL);
   * Matcher red = TEXT_SECTION_PATTERN.matcher(s);
   * </code>
   * <p>
   * which is broken due to <a href="http://bugs.sun.com/bugdatabase/view_bug.do?bug_id=6337993">Sun bug 6337993</a>
   * when matching large (> ~1000 characters) texts.
   */
  private static class P_TextSectionFinder {

    private final String m_string;
    private P_TextSection m_currentTextSection = null;

    public P_TextSectionFinder(String s) {
      m_string = s;
    }

    public boolean find() {
      int start = 0;
      if (m_currentTextSection != null) {
        start = m_currentTextSection.to + 1;
      }
      m_currentTextSection = findNextTextSection(m_string, start);
      return (m_currentTextSection != null);
    }

    public int start() {
      return (m_currentTextSection == null ? -1 : m_currentTextSection.from);
    }

    public int end() {
      return (m_currentTextSection == null ? -1 : m_currentTextSection.to);
    }

    private static P_TextSection findNextTextSection(String s, int start) {
      if (s == null || start < 0 || start >= s.length()) {
        return null;
      }
      int secStart = -1;
      int pos = start;
      while (pos < s.length()) {
        char c = s.charAt(pos);
        if (c == '\'') {
          if (secStart < 0) {
            // Outside section -> start a new one
            secStart = pos;
          }
          else {
            // Inside section
            if (pos == s.length() - 1 || s.charAt(pos + 1) != '\'') {
              // Last position or next position is not a ' -> we found a section
              return new P_TextSection(secStart, pos + 1);
            }
            // Skip double '
            pos++;
          }
        }
        pos++;
      }
      return null;
    }

    private static class P_TextSection {
      public int from;
      public int to;

      public P_TextSection(int from, int to) {
        this.from = from;
        this.to = to;
      }
    }
  }

  protected void dump() {
    if (LOG.isDebugEnabled()) {
      LOG.debug("\n" + createSqlDump(true, true));
    }
    else if (LOG.isInfoEnabled()) {
      LOG.info("\n" + createSqlDump(true, false));
    }
  }

  private void bindBatch(PreparedStatement ps) throws ProcessingException {
    try {
      // bind inputs
      if (ps instanceof PreparedStatement) {
        writeBinds(ps);
      }
      // register outputs
      if (ps instanceof CallableStatement) {
        registerOutputs((CallableStatement) ps);
      }
    }
    catch (Throwable e) {
      throw new ProcessingException("unexpected exception", e);
    }
  }

  protected void writeBinds(PreparedStatement ps) throws SQLException {
    ISqlStyle sqlStyle = m_callerService.getSqlStyle();
    for (Map.Entry<Integer, SqlBind> e : m_currentInputBindMap.entrySet()) {
      sqlStyle.writeBind(ps, e.getKey(), e.getValue());
    }
  }

  protected void registerOutputs(CallableStatement cs) throws SQLException {
    ISqlStyle sqlStyle = m_callerService.getSqlStyle();
    for (IBindOutput out : m_outputList) {
      if (out.isJdbcBind()) {
        sqlStyle.registerOutput(cs, out.getJdbcBindIndex(), out.getBindType());
      }
    }
  }

  private IBindInput createInput(IToken bindToken, Object[] bindBases) throws ProcessingException {
    IBindInput o = null;
    if (bindToken instanceof ValueInputToken) {
      ValueInputToken valueInputToken = (ValueInputToken) bindToken;
      String[] path = valueInputToken.getName().split("[.]");
      for (int i = 0; i < bindBases.length; i++) {
        Object bindBase = bindBases[i];
        Class nullType = null;
        if (bindBase instanceof NVPair) {
          nullType = ((NVPair) bindBase).getNullType();
        }
        o = createInputRec(valueInputToken, path, bindBases[i], nullType);
        if (o != null) {
          break;
        }
      }
      if (o == null) {
        throw new ProcessingException("Cannot find input for '" + valueInputToken + "' in bind bases.");
      }
    }
    else if (bindToken instanceof FunctionInputToken) {
      o = new FunctionInput(m_callerService, m_bindBases, (FunctionInputToken) bindToken);
    }
    return o;
  }

  private IBindInput createInputRec(ValueInputToken bindToken, String[] path, Object bindBase, Class nullType) throws ProcessingException {
    boolean terminal = (path.length == 1);
    Object o = null;
    boolean found = false;
    if (bindBase instanceof Map) {
      // handle all terminal cases for map
      o = ((Map) bindBase).get(path[0]);
      if (o != null) {
        found = true;
      }
      else if (((Map) bindBase).containsKey(path[0])) {
        found = true;
      }
      if (found) {
        // special case: table holder and table filter are preemptive terminals
        if (o instanceof ITableHolder) {
          return new TableHolderInput((ITableHolder) o, null, path[1], bindToken);
        }
        else if (o instanceof TableHolderFilter) {
          return new TableHolderInput(((TableHolderFilter) o).getTableHolder(), ((TableHolderFilter) o).getFilteredRows(), path[1], bindToken);
        }
        else if (o instanceof IBeanArrayHolder) {
          return new BeanArrayHolderInput((IBeanArrayHolder) o, null, path[1], bindToken);
        }
        else if (o instanceof BeanArrayHolderFilter) {
          return new BeanArrayHolderInput(((BeanArrayHolderFilter) o).getBeanArrayHolder(), ((BeanArrayHolderFilter) o).getFilteredBeans(), path[1], bindToken);
        }
        else {
          if (terminal) {
            return createInputTerminal(o, nullType, bindToken);
          }
          else {
            if (o == null) {
              throw new ProcessingException("input bind " + bindToken + " resolves to null on path element: " + path[0]);
            }
          }
        }
      }
    }
    else if (bindBase instanceof NVPair) {
      // handle all terminal cases for nvpair
      if (((NVPair) bindBase).getName().equals(path[0])) {
        o = ((NVPair) bindBase).getValue();
        found = true;
        // special case: table holder and table filter are preemptive terminals
        if (o instanceof ITableHolder) {
          return new TableHolderInput((ITableHolder) o, null, path[1], bindToken);
        }
        else if (o instanceof TableHolderFilter) {
          return new TableHolderInput(((TableHolderFilter) o).getTableHolder(), ((TableHolderFilter) o).getFilteredRows(), path[1], bindToken);
        }
        else if (o instanceof IBeanArrayHolder) {
          return new BeanArrayHolderInput((IBeanArrayHolder) o, null, path[1], bindToken);
        }
        else if (o instanceof BeanArrayHolderFilter) {
          return new BeanArrayHolderInput(((BeanArrayHolderFilter) o).getBeanArrayHolder(), ((BeanArrayHolderFilter) o).getFilteredBeans(), path[1], bindToken);
        }
        else {
          if (terminal) {
            return createInputTerminal(o, nullType, bindToken);
          }
          else {
            if (o == null) {
              throw new ProcessingException("input bind " + bindToken + " resolves to null on path element: " + path[0]);
            }
          }
        }
      }
    }
    else if (bindBase instanceof ITableHolder) {
      // handle all terminal cases for table holder
      ITableHolder table = (ITableHolder) bindBase;
      try {
        Method m = table.getClass().getMethod("get" + Character.toUpperCase(path[0].charAt(0)) + path[0].substring(1), new Class[]{int.class});
        if (m != null) {
          found = true;
          return new TableHolderInput(table, null, path[0], bindToken);
        }
      }
      catch (Throwable t) {
        found = false;
        // nop
      }
    }
    else if (bindBase instanceof TableHolderFilter) {
      // handle all terminal cases for table holder filter
      TableHolderFilter filter = (TableHolderFilter) bindBase;
      ITableHolder table = filter.getTableHolder();
      try {
        Method m = table.getClass().getMethod("get" + Character.toUpperCase(path[0].charAt(0)) + path[0].substring(1), new Class[]{int.class});
        if (m != null) {
          found = true;
          return new TableHolderInput(table, filter.getFilteredRows(), path[0], bindToken);
        }
      }
      catch (Throwable t) {
        // nop
        found = false;
      }
    }
    else if (bindBase instanceof IBeanArrayHolder) {
      // handle all terminal cases for BeanArrayHolder
      IBeanArrayHolder<?> holder = (IBeanArrayHolder) bindBase;
      try {
        Method m = holder.getHolderType().getMethod("get" + Character.toUpperCase(path[0].charAt(0)) + path[0].substring(1));
        if (m != null) {
          found = true;
          return new BeanArrayHolderInput(holder, null, path[0], bindToken);
        }
      }
      catch (Throwable t1) {
        try {
          Method m = holder.getHolderType().getMethod("is" + Character.toUpperCase(path[0].charAt(0)) + path[0].substring(1));
          if (m != null) {
            found = true;
            return new BeanArrayHolderInput(holder, null, path[0], bindToken);
          }
        }
        catch (Throwable t2) {
          found = false;
          // nop
        }
      }
    }
    else if (bindBase instanceof BeanArrayHolderFilter) {
      // handle all terminal cases for table holder filter
      BeanArrayHolderFilter filter = (BeanArrayHolderFilter) bindBase;
      IBeanArrayHolder<?> holder = filter.getBeanArrayHolder();
      try {
        Method m = holder.getHolderType().getMethod("get" + Character.toUpperCase(path[0].charAt(0)) + path[0].substring(1));
        if (m != null) {
          found = true;
          return new BeanArrayHolderInput(holder, filter.getFilteredBeans(), path[0], bindToken);
        }
      }
      catch (Throwable t1) {
        try {
          Method m = holder.getHolderType().getMethod("is" + Character.toUpperCase(path[0].charAt(0)) + path[0].substring(1));
          if (m != null) {
            found = true;
            return new BeanArrayHolderInput(holder, null, path[0], bindToken);
          }
        }
        catch (Throwable t2) {
          found = false;
          // nop
        }
      }
    }
    else if (bindBase != null) {
      if (bindBase.getClass().isArray() && terminal) {
        return new BeanPropertyInput(path[0], (Object[]) bindBase, bindToken);
      }
      if (bindBase instanceof Collection && terminal) {
        return new BeanPropertyInput(path[0], ((Collection) bindBase).toArray(), bindToken);
      }
      /* bean propertry */
      try {
        Object propertyBean = bindBase;
        FastPropertyDescriptor pd = BeanUtility.getFastBeanInfo(propertyBean.getClass(), null).getPropertyDescriptor(path[0]);
        Method getter = pd != null ? pd.getReadMethod() : null;
        if (getter != null) {
          // getter exists
          o = getter.invoke(propertyBean);
          found = true;
          if (terminal) {
            return createInputTerminal(o, getter.getReturnType(), bindToken);
          }
          else {
            if (o == null) {
              throw new ProcessingException("input bind " + bindToken + " resolves to null on path element: " + path[0]);
            }
          }
        }
      }
      catch (Exception e) {
        // obviously there is no such property
      }
    }
    //
    if (found) {
      if (terminal) {
        throw new ProcessingException("input bind '" + bindToken.getName() + "' was not recognized as a terminal");
      }
      // continue
      String[] newPath = new String[path.length - 1];
      System.arraycopy(path, 1, newPath, 0, newPath.length);
      IBindInput input = null;
      if (o instanceof IHolder<?>) {
        /* dereference value if current object is an IHolder. If input cannot be resolved (i.e. ProcessingException occurs),
         * search given property names on holder. Hence both of the following forms are supported on holder types:
         * :holder.property
         * :holder.value.property
         */
        try {
          input = createInputRec(bindToken, newPath, ((IHolder) o).getValue(), nullType);
        }
        catch (ProcessingException pe) {
          // nop, see below
        }
      }
      if (input == null) {
        // strict search without dereferncing holder objects
        input = createInputRec(bindToken, newPath, o, nullType);
      }
      return input;
    }
    else {
      return null;
    }
  }

  private IBindOutput createOutput(IToken bindToken, Object[] bindBases) throws ProcessingException {
    IBindOutput o = null;
    if (bindToken instanceof ValueOutputToken) {
      ValueOutputToken valueOutputToken = (ValueOutputToken) bindToken;
      String[] path = valueOutputToken.getName().split("[.]");
      for (int i = 0; i < bindBases.length; i++) {
        o = createOutputRec(valueOutputToken, path, bindBases[i]);
        if (o != null) {
          break;
        }
      }
      if (o == null) {
        throw new ProcessingException("Cannot find output for '" + valueOutputToken + "' in bind base. When selecting into shared context variables make sure these variables are initialized using CONTEXT.set<i>PropertyName</i>(null)");
      }
    }
    else {
      throw new ProcessingException("Cannot find output for '" + bindToken.getClass());
    }
    return o;
  }

  @SuppressWarnings("unchecked")
  private IBindOutput createOutputRec(ValueOutputToken bindToken, String[] path, final Object bindBase) throws ProcessingException {
    boolean terminal = (path.length == 1);
    Object o = null;
    boolean found = false;
    if (bindBase instanceof Map) {
      // handle all terminal cases for map
      o = ((Map) bindBase).get(path[0]);
      if (o != null) {
        found = true;
      }
      else if (((Map) bindBase).containsKey(path[0])) {
        found = true;
      }
      if (found) {
        // special case: table holder is preemptive terminal
        if (o instanceof ITableHolder) {
          ITableHolder table = (ITableHolder) o;
          return new TableHolderOutput(table, path[1], bindToken);
        }
        else if (o instanceof IBeanArrayHolder) {
          IBeanArrayHolder holder = (IBeanArrayHolder) o;
          return new BeanArrayHolderOutput(holder, path[1], bindToken);
        }
        else if (o instanceof IHolder) {
          if (terminal) {
            return createOutputTerminal((IHolder) o, bindToken);
          }
          else {
            o = ((IHolder) o).getValue();
          }
        }
        else if (o == null) {
          if (terminal) {
            return new MapOutput((Map) bindBase, path[0], bindToken);
          }
          else {
            throw new ProcessingException("output bind " + bindToken + " resolves to null on path element: " + path[0]);
          }
        }
        else {
          if (terminal) {
            return new MapOutput((Map) bindBase, path[0], bindToken);
          }
        }
      }
    }
    else if (bindBase instanceof NVPair) {
      // handle all terminal cases for nvpair
      if (((NVPair) bindBase).getName().equals(path[0])) {
        o = ((NVPair) bindBase).getValue();
        found = true;
        // special case: table holder is preemptive terminal
        if (o instanceof ITableHolder) {
          ITableHolder table = (ITableHolder) o;
          return new TableHolderOutput(table, path[1], bindToken);
        }
        else if (o instanceof IBeanArrayHolder) {
          IBeanArrayHolder holder = (IBeanArrayHolder) o;
          return new BeanArrayHolderOutput(holder, path[1], bindToken);
        }
        else if (o instanceof IHolder) {
          if (terminal) {
            return createOutputTerminal((IHolder) o, bindToken);
          }
          else {
            o = ((IHolder) o).getValue();
          }
        }
        else if (o == null) {
          throw new ProcessingException("output bind " + bindToken + " resolves to null on path element: " + path[0]);
        }
        else {
          if (terminal) {
            throw new ProcessingException("output bind " + bindToken + " is not a valid output container");
          }
        }
      }
    }
    else if (bindBase instanceof ITableHolder) {
      // handle all terminal cases for table holder
      ITableHolder table = (ITableHolder) bindBase;
      try {
        Method m = table.getClass().getMethod("get" + Character.toUpperCase(path[0].charAt(0)) + path[0].substring(1), new Class[]{int.class});
        if (m != null) {
          found = true;
          return new TableHolderOutput(table, path[0], bindToken);
        }
      }
      catch (Throwable t) {
        // nop
        found = false;
      }
    }
    else if (bindBase instanceof IBeanArrayHolder) {
      // handle all terminal cases for BeanArrayHolder
      IBeanArrayHolder holder = (IBeanArrayHolder) bindBase;
      try {
        Method m = holder.getHolderType().getMethod("get" + Character.toUpperCase(path[0].charAt(0)) + path[0].substring(1));
        if (m != null) {
          found = true;
          return new BeanArrayHolderOutput(holder, path[0], bindToken);
        }
      }
      catch (Throwable t1) {
        try {
          Method m = holder.getHolderType().getMethod("is" + Character.toUpperCase(path[0].charAt(0)) + path[0].substring(1));
          if (m != null) {
            found = true;
            return new BeanArrayHolderOutput(holder, path[0], bindToken);
          }
        }
        catch (Throwable t2) {
          found = false;
          // nop
        }
      }
    }
    else/* bean property */{
      // handle all terminal cases for bean property
      try {
        FastPropertyDescriptor pd = BeanUtility.getFastBeanInfo(bindBase.getClass(), null).getPropertyDescriptor(path[0]);
        if (terminal) {
          Method setter = pd != null ? pd.getWriteMethod() : null;
          if (setter != null) {
            found = true;
            return new AbstractBeanPropertyOutput(bindBase.getClass(), path[0], bindToken) {
              @Override
              protected Object[] getFinalBeanArray() {
                return new Object[]{bindBase};
              }
            };
          }
          else {
            Method getter = pd != null ? pd.getReadMethod() : null;
            if (getter != null) {
              o = getter.invoke(bindBase, (Object[]) null);
              if (o instanceof ITableHolder) {
                throw new ProcessingException("output bind '" + bindToken.getName() + "' is a table and should not be a terminal");
              }
              else if (o instanceof IBeanArrayHolder) {
                throw new ProcessingException("output bind '" + bindToken.getName() + "' is a bean array and should not be a terminal");
              }
              else if (o instanceof IHolder) {
                return createOutputTerminal((IHolder) o, bindToken);
              }
              else {
                throw new ProcessingException("output bind '" + bindToken.getName() + "' is not a holder");
              }
            }
          }
        }
        else {
          Method getter = pd != null ? pd.getReadMethod() : null;
          if (getter != null) {
            Object readValue = getter.invoke(bindBase, (Object[]) null);
            o = readValue;
            found = true;
          }
        }
      }
      catch (Exception e) {
        // obviously there is no such property
      }
    }
    //
    if (found) {
      if (terminal) {
        throw new ProcessingException("output bind '" + bindToken.getName() + "' was not recognized as a terminal");
      }
      // continue
      String[] newPath = new String[path.length - 1];
      System.arraycopy(path, 1, newPath, 0, newPath.length);
      return createOutputRec(bindToken, newPath, o);
    }
    else {
      return null;
    }
  }

  private IBindOutput createOutputTerminal(IHolder h, ValueOutputToken bindToken) {
    Class cls = h.getHolderType();
    if (cls.isArray()) {
      // byte[] and char[] are no "arrays"
      if (cls == byte[].class || cls == char[].class) {
        return new SingleHolderOutput(h, bindToken);
      }
      else {
        return new ArrayHolderOutput(h, bindToken);
      }
    }
    else {
      return new SingleHolderOutput(h, bindToken);
    }
  }

  private IBindInput createInputTerminal(Object o, Class nullType, ValueInputToken bindToken) throws ProcessingException {
    if (o == null) {
      return new SingleInput(null, nullType, bindToken);
    }
    else if (o instanceof IHolder) {
      Class cls = ((IHolder) o).getHolderType();
      if (nullType == null) {
        nullType = cls;
      }
      if (cls.isArray()) {
        // byte[] and char[] are no "arrays"
        if (cls == byte[].class || cls == char[].class) {
          return new SingleInput(((IHolder) o).getValue(), nullType, bindToken);
        }
        else {
          return new ArrayInput(((IHolder) o).getValue(), bindToken);
        }
      }
      else if (cls == TriState.class) {
        return new TriStateInput((TriState) ((IHolder) o).getValue(), bindToken);
      }
      else {
        return new SingleInput(((IHolder) o).getValue(), nullType, bindToken);
      }
    }
    else {
      if (o instanceof Collection) {
        return new ArrayInput(((Collection) o).toArray(), bindToken);
      }
      else if (o.getClass().isArray()) {
        Class cls = o.getClass();
        // byte[] and char[] are no "arrays"
        if (cls == byte[].class || cls == char[].class) {
          return new SingleInput(o, nullType, bindToken);
        }
        else {
          return new ArrayInput(o, bindToken);
        }
      }
      else if (o.getClass() == TriState.class) {
        return new TriStateInput((TriState) o, bindToken);
      }
      else {
        return new SingleInput(o, nullType, bindToken);
      }
    }
  }

  protected void processDatabaseSpecificToken(DatabaseSpecificToken t, ISqlStyle sqlStyle) {
    String name = t.getName().toLowerCase();
    if (name.equals("sysdate")) {
      t.setReplaceToken(sqlStyle.getSysdateToken());
    }
    else if (name.equals("upper")) {
      t.setReplaceToken(sqlStyle.getUpperToken());
    }
    else if (name.equals("lower")) {
      t.setReplaceToken(sqlStyle.getLowerToken());
    }
    else if (name.equals("trim")) {
      t.setReplaceToken(sqlStyle.getTrimToken());
    }
    else if (name.equals("nvl")) {
      t.setReplaceToken(sqlStyle.getNvlToken());
    }
    else {
      LOG.warn("used unknown database specific token " + t.getParsedToken());
      t.setReplaceToken(name);
    }
  }

  protected void registerActiveStatement(Statement s) throws SQLException {
    ITransaction tx = ThreadContext.getTransaction();
    if (tx == null) {
      return;
    }
    ITransactionMember member = tx.getMember(getCallerService().getTransactionMemberId());
    if (member instanceof AbstractSqlTransactionMember) {
      ((AbstractSqlTransactionMember) member).registerActiveStatement(s);
    }
  }

  protected void unregisterActiveStatement(Statement s) throws SQLException {
    ITransaction tx = ThreadContext.getTransaction();
    if (tx == null) {
      return;
    }
    ITransactionMember member = tx.getMember(getCallerService().getTransactionMemberId());
    if (member instanceof AbstractSqlTransactionMember) {
      ((AbstractSqlTransactionMember) member).unregisterActiveStatement(s);
    }
  }

  private void releasePreparedStatementAndResultSet(PreparedStatement ps, IStatementCache cache, ResultSet rs) {
    if (rs != null) {
      try {
        rs.close();
      }
      catch (Throwable t) {
      }
    }
    cache.releasePreparedStatement(ps);
  }
}
>>>>>>> 58ffa0d6
<|MERGE_RESOLUTION|>--- conflicted
+++ resolved
@@ -1,1406 +1,3 @@
-<<<<<<< HEAD
-/*******************************************************************************
- * Copyright (c) 2010,2012 BSI Business Systems Integration AG.
- * All rights reserved. This program and the accompanying materials
- * are made available under the terms of the Eclipse Public License v1.0
- * which accompanies this distribution, and is available at
- * http://www.eclipse.org/legal/epl-v10.html
- *
- * Contributors:
- *     BSI Business Systems Integration AG - initial API and implementation
- ******************************************************************************/
-package org.eclipse.scout.rt.server.services.common.jdbc.internal.exec;
-
-import java.lang.reflect.Method;
-import java.sql.CallableStatement;
-import java.sql.Connection;
-import java.sql.PreparedStatement;
-import java.sql.ResultSet;
-import java.sql.ResultSetMetaData;
-import java.sql.SQLException;
-import java.sql.Statement;
-import java.sql.Types;
-import java.util.ArrayList;
-import java.util.Collection;
-import java.util.List;
-import java.util.Map;
-import java.util.TreeMap;
-
-import org.eclipse.scout.commons.BeanUtility;
-import org.eclipse.scout.commons.TriState;
-import org.eclipse.scout.commons.beans.FastPropertyDescriptor;
-import org.eclipse.scout.commons.exception.ProcessingException;
-import org.eclipse.scout.commons.holders.BeanArrayHolderFilter;
-import org.eclipse.scout.commons.holders.IBeanArrayHolder;
-import org.eclipse.scout.commons.holders.IHolder;
-import org.eclipse.scout.commons.holders.ITableHolder;
-import org.eclipse.scout.commons.holders.NVPair;
-import org.eclipse.scout.commons.holders.TableHolderFilter;
-import org.eclipse.scout.commons.logger.IScoutLogger;
-import org.eclipse.scout.commons.logger.ScoutLogManager;
-import org.eclipse.scout.commons.parsers.BindModel;
-import org.eclipse.scout.commons.parsers.BindParser;
-import org.eclipse.scout.commons.parsers.IntoModel;
-import org.eclipse.scout.commons.parsers.IntoParser;
-import org.eclipse.scout.commons.parsers.sql.SqlFormatter;
-import org.eclipse.scout.commons.parsers.token.DatabaseSpecificToken;
-import org.eclipse.scout.commons.parsers.token.FunctionInputToken;
-import org.eclipse.scout.commons.parsers.token.IToken;
-import org.eclipse.scout.commons.parsers.token.ValueInputToken;
-import org.eclipse.scout.commons.parsers.token.ValueOutputToken;
-import org.eclipse.scout.rt.server.IServerSession;
-import org.eclipse.scout.rt.server.ServerJob;
-import org.eclipse.scout.rt.server.ThreadContext;
-import org.eclipse.scout.rt.server.services.common.jdbc.AbstractSqlTransactionMember;
-import org.eclipse.scout.rt.server.services.common.jdbc.ISelectStreamHandler;
-import org.eclipse.scout.rt.server.services.common.jdbc.ISqlService;
-import org.eclipse.scout.rt.server.services.common.jdbc.IStatementCache;
-import org.eclipse.scout.rt.server.services.common.jdbc.IStatementProcessor;
-import org.eclipse.scout.rt.server.services.common.jdbc.IStatementProcessorMonitor;
-import org.eclipse.scout.rt.server.services.common.jdbc.SqlBind;
-import org.eclipse.scout.rt.server.services.common.jdbc.style.ISqlStyle;
-import org.eclipse.scout.rt.server.transaction.ITransaction;
-import org.eclipse.scout.rt.server.transaction.ITransactionMember;
-
-public class StatementProcessor implements IStatementProcessor {
-  private static final IScoutLogger LOG = ScoutLogManager.getLogger(StatementProcessor.class);
-  private static final Object NULL = new Object();
-
-  static {
-    if (LOG.isDebugEnabled()) {
-      LOG.debug("SQL Log 'DEBUG': statements are logged with bind details and also as plaintext (suitable for direct use in executable form)");
-    }
-    else if (LOG.isInfoEnabled()) {
-      LOG.info("SQL Log 'INFO': statements are logged with bind details, but not as plaintext. Use level 'FINE' to also log SQL as plain text (suitable for direct use in executable form)");
-    }
-  }
-
-  private final ISqlService m_callerService;
-  private final String m_originalStm;
-  private Object[] m_bindBases;
-  private int m_maxRowCount;
-  private BindModel m_bindModel;
-  private IToken[] m_ioTokens;
-  private List<IBindInput> m_inputList;
-  private List<IBindOutput> m_outputList;
-  // state
-  private int m_currentInputBatchIndex = -1;
-  private int m_currentOutputBatchIndex = -1;
-  private String m_currentInputStm;
-  private TreeMap<Integer/* jdbcBindIndex */, SqlBind> m_currentInputBindMap;
-
-  public StatementProcessor(ISqlService callerService, String stm, Object[] bindBases) throws ProcessingException {
-    this(callerService, stm, bindBases, 0);
-  }
-
-  public StatementProcessor(ISqlService callerService, String stm, Object[] bindBases, int maxRowCount) throws ProcessingException {
-    if (stm == null) {
-      throw new ProcessingException("statement is null");
-    }
-    try {
-      m_callerService = callerService;
-      m_originalStm = stm;
-      m_maxRowCount = maxRowCount;
-      // expand bind bases to list
-      ArrayList<Object> bases = new ArrayList<Object>();
-      if (bindBases != null) {
-        for (int i = 0, n = bindBases.length; i < n; i++) {
-          bases.add(bindBases[i]);
-        }
-      }
-      // add server session as default
-      IServerSession session = ServerJob.getCurrentSession();
-      if (session != null) {
-        bases.add(session);
-      }
-      m_bindBases = bases.toArray();
-      //
-      m_inputList = new ArrayList<IBindInput>();
-      m_outputList = new ArrayList<IBindOutput>();
-      //
-      IntoModel intoModel = new IntoParser(m_originalStm).parse();
-      String stmWithoutSelectInto = intoModel.getFilteredStatement();
-      //
-      m_bindModel = new BindParser(stmWithoutSelectInto).parse();
-      m_ioTokens = m_bindModel.getIOTokens();
-      //
-      int jdbcBindIndex = 1;
-      for (IToken t : m_ioTokens) {
-        IBindInput in = null;
-        IBindOutput out = null;
-        if (t.isInput()) {
-          in = createInput(t, m_bindBases);
-          if (in.isJdbcBind()) {
-            in.setJdbcBindIndex(jdbcBindIndex);
-          }
-          m_inputList.add(in);
-        }
-        if (t.isOutput()) {
-          out = createOutput(t, m_bindBases);
-          if (out.isJdbcBind()) {
-            out.setJdbcBindIndex(jdbcBindIndex);
-          }
-          m_outputList.add(out);
-        }
-        //
-        if ((in != null && in.isJdbcBind()) || (out != null && out.isJdbcBind())) {
-          jdbcBindIndex++;
-        }
-      }
-      for (IToken t : m_bindModel.getAllTokens()) {
-        if (t instanceof DatabaseSpecificToken) {
-          processDatabaseSpecificToken((DatabaseSpecificToken) t, callerService.getSqlStyle());
-        }
-      }
-      // add select into out binds
-      for (IToken t : intoModel.getOutputTokens()) {
-        IBindOutput out = createOutput(t, m_bindBases);
-        if (!out.isSelectInto()) {
-          throw new ProcessingException("out parameter is not a 'select into': " + out);
-        }
-        if (out.isJdbcBind()) {
-          throw new ProcessingException("out parameter is a jdbc bind: " + out);
-        }
-        out.setJdbcBindIndex(-1);
-        m_outputList.add(out);
-      }
-    }
-    catch (ProcessingException e) {
-      e.addContextMessage(createSqlDump(true, false));
-      throw e;
-    }
-    catch (Throwable e) {
-      throw new ProcessingException(createSqlDump(true, false), e);
-    }
-  }
-
-  protected TreeMap<Integer, SqlBind> getCurrentInputBindMap() {
-    return m_currentInputBindMap;
-  }
-
-  protected ISqlService getCallerService() {
-    return m_callerService;
-  }
-
-  protected Object[] processResultRow(ResultSet rs) throws SQLException {
-    ISqlStyle sqlStyle = m_callerService.getSqlStyle();
-    ResultSetMetaData meta = rs.getMetaData();
-    int colCount = meta.getColumnCount();
-    Object[] row = new Object[colCount];
-    for (int i = 0; i < colCount; i++) {
-      int type = meta.getColumnType(i + 1);
-      row[i] = sqlStyle.readBind(rs, meta, type, i + 1);
-    }
-    return row;
-  }
-
-  protected List<Object[]> processResultRows(ResultSet rs, int maxRowCount) throws SQLException, ProcessingException {
-    ArrayList<Object[]> rows = new ArrayList<Object[]>();
-    while (rs.next()) {
-      Object[] row = processResultRow(rs);
-      rows.add(row);
-      if (maxRowCount > 0 && rows.size() >= maxRowCount) {
-        break;
-      }
-    }
-    return rows;
-  }
-
-  /*
-   * (non-Javadoc)
-   * @seeorg.eclipse.scout.rt.server.services.common.sql.internal.exec.
-   * IStatementProcessor#processSelect(java.sql.Connection,
-   * org.eclipse.scout.rt.
-   * server.services.common.sql.internal.exec.PreparedStatementCache)
-   */
-  @Override
-  public Object[][] processSelect(Connection conn, IStatementCache cache, IStatementProcessorMonitor monitor) throws ProcessingException {
-    PreparedStatement ps = null;
-    ResultSet rs = null;
-    try {
-      ArrayList<Object[]> rows = new ArrayList<Object[]>();
-      while (hasNextInputBatch()) {
-        nextInputBatch();
-        prepareInputStatementAndBinds();
-        dump();
-        ps = cache.getPreparedStatement(conn, m_currentInputStm);
-        bindBatch(ps);
-        registerActiveStatement(ps);
-        try {
-          rs = ps.executeQuery();
-          for (Object[] row : processResultRows(rs, m_maxRowCount)) {
-            rows.add(row);
-            nextOutputBatch();
-            consumeSelectIntoRow(row);
-          }
-        }
-        finally {
-          unregisterActiveStatement(ps);
-          /*
-           * The PreparedStatement and the ResultSet of the last input batch are not allowed to be closed
-           * yet because the monitor could do some post-fetching of the data.
-           * Closing the last PreparedStatement and its ResultSet is done in the outer finally block.
-           */
-          if (hasNextInputBatch()) {
-            releasePreparedStatementAndResultSet(ps, cache, rs);
-          }
-        }
-      }
-      finishOutputBatch();
-      if (monitor != null) {
-        monitor.postFetchData(conn, ps, rs, rows);
-      }
-      return rows.toArray(new Object[rows.size()][]);
-    }
-    catch (ProcessingException e) {
-      e.addContextMessage(createSqlDump(true, false));
-      throw e;
-    }
-    catch (Throwable e) {
-      throw new ProcessingException(createSqlDump(true, false), e);
-    }
-    finally {
-      releasePreparedStatementAndResultSet(ps, cache, rs);
-    }
-  }
-
-  /*
-   * (non-Javadoc)
-   * @seeorg.eclipse.scout.rt.server.services.common.sql.internal.exec.
-   * IStatementProcessor
-   * #processSelectInto(java.sql.Connection,org.eclipse.scout.
-   * rt.server.services.common.sql.internal.exec.PreparedStatementCache)
-   */
-  @Override
-  public void processSelectInto(Connection conn, IStatementCache cache, IStatementProcessorMonitor monitor) throws ProcessingException {
-    PreparedStatement ps = null;
-    ResultSet rs = null;
-    try {
-      while (hasNextInputBatch()) {
-        nextInputBatch();
-        prepareInputStatementAndBinds();
-        dump();
-        ps = cache.getPreparedStatement(conn, m_currentInputStm);
-        bindBatch(ps);
-        registerActiveStatement(ps);
-        try {
-          rs = ps.executeQuery();
-          for (Object[] row : processResultRows(rs, m_maxRowCount)) {
-            nextOutputBatch();
-            consumeSelectIntoRow(row);
-          }
-        }
-        finally {
-          unregisterActiveStatement(ps);
-          /*
-           * The PreparedStatement and the ResultSet of the last input batch are not allowed to be closed
-           * yet because the monitor could do some post-fetching of the data.
-           * Closing the last PreparedStatement and its ResultSet is done in the outer finally block.
-           */
-          if (hasNextInputBatch()) {
-            releasePreparedStatementAndResultSet(ps, cache, rs);
-          }
-        }
-      }
-      finishOutputBatch();
-      if (monitor != null) {
-        monitor.postFetchData(conn, ps, rs, null);
-      }
-    }
-    catch (ProcessingException e) {
-      e.addContextMessage(createSqlDump(true, false));
-      throw e;
-    }
-    catch (Throwable e) {
-      throw new ProcessingException(createSqlDump(true, false), e);
-    }
-    finally {
-      releasePreparedStatementAndResultSet(ps, cache, rs);
-    }
-  }
-
-  @Override
-  public void processSelectStreaming(Connection conn, IStatementCache cache, ISelectStreamHandler handler) throws ProcessingException {
-    PreparedStatement ps = null;
-    ResultSet rs = null;
-    ISqlStyle sqlStyle = m_callerService.getSqlStyle();
-    try {
-      int rowCount = 0;
-      while (hasNextInputBatch()) {
-        nextInputBatch();
-        prepareInputStatementAndBinds();
-        dump();
-        ps = cache.getPreparedStatement(conn, m_currentInputStm);
-        bindBatch(ps);
-        registerActiveStatement(ps);
-        try {
-          rs = ps.executeQuery();
-
-          ResultSetMetaData meta = rs.getMetaData();
-          int colCount = meta.getColumnCount();
-          while (rs.next()) {
-            ArrayList<SqlBind> row = new ArrayList<SqlBind>(colCount);
-            for (int i = 0; i < colCount; i++) {
-              int type = meta.getColumnType(i + 1);
-              Object value = sqlStyle.readBind(rs, meta, type, i + 1);
-              row.add(new SqlBind(type, value));
-            }
-            handler.handleRow(conn, ps, rs, rowCount, row);
-            rowCount++;
-            if (m_maxRowCount > 0 && rowCount >= m_maxRowCount) {
-              break;
-            }
-          }
-        }
-        finally {
-          unregisterActiveStatement(ps);
-          /*
-           * The PreparedStatement and the ResultSet of the last input batch are not allowed to be closed
-           * yet because the handler could do finishing work.
-           * Closing the last PreparedStatement and its ResultSet is done in the outer finally block.
-           */
-          if (hasNextInputBatch()) {
-            releasePreparedStatementAndResultSet(ps, cache, rs);
-          }
-        }
-      }
-      finishOutputBatch();
-      handler.finished(conn, ps, rs, rowCount);
-    }
-    catch (ProcessingException e) {
-      e.addContextMessage(createSqlDump(true, false));
-      throw e;
-    }
-    catch (Throwable e) {
-      throw new ProcessingException(createSqlDump(true, false), e);
-    }
-    finally {
-      releasePreparedStatementAndResultSet(ps, cache, rs);
-    }
-  }
-
-  /*
-   * (non-Javadoc)
-   * @seeorg.eclipse.scout.rt.server.services.common.sql.internal.exec.
-   * IStatementProcessor#processModification(java.sql.Connection,
-   * org.eclipse.scout
-   * .rt.server.services.common.sql.internal.exec.PreparedStatementCache)
-   */
-  @Override
-  public int processModification(Connection conn, IStatementCache cache, IStatementProcessorMonitor monitor) throws ProcessingException {
-    PreparedStatement ps = null;
-    int rowCount = 0;
-    try {
-      while (hasNextInputBatch()) {
-        nextInputBatch();
-        prepareInputStatementAndBinds();
-        dump();
-        ps = cache.getPreparedStatement(conn, m_currentInputStm);
-        bindBatch(ps);
-        registerActiveStatement(ps);
-        try {
-          rowCount = rowCount + ps.executeUpdate();
-        }
-        finally {
-          unregisterActiveStatement(ps);
-          cache.releasePreparedStatement(ps);
-        }
-      }
-      return rowCount;
-    }
-    catch (ProcessingException e) {
-      e.addContextMessage(createSqlDump(true, false));
-      throw e;
-    }
-    catch (Throwable e) {
-      throw new ProcessingException(createSqlDump(true, false), e);
-    }
-    finally {
-      cache.releasePreparedStatement(ps);
-    }
-  }
-
-  /*
-   * (non-Javadoc)
-   * @seeorg.eclipse.scout.rt.server.services.common.sql.internal.exec.
-   * IStatementProcessor#processStoredProcedure(java.sql.Connection,
-   * org.eclipse.
-   * scout.rt.server.services.common.sql.internal.exec.PreparedStatementCache)
-   */
-  @Override
-  public boolean processStoredProcedure(Connection conn, IStatementCache cache, IStatementProcessorMonitor monitor) throws ProcessingException {
-    CallableStatement cs = null;
-    boolean status = true;
-    try {
-      while (hasNextInputBatch()) {
-        nextInputBatch();
-        prepareInputStatementAndBinds();
-        dump();
-        cs = cache.getCallableStatement(conn, m_currentInputStm);
-        bindBatch(cs);
-        registerActiveStatement(cs);
-        try {
-          status = status && cs.execute();
-          nextOutputBatch();
-          consumeOutputRow(cs);
-        }
-        finally {
-          unregisterActiveStatement(cs);
-          cache.releaseCallableStatement(cs);
-        }
-      }
-      finishOutputBatch();
-      return status;
-    }
-    catch (ProcessingException e) {
-      e.addContextMessage(createSqlDump(true, false));
-      throw e;
-    }
-    catch (Throwable e) {
-      throw new ProcessingException(createSqlDump(true, false), e);
-    }
-    finally {
-      cache.releaseCallableStatement(cs);
-    }
-  }
-
-  /*
-   * (non-Javadoc)
-   * @seeorg.eclipse.scout.rt.server.services.common.sql.internal.exec.
-   * IStatementProcessor#createPlainText()
-   */
-  @Override
-  public String createPlainText() throws ProcessingException {
-    for (IToken t : m_ioTokens) {
-      if (t instanceof ValueInputToken) {
-        ValueInputToken vt = (ValueInputToken) t;
-        if (vt.isPlainSql()) {
-          // ok
-        }
-        else if (vt.isPlainValue()) {
-          // ok
-        }
-        else {
-          vt.setPlainValue(true);
-        }
-      }
-      else if (t instanceof FunctionInputToken) {
-        FunctionInputToken ft = (FunctionInputToken) t;
-        ft.setPlainValue(true);
-      }
-    }
-    if (hasNextInputBatch()) {
-      nextInputBatch();
-      prepareInputStatementAndBinds();
-      resetInputBatch();
-    }
-    return m_currentInputStm;
-  }
-
-  /*
-   * (non-Javadoc)
-   * @seeorg.eclipse.scout.rt.server.services.common.sql.internal.exec.
-   * IStatementProcessor#simulate()
-   */
-  @Override
-  public void simulate() throws ProcessingException {
-    while (hasNextInputBatch()) {
-      nextInputBatch();
-      prepareInputStatementAndBinds();
-      dump();
-    }
-  }
-
-  /**
-   * when there are batch inputs, all batch inputs must agree to have another
-   * batch when there are no batch inputs, only first batch is valid
-   */
-  private boolean hasNextInputBatch() {
-    int nextIndex = m_currentInputBatchIndex + 1;
-    int batchInputCount = 0;
-    int batchAcceptCount = 0;
-    for (IBindInput input : m_inputList) {
-      if (input.isBatch()) {
-        batchInputCount++;
-        if (input.hasBatch(nextIndex)) {
-          batchAcceptCount++;
-        }
-      }
-    }
-    if (batchInputCount > 0) {
-      return batchInputCount == batchAcceptCount;
-    }
-    else {
-      return nextIndex == 0;
-    }
-  }
-
-  private void resetInputBatch() {
-    m_currentInputBatchIndex = -1;
-    for (IBindInput in : m_inputList) {
-      in.setNextBatchIndex(m_currentInputBatchIndex);
-    }
-  }
-
-  private void nextInputBatch() {
-    m_currentInputBatchIndex++;
-    for (IBindInput in : m_inputList) {
-      in.setNextBatchIndex(m_currentInputBatchIndex);
-    }
-  }
-
-  private void nextOutputBatch() {
-    m_currentOutputBatchIndex++;
-    for (IBindOutput out : m_outputList) {
-      out.setNextBatchIndex(m_currentOutputBatchIndex);
-    }
-  }
-
-  private void consumeSelectIntoRow(Object[] row) throws ProcessingException {
-    int index = 0;
-    for (IBindOutput out : m_outputList) {
-      if (out.isSelectInto()) {
-        out.consumeValue(row[index]);
-        index++;
-      }
-    }
-  }
-
-  private void consumeOutputRow(CallableStatement cs) throws ProcessingException, SQLException {
-    for (IBindOutput out : m_outputList) {
-      if (out.isJdbcBind()) {
-        out.consumeValue(cs.getObject(out.getJdbcBindIndex()));
-      }
-    }
-  }
-
-  private void finishOutputBatch() throws ProcessingException {
-    for (IBindOutput out : m_outputList) {
-      out.finishBatch();
-    }
-  }
-
-  private void prepareInputStatementAndBinds() throws ProcessingException {
-    // bind inputs and set replace token on inputs
-    m_currentInputBindMap = new TreeMap<Integer, SqlBind>();
-    for (IBindInput in : m_inputList) {
-      SqlBind bind = in.produceSqlBindAndSetReplaceToken(m_callerService.getSqlStyle());
-      assert (bind != null) == in.isJdbcBind();
-      if (bind != null) {
-        m_currentInputBindMap.put(in.getJdbcBindIndex(), bind);
-      }
-    }
-    // set replace token on outputs
-    for (IBindOutput out : m_outputList) {
-      out.setReplaceToken(m_callerService.getSqlStyle());
-    }
-    m_currentInputStm = m_bindModel.getFilteredStatement();
-  }
-
-  protected String createSqlDump(boolean statementWithBinds, boolean statementPlainText) {
-    StringBuffer debugBindBuf = new StringBuffer();
-    if (m_currentInputBindMap == null) {
-      try {
-        prepareInputStatementAndBinds();
-      }
-      catch (Throwable t) {
-        return t.getMessage();
-      }
-    }
-    if (m_currentInputBindMap == null) {
-      return "";
-    }
-    if (m_inputList != null) {
-      for (IBindInput in : m_inputList) {
-        SqlBind bind = m_currentInputBindMap.get(in.getJdbcBindIndex());
-        if (bind == null) {
-          continue;
-        }
-        debugBindBuf.append("IN  ");
-        debugBindBuf.append(in.getToken().getParsedToken());
-        debugBindBuf.append(" => ");
-        debugBindBuf.append(in.getToken().getReplaceToken());
-        debugBindBuf.append(" [");
-        debugBindBuf.append(SqlBind.decodeJdbcType(bind.getSqlType()));
-        switch (bind.getSqlType()) {
-          case Types.BLOB:
-          case Types.CLOB: {
-            //nop
-            break;
-          }
-          default: {
-            debugBindBuf.append(" ");
-            debugBindBuf.append(bind.getValue());
-          }
-        }
-        debugBindBuf.append("]");
-        debugBindBuf.append("\n");
-      }
-    }
-    if (m_outputList != null) {
-      for (IBindOutput out : m_outputList) {
-        debugBindBuf.append("OUT ");
-        debugBindBuf.append(out.getToken().getParsedToken());
-        debugBindBuf.append(" => ");
-        debugBindBuf.append(out.getToken().getReplaceToken());
-        debugBindBuf.append(" [");
-        debugBindBuf.append(out.getBindType().getSimpleName());
-        debugBindBuf.append("]");
-        debugBindBuf.append("\n");
-      }
-    }
-    StringBuffer buf = new StringBuffer();
-    if (statementWithBinds) {
-      buf.append("SQL with binds:\n");
-      buf.append(SqlFormatter.wellform(m_originalStm).trim());
-      if (debugBindBuf != null && debugBindBuf.length() > 0) {
-        buf.append("\n");
-        buf.append(debugBindBuf.toString().trim());
-      }
-    }
-    if (statementPlainText) {
-      String p = "" + m_currentInputStm;
-      ArrayList<SqlBind> bindList = new ArrayList<SqlBind>(m_currentInputBindMap.values());
-      int pos = findNextBind(p, 0);
-      int bindIndex = 0;
-      while (pos >= 0 && bindIndex < bindList.size()) {
-        SqlBind bind = bindList.get(bindIndex);
-        String replacement;
-        switch (bind.getSqlType()) {
-          case Types.BLOB: {
-            replacement = "__BLOB__";
-            break;
-          }
-          case Types.CLOB: {
-            replacement = "__CLOB__";
-            break;
-          }
-          default: {
-            replacement = m_callerService.getSqlStyle().toPlainText(bind.getValue());
-          }
-        }
-        if (replacement == null) {
-          replacement = "NULL";
-        }
-        replacement = replacement.replace('?', ' ');
-        //next
-        p = p.substring(0, pos) + replacement + p.substring(pos + 1);
-        pos = findNextBind(p, pos);
-        bindIndex++;
-      }
-      if (buf.length() > 0) {
-        buf.append("\n");
-      }
-      buf.append("SQL PLAIN Log:\n");
-      buf.append(SqlFormatter.wellform(p).trim());
-    }
-    return buf.toString();
-  }
-
-  private static int findNextBind(String s, int start) {
-    if (s == null || start < 0 || start >= s.length()) {
-      return -1;
-    }
-    int candidate = s.indexOf('?', start);
-    if (candidate < 0) {
-      return -1;
-    }
-    P_TextSectionFinder red = new P_TextSectionFinder(s);
-    while (red.find()) {
-      if (candidate < red.start()) {
-        //outside red section
-        return candidate;
-      }
-      if (candidate >= red.start() && candidate < red.end()) {
-        //inside red section, find next candidate outside red section
-        candidate = s.indexOf('?', red.end());
-        if (candidate < 0) {
-          return -1;
-        }
-        //got next candidate after red section
-      }
-      //continue with next red section
-    }
-    return candidate;
-  }
-
-  /**
-   * Replacement for:
-   * <p>
-   * <code>
-   * Pattern TEXT_SECTION_PATTERN = Pattern.compile("'([^']|'')*'", Pattern.DOTALL);
-   * Matcher red = TEXT_SECTION_PATTERN.matcher(s);
-   * </code>
-   * <p>
-   * which is broken due to <a href="http://bugs.sun.com/bugdatabase/view_bug.do?bug_id=6337993">Sun bug 6337993</a>
-   * when matching large (> ~1000 characters) texts.
-   */
-  private static class P_TextSectionFinder {
-
-    private final String m_string;
-    private P_TextSection m_currentTextSection = null;
-
-    public P_TextSectionFinder(String s) {
-      m_string = s;
-    }
-
-    public boolean find() {
-      int start = 0;
-      if (m_currentTextSection != null) {
-        start = m_currentTextSection.to + 1;
-      }
-      m_currentTextSection = findNextTextSection(m_string, start);
-      return (m_currentTextSection != null);
-    }
-
-    public int start() {
-      return (m_currentTextSection == null ? -1 : m_currentTextSection.from);
-    }
-
-    public int end() {
-      return (m_currentTextSection == null ? -1 : m_currentTextSection.to);
-    }
-
-    private static P_TextSection findNextTextSection(String s, int start) {
-      if (s == null || start < 0 || start >= s.length()) {
-        return null;
-      }
-      int secStart = -1;
-      int pos = start;
-      while (pos < s.length()) {
-        char c = s.charAt(pos);
-        if (c == '\'') {
-          if (secStart < 0) {
-            // Outside section -> start a new one
-            secStart = pos;
-          }
-          else {
-            // Inside section
-            if (pos == s.length() - 1 || s.charAt(pos + 1) != '\'') {
-              // Last position or next position is not a ' -> we found a section
-              return new P_TextSection(secStart, pos + 1);
-            }
-            // Skip double '
-            pos++;
-          }
-        }
-        pos++;
-      }
-      return null;
-    }
-
-    private static class P_TextSection {
-      public int from;
-      public int to;
-
-      public P_TextSection(int from, int to) {
-        this.from = from;
-        this.to = to;
-      }
-    }
-  }
-
-  protected void dump() {
-    if (LOG.isDebugEnabled()) {
-      LOG.debug("\n" + createSqlDump(true, true));
-    }
-    else if (LOG.isInfoEnabled()) {
-      LOG.info("\n" + createSqlDump(true, false));
-    }
-  }
-
-  private void bindBatch(PreparedStatement ps) throws ProcessingException {
-    try {
-      // bind inputs
-      if (ps instanceof PreparedStatement) {
-        writeBinds(ps);
-      }
-      // register outputs
-      if (ps instanceof CallableStatement) {
-        registerOutputs((CallableStatement) ps);
-      }
-    }
-    catch (Throwable e) {
-      throw new ProcessingException("unexpected exception", e);
-    }
-  }
-
-  protected void writeBinds(PreparedStatement ps) throws SQLException {
-    ISqlStyle sqlStyle = m_callerService.getSqlStyle();
-    for (Map.Entry<Integer, SqlBind> e : m_currentInputBindMap.entrySet()) {
-      sqlStyle.writeBind(ps, e.getKey(), e.getValue());
-    }
-  }
-
-  protected void registerOutputs(CallableStatement cs) throws SQLException {
-    ISqlStyle sqlStyle = m_callerService.getSqlStyle();
-    for (IBindOutput out : m_outputList) {
-      if (out.isJdbcBind()) {
-        sqlStyle.registerOutput(cs, out.getJdbcBindIndex(), out.getBindType());
-      }
-    }
-  }
-
-  private IBindInput createInput(IToken bindToken, Object[] bindBases) throws ProcessingException {
-    IBindInput o = null;
-    if (bindToken instanceof ValueInputToken) {
-      ValueInputToken valueInputToken = (ValueInputToken) bindToken;
-      String[] path = valueInputToken.getName().split("[.]");
-      for (int i = 0; i < bindBases.length; i++) {
-        Object bindBase = bindBases[i];
-        Class nullType = null;
-        if (bindBase instanceof NVPair) {
-          nullType = ((NVPair) bindBase).getNullType();
-        }
-        o = createInputRec(valueInputToken, path, bindBases[i], nullType);
-        if (o != null) {
-          break;
-        }
-      }
-      if (o == null) {
-        throw new ProcessingException("Cannot find input for '" + valueInputToken + "' in bind bases.");
-      }
-    }
-    else if (bindToken instanceof FunctionInputToken) {
-      o = new FunctionInput(m_callerService, m_bindBases, (FunctionInputToken) bindToken);
-    }
-    return o;
-  }
-
-  private IBindInput createInputRec(ValueInputToken bindToken, String[] path, Object bindBase, Class nullType) throws ProcessingException {
-    boolean terminal = (path.length == 1);
-    Object o = null;
-    boolean found = false;
-    if (bindBase instanceof Map) {
-      // handle all terminal cases for map
-      o = ((Map) bindBase).get(path[0]);
-      if (o != null) {
-        found = true;
-      }
-      else if (((Map) bindBase).containsKey(path[0])) {
-        found = true;
-      }
-      if (found) {
-        // special case: table holder and table filter are preemptive terminals
-        if (o instanceof ITableHolder) {
-          return new TableHolderInput((ITableHolder) o, null, path[1], bindToken);
-        }
-        else if (o instanceof TableHolderFilter) {
-          return new TableHolderInput(((TableHolderFilter) o).getTableHolder(), ((TableHolderFilter) o).getFilteredRows(), path[1], bindToken);
-        }
-        else if (o instanceof IBeanArrayHolder) {
-          return new BeanArrayHolderInput((IBeanArrayHolder) o, null, path[1], bindToken);
-        }
-        else if (o instanceof BeanArrayHolderFilter) {
-          return new BeanArrayHolderInput(((BeanArrayHolderFilter) o).getBeanArrayHolder(), ((BeanArrayHolderFilter) o).getFilteredBeans(), path[1], bindToken);
-        }
-        else {
-          if (terminal) {
-            return createInputTerminal(o, nullType, bindToken);
-          }
-          else {
-            if (o == null) {
-              throw new ProcessingException("input bind " + bindToken + " resolves to null on path element: " + path[0]);
-            }
-          }
-        }
-      }
-    }
-    else if (bindBase instanceof NVPair) {
-      // handle all terminal cases for nvpair
-      if (((NVPair) bindBase).getName().equals(path[0])) {
-        o = ((NVPair) bindBase).getValue();
-        found = true;
-        // special case: table holder and table filter are preemptive terminals
-        if (o instanceof ITableHolder) {
-          return new TableHolderInput((ITableHolder) o, null, path[1], bindToken);
-        }
-        else if (o instanceof TableHolderFilter) {
-          return new TableHolderInput(((TableHolderFilter) o).getTableHolder(), ((TableHolderFilter) o).getFilteredRows(), path[1], bindToken);
-        }
-        else if (o instanceof IBeanArrayHolder) {
-          return new BeanArrayHolderInput((IBeanArrayHolder) o, null, path[1], bindToken);
-        }
-        else if (o instanceof BeanArrayHolderFilter) {
-          return new BeanArrayHolderInput(((BeanArrayHolderFilter) o).getBeanArrayHolder(), ((BeanArrayHolderFilter) o).getFilteredBeans(), path[1], bindToken);
-        }
-        else {
-          if (terminal) {
-            return createInputTerminal(o, nullType, bindToken);
-          }
-          else {
-            if (o == null) {
-              throw new ProcessingException("input bind " + bindToken + " resolves to null on path element: " + path[0]);
-            }
-          }
-        }
-      }
-    }
-    else if (bindBase instanceof ITableHolder) {
-      // handle all terminal cases for table holder
-      ITableHolder table = (ITableHolder) bindBase;
-      try {
-        Method m = table.getClass().getMethod("get" + Character.toUpperCase(path[0].charAt(0)) + path[0].substring(1), new Class[]{int.class});
-        if (m != null) {
-          found = true;
-          return new TableHolderInput(table, null, path[0], bindToken);
-        }
-      }
-      catch (Throwable t) {
-        found = false;
-        // nop
-      }
-    }
-    else if (bindBase instanceof TableHolderFilter) {
-      // handle all terminal cases for table holder filter
-      TableHolderFilter filter = (TableHolderFilter) bindBase;
-      ITableHolder table = filter.getTableHolder();
-      try {
-        Method m = table.getClass().getMethod("get" + Character.toUpperCase(path[0].charAt(0)) + path[0].substring(1), new Class[]{int.class});
-        if (m != null) {
-          found = true;
-          return new TableHolderInput(table, filter.getFilteredRows(), path[0], bindToken);
-        }
-      }
-      catch (Throwable t) {
-        // nop
-        found = false;
-      }
-    }
-    else if (bindBase instanceof IBeanArrayHolder) {
-      // handle all terminal cases for BeanArrayHolder
-      IBeanArrayHolder<?> holder = (IBeanArrayHolder) bindBase;
-      try {
-        Method m = holder.getHolderType().getMethod("get" + Character.toUpperCase(path[0].charAt(0)) + path[0].substring(1));
-        if (m != null) {
-          found = true;
-          return new BeanArrayHolderInput(holder, null, path[0], bindToken);
-        }
-      }
-      catch (Throwable t1) {
-        try {
-          Method m = holder.getHolderType().getMethod("is" + Character.toUpperCase(path[0].charAt(0)) + path[0].substring(1));
-          if (m != null) {
-            found = true;
-            return new BeanArrayHolderInput(holder, null, path[0], bindToken);
-          }
-        }
-        catch (Throwable t2) {
-          found = false;
-          // nop
-        }
-      }
-    }
-    else if (bindBase instanceof BeanArrayHolderFilter) {
-      // handle all terminal cases for table holder filter
-      BeanArrayHolderFilter filter = (BeanArrayHolderFilter) bindBase;
-      IBeanArrayHolder<?> holder = filter.getBeanArrayHolder();
-      try {
-        Method m = holder.getHolderType().getMethod("get" + Character.toUpperCase(path[0].charAt(0)) + path[0].substring(1));
-        if (m != null) {
-          found = true;
-          return new BeanArrayHolderInput(holder, filter.getFilteredBeans(), path[0], bindToken);
-        }
-      }
-      catch (Throwable t1) {
-        try {
-          Method m = holder.getHolderType().getMethod("is" + Character.toUpperCase(path[0].charAt(0)) + path[0].substring(1));
-          if (m != null) {
-            found = true;
-            return new BeanArrayHolderInput(holder, null, path[0], bindToken);
-          }
-        }
-        catch (Throwable t2) {
-          found = false;
-          // nop
-        }
-      }
-    }
-    else if (bindBase != null) {
-      if (bindBase.getClass().isArray() && terminal) {
-        return new BeanPropertyInput(path[0], (Object[]) bindBase, bindToken);
-      }
-      if (bindBase instanceof Collection && terminal) {
-        return new BeanPropertyInput(path[0], ((Collection) bindBase).toArray(), bindToken);
-      }
-      /* bean propertry */
-      try {
-        Object propertyBean = bindBase;
-        FastPropertyDescriptor pd = BeanUtility.getFastBeanInfo(propertyBean.getClass(), null).getPropertyDescriptor(path[0]);
-        Method getter = pd != null ? pd.getReadMethod() : null;
-        if (getter != null) {
-          // getter exists
-          o = getter.invoke(propertyBean);
-          found = true;
-          if (terminal) {
-            return createInputTerminal(o, getter.getReturnType(), bindToken);
-          }
-          else {
-            if (o == null) {
-              throw new ProcessingException("input bind " + bindToken + " resolves to null on path element: " + path[0]);
-            }
-          }
-        }
-      }
-      catch (Exception e) {
-        // obviously there is no such property
-      }
-    }
-    //
-    if (found) {
-      if (terminal) {
-        throw new ProcessingException("input bind '" + bindToken.getName() + "' was not recognized as a terminal");
-      }
-      // continue
-      String[] newPath = new String[path.length - 1];
-      System.arraycopy(path, 1, newPath, 0, newPath.length);
-      IBindInput input = null;
-      if (o instanceof IHolder<?>) {
-        /* dereference value if current object is an IHolder. If input cannot be resolved (i.e. ProcessingException occurs),
-         * search given property names on holder. Hence both of the following forms are supported on holder types:
-         * :holder.property
-         * :holder.value.property
-         */
-        try {
-          input = createInputRec(bindToken, newPath, ((IHolder) o).getValue(), nullType);
-        }
-        catch (ProcessingException pe) {
-          // nop, see below
-        }
-      }
-      if (input == null) {
-        // strict search without dereferncing holder objects
-        input = createInputRec(bindToken, newPath, o, nullType);
-      }
-      return input;
-    }
-    else {
-      return null;
-    }
-  }
-
-  private IBindOutput createOutput(IToken bindToken, Object[] bindBases) throws ProcessingException {
-    IBindOutput o = null;
-    if (bindToken instanceof ValueOutputToken) {
-      ValueOutputToken valueOutputToken = (ValueOutputToken) bindToken;
-      String[] path = valueOutputToken.getName().split("[.]");
-      for (int i = 0; i < bindBases.length; i++) {
-        o = createOutputRec(valueOutputToken, path, bindBases[i]);
-        if (o != null) {
-          break;
-        }
-      }
-      if (o == null) {
-        throw new ProcessingException("Cannot find output for '" + valueOutputToken + "' in bind base. When selecting into shared context variables make sure these variables are initialized using CONTEXT.set<i>PropertyName</i>(null)");
-      }
-    }
-    else {
-      throw new ProcessingException("Cannot find output for '" + bindToken.getClass());
-    }
-    return o;
-  }
-
-  @SuppressWarnings("unchecked")
-  private IBindOutput createOutputRec(ValueOutputToken bindToken, String[] path, final Object bindBase) throws ProcessingException {
-    boolean terminal = (path.length == 1);
-    Object o = null;
-    boolean found = false;
-    if (bindBase instanceof Map) {
-      // handle all terminal cases for map
-      o = ((Map) bindBase).get(path[0]);
-      if (o != null) {
-        found = true;
-      }
-      else if (((Map) bindBase).containsKey(path[0])) {
-        found = true;
-      }
-      if (found) {
-        // special case: table holder is preemptive terminal
-        if (o instanceof ITableHolder) {
-          ITableHolder table = (ITableHolder) o;
-          return new TableHolderOutput(table, path[1], bindToken);
-        }
-        else if (o instanceof IBeanArrayHolder) {
-          IBeanArrayHolder holder = (IBeanArrayHolder) o;
-          return new BeanArrayHolderOutput(holder, path[1], bindToken);
-        }
-        else if (o instanceof IHolder) {
-          if (terminal) {
-            return createOutputTerminal((IHolder) o, bindToken);
-          }
-          else {
-            o = ((IHolder) o).getValue();
-          }
-        }
-        else if (o == null) {
-          if (terminal) {
-            return new MapOutput((Map) bindBase, path[0], bindToken);
-          }
-          else {
-            throw new ProcessingException("output bind " + bindToken + " resolves to null on path element: " + path[0]);
-          }
-        }
-        else {
-          if (terminal) {
-            return new MapOutput((Map) bindBase, path[0], bindToken);
-          }
-        }
-      }
-    }
-    else if (bindBase instanceof NVPair) {
-      // handle all terminal cases for nvpair
-      if (((NVPair) bindBase).getName().equals(path[0])) {
-        o = ((NVPair) bindBase).getValue();
-        found = true;
-        // special case: table holder is preemptive terminal
-        if (o instanceof ITableHolder) {
-          ITableHolder table = (ITableHolder) o;
-          return new TableHolderOutput(table, path[1], bindToken);
-        }
-        else if (o instanceof IBeanArrayHolder) {
-          IBeanArrayHolder holder = (IBeanArrayHolder) o;
-          return new BeanArrayHolderOutput(holder, path[1], bindToken);
-        }
-        else if (o instanceof IHolder) {
-          if (terminal) {
-            return createOutputTerminal((IHolder) o, bindToken);
-          }
-          else {
-            o = ((IHolder) o).getValue();
-          }
-        }
-        else if (o == null) {
-          throw new ProcessingException("output bind " + bindToken + " resolves to null on path element: " + path[0]);
-        }
-        else {
-          if (terminal) {
-            throw new ProcessingException("output bind " + bindToken + " is not a valid output container");
-          }
-        }
-      }
-    }
-    else if (bindBase instanceof ITableHolder) {
-      // handle all terminal cases for table holder
-      ITableHolder table = (ITableHolder) bindBase;
-      try {
-        Method m = table.getClass().getMethod("get" + Character.toUpperCase(path[0].charAt(0)) + path[0].substring(1), new Class[]{int.class});
-        if (m != null) {
-          found = true;
-          return new TableHolderOutput(table, path[0], bindToken);
-        }
-      }
-      catch (Throwable t) {
-        // nop
-        found = false;
-      }
-    }
-    else if (bindBase instanceof IBeanArrayHolder) {
-      // handle all terminal cases for BeanArrayHolder
-      IBeanArrayHolder holder = (IBeanArrayHolder) bindBase;
-      try {
-        Method m = holder.getHolderType().getMethod("get" + Character.toUpperCase(path[0].charAt(0)) + path[0].substring(1));
-        if (m != null) {
-          found = true;
-          return new BeanArrayHolderOutput(holder, path[0], bindToken);
-        }
-      }
-      catch (Throwable t1) {
-        try {
-          Method m = holder.getHolderType().getMethod("is" + Character.toUpperCase(path[0].charAt(0)) + path[0].substring(1));
-          if (m != null) {
-            found = true;
-            return new BeanArrayHolderOutput(holder, path[0], bindToken);
-          }
-        }
-        catch (Throwable t2) {
-          found = false;
-          // nop
-        }
-      }
-    }
-    else/* bean property */{
-      // handle all terminal cases for bean property
-      try {
-        FastPropertyDescriptor pd = BeanUtility.getFastBeanInfo(bindBase.getClass(), null).getPropertyDescriptor(path[0]);
-        if (terminal) {
-          Method setter = pd != null ? pd.getWriteMethod() : null;
-          if (setter != null) {
-            found = true;
-            return new AbstractBeanPropertyOutput(bindBase.getClass(), path[0], bindToken) {
-              @Override
-              protected Object[] getFinalBeanArray() {
-                return new Object[]{bindBase};
-              }
-            };
-          }
-          else {
-            Method getter = pd != null ? pd.getReadMethod() : null;
-            if (getter != null) {
-              o = getter.invoke(bindBase, (Object[]) null);
-              if (o instanceof ITableHolder) {
-                throw new ProcessingException("output bind '" + bindToken.getName() + "' is a table and should not be a terminal");
-              }
-              else if (o instanceof IBeanArrayHolder) {
-                throw new ProcessingException("output bind '" + bindToken.getName() + "' is a bean array and should not be a terminal");
-              }
-              else if (o instanceof IHolder) {
-                return createOutputTerminal((IHolder) o, bindToken);
-              }
-              else {
-                throw new ProcessingException("output bind '" + bindToken.getName() + "' is not a holder");
-              }
-            }
-          }
-        }
-        else {
-          Method getter = pd != null ? pd.getReadMethod() : null;
-          if (getter != null) {
-            Object readValue = getter.invoke(bindBase, (Object[]) null);
-            o = readValue;
-            found = true;
-          }
-        }
-      }
-      catch (Exception e) {
-        // obviously there is no such property
-      }
-    }
-    //
-    if (found) {
-      if (terminal) {
-        throw new ProcessingException("output bind '" + bindToken.getName() + "' was not recognized as a terminal");
-      }
-      // continue
-      String[] newPath = new String[path.length - 1];
-      System.arraycopy(path, 1, newPath, 0, newPath.length);
-      return createOutputRec(bindToken, newPath, o);
-    }
-    else {
-      return null;
-    }
-  }
-
-  private IBindOutput createOutputTerminal(IHolder h, ValueOutputToken bindToken) {
-    Class cls = h.getHolderType();
-    if (cls.isArray()) {
-      // byte[] and char[] are no "arrays"
-      if (cls == byte[].class || cls == char[].class) {
-        return new SingleHolderOutput(h, bindToken);
-      }
-      else {
-        return new ArrayHolderOutput(h, bindToken);
-      }
-    }
-    else {
-      return new SingleHolderOutput(h, bindToken);
-    }
-  }
-
-  private IBindInput createInputTerminal(Object o, Class nullType, ValueInputToken bindToken) throws ProcessingException {
-    if (o == null) {
-      return new SingleInput(null, nullType, bindToken);
-    }
-    else if (o instanceof IHolder) {
-      Class cls = ((IHolder) o).getHolderType();
-      if (nullType == null) {
-        nullType = cls;
-      }
-      if (cls.isArray()) {
-        // byte[] and char[] are no "arrays"
-        if (cls == byte[].class || cls == char[].class) {
-          return new SingleInput(((IHolder) o).getValue(), nullType, bindToken);
-        }
-        else {
-          return new ArrayInput(((IHolder) o).getValue(), bindToken);
-        }
-      }
-      else if (cls == TriState.class) {
-        return new TriStateInput((TriState) ((IHolder) o).getValue(), bindToken);
-      }
-      else {
-        return new SingleInput(((IHolder) o).getValue(), nullType, bindToken);
-      }
-    }
-    else {
-      if (o instanceof Collection) {
-        return new ArrayInput(((Collection) o).toArray(), bindToken);
-      }
-      else if (o.getClass().isArray()) {
-        Class cls = o.getClass();
-        // byte[] and char[] are no "arrays"
-        if (cls == byte[].class || cls == char[].class) {
-          return new SingleInput(o, nullType, bindToken);
-        }
-        else {
-          return new ArrayInput(o, bindToken);
-        }
-      }
-      else if (o.getClass() == TriState.class) {
-        return new TriStateInput((TriState) o, bindToken);
-      }
-      else {
-        return new SingleInput(o, nullType, bindToken);
-      }
-    }
-  }
-
-  protected void processDatabaseSpecificToken(DatabaseSpecificToken t, ISqlStyle sqlStyle) {
-    String name = t.getName().toLowerCase();
-    if (name.equals("sysdate")) {
-      t.setReplaceToken(sqlStyle.getSysdateToken());
-    }
-    else if (name.equals("upper")) {
-      t.setReplaceToken(sqlStyle.getUpperToken());
-    }
-    else if (name.equals("lower")) {
-      t.setReplaceToken(sqlStyle.getLowerToken());
-    }
-    else if (name.equals("trim")) {
-      t.setReplaceToken(sqlStyle.getTrimToken());
-    }
-    else if (name.equals("nvl")) {
-      t.setReplaceToken(sqlStyle.getNvlToken());
-    }
-    else {
-      LOG.warn("used unknown database specific token " + t.getParsedToken());
-      t.setReplaceToken(name);
-    }
-  }
-
-  protected void registerActiveStatement(Statement s) throws SQLException {
-    ITransaction tx = ThreadContext.getTransaction();
-    if (tx == null) {
-      return;
-    }
-    ITransactionMember member = tx.getMember(getCallerService().getTransactionMemberId());
-    if (member instanceof AbstractSqlTransactionMember) {
-      ((AbstractSqlTransactionMember) member).registerActiveStatement(s);
-    }
-  }
-
-  protected void unregisterActiveStatement(Statement s) throws SQLException {
-    ITransaction tx = ThreadContext.getTransaction();
-    if (tx == null) {
-      return;
-    }
-    ITransactionMember member = tx.getMember(getCallerService().getTransactionMemberId());
-    if (member instanceof AbstractSqlTransactionMember) {
-      ((AbstractSqlTransactionMember) member).unregisterActiveStatement(s);
-    }
-  }
-
-  private void releasePreparedStatementAndResultSet(PreparedStatement ps, IStatementCache cache, ResultSet rs) {
-    if (rs != null) {
-      try {
-        rs.close();
-      }
-      catch (Throwable t) {
-      }
-    }
-    cache.releasePreparedStatement(ps);
-  }
-}
-=======
 /*******************************************************************************
  * Copyright (c) 2010,2012 BSI Business Systems Integration AG.
  * All rights reserved. This program and the accompanying materials
@@ -1712,7 +309,6 @@
     PreparedStatement ps = null;
     ResultSet rs = null;
     try {
-      int rowCount = 0;
       while (hasNextInputBatch()) {
         nextInputBatch();
         prepareInputStatementAndBinds();
@@ -1725,7 +321,6 @@
           for (Object[] row : processResultRows(rs, m_maxRowCount)) {
             nextOutputBatch();
             consumeSelectIntoRow(row);
-            rowCount++;
           }
         }
         finally {
@@ -2837,5 +1432,4 @@
     }
     cache.releasePreparedStatement(ps);
   }
-}
->>>>>>> 58ffa0d6
+}